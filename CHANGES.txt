--- conflicted
+++ resolved
@@ -17,8 +17,12 @@
  * fix incorrect use of NBHM.size in ReadCallback that could cause
    reads to time out even when responses were received (CASSAMDRA-2552)
  * trigger read repair correctly for LOCAL_QUORUM reads (CASSANDRA-2556)
-<<<<<<< HEAD
  * Allow configuring the number of compaction thread (CASSANDRA-2558)
+ * forceUserDefinedCompaction will attempt to compact what it is given
+   even if the pessimistic estimate is that there is not enough disk space;
+   automatic compactions will only compact 2 or more sstables (CASSANDRA-2575)
+ * refuse to apply migrations with older timestamps than the current 
+   schema (CASSANDRA-2536)
 
 
 0.8.0-beta1
@@ -49,12 +53,6 @@
  * cli no longer divides read_repair_chance by 100 (CASSANDRA-2458)
  * made CompactionInfo.getTaskType return an enum (CASSANDRA-2482)
  * add a server-wide cap on measured memtable memory usage (CASSANDRA-2006)
-=======
- * correctly reject query with missing mandatory super columns and validate
-   super column name in Deletion (CASSANDRA-2571)
- * refuse to apply migrations with older timestamps than the current 
-   schema (CASSANDRA-2536)
->>>>>>> 7105ae1d
 
 
 0.7.5
