<<<<<<< HEAD
2.2.4
 * Fix JSON update with prepared statements (CASSANDRA-10631)
 * Don't do anticompaction after subrange repair (CASSANDRA-10422)
 * Fix SimpleDateType type compatibility (CASSANDRA-10027)
 * (Hadoop) fix splits calculation (CASSANDRA-10640)
 * (Hadoop) ensure that Cluster instances are always closed (CASSANDRA-10058)
 * (cqlsh) show partial trace if incomplete after max_trace_wait (CASSANDRA-7645)
 * Use most up-to-date version of schema for system tables (CASSANDRA-10652)
 * Deprecate memory_allocator in cassandra.yaml (CASSANDRA-10581,10628)
 * Expose phi values from failure detector via JMX and tweak debug
   and trace logging (CASSANDRA-9526)
 * Fix RangeNamesQueryPager (CASSANDRA-10509)
 * Deprecate Pig support (CASSANDRA-10542)
 * Reduce contention getting instances of CompositeType (CASSANDRA-10433)
Merged from 2.1:
=======
2.1.12
 * Force encoding when computing statement ids (CASSANDRA-10755)
>>>>>>> b5b9f710
 * Properly reject counters as map keys (CASSANDRA-10760)
 * Fix the sstable-needs-cleanup check (CASSANDRA-10740)
 * (cqlsh) Print column names before COPY operation (CASSANDRA-8935)
 * Make paging logic consistent between searcher impls (CASSANDRA-10683)
 * Fix CompressedInputStream for proper cleanup (CASSANDRA-10012)
 * (cqlsh) Support counters in COPY commands (CASSANDRA-9043)
 * Try next replica if not possible to connect to primary replica on
   ColumnFamilyRecordReader (CASSANDRA-2388)
 * Limit window size in DTCS (CASSANDRA-10280)
 * sstableloader does not use MAX_HEAP_SIZE env parameter (CASSANDRA-10188)
 * (cqlsh) Improve COPY TO performance and error handling (CASSANDRA-9304)
 * Don't remove level info when running upgradesstables (CASSANDRA-10692)
 * Create compression chunk for sending file only (CASSANDRA-10680)
 * Make buffered read size configurable (CASSANDRA-10249)
 * Forbid compact clustering column type changes in ALTER TABLE (CASSANDRA-8879)
 * Reject incremental repair with subrange repair (CASSANDRA-10422)
 * Add a nodetool command to refresh size_estimates (CASSANDRA-9579)
 * Shutdown compaction in drain to prevent leak (CASSANDRA-10079)
 * Invalidate cache after stream receive task is completed (CASSANDRA-10341)
 * Reject counter writes in CQLSSTableWriter (CASSANDRA-10258)
 * Remove superfluous COUNTER_MUTATION stage mapping (CASSANDRA-10605)
 * Improve json2sstable error reporting on nonexistent columns (CASSANDRA-10401)
 * (cqlsh) fix COPY using wrong variable name for time_format (CASSANDRA-10633)
 * Do not run SizeEstimatesRecorder if a node is not a member of the ring (CASSANDRA-9912)
 * Improve handling of dead nodes in gossip (CASSANDRA-10298)
 * Fix logback-tools.xml incorrectly configured for outputing to System.err
   (CASSANDRA-9937)
 * Fix streaming to catch exception so retry not fail (CASSANDRA-10557)
 * Add validation method to PerRowSecondaryIndex (CASSANDRA-10092)
 * Support encrypted and plain traffic on the same port (CASSANDRA-10559)
 * Do STCS in DTCS windows (CASSANDRA-10276)
 * Don't try to get ancestors from half-renamed sstables (CASSANDRA-10501)
 * Avoid repetition of JVM_OPTS in debian package (CASSANDRA-10251)
 * Fix potential NPE from handling result of SIM.highestSelectivityIndex (CASSANDRA-10550)
 * Fix paging issues with partitions containing only static columns data (CASSANDRA-10381)
 * Fix conditions on static columns (CASSANDRA-10264)
 * AssertionError: attempted to delete non-existing file CommitLog (CASSANDRA-10377)
 * (cqlsh) Distinguish negative and positive infinity in output (CASSANDRA-10523)
 * (cqlsh) allow custom time_format for COPY TO (CASSANDRA-8970)
 * Don't allow startup if the node's rack has changed (CASSANDRA-10242)
 * Fix sorting for queries with an IN condition on partition key columns (CASSANDRA-10363)


2.2.3
 * Avoid NoClassDefFoundError during DataDescriptor initialization on windows (CASSANDRA-10412)
 * Preserve case of quoted Role & User names (CASSANDRA-10394)
 * cqlsh pg-style-strings broken (CASSANDRA-10484)
 * Make Hadoop CF splits more polite to custom orderered partitioners (CASSANDRA-10400)
 * Fix the regression when using LIMIT with aggregates (CASSANDRA-10487)
Merged from 2.1:
 * Fix mmap file segment seeking to EOF (CASSANDRA-10478)
 * Allow LOCAL_JMX to be easily overridden (CASSANDRA-10275)
 * Mark nodes as dead even if they've already left (CASSANDRA-10205)
 * Update internal python driver used by cqlsh (CASSANDRA-10161, CASSANDRA-10507)


2.2.2
 * cqlsh prompt includes name of keyspace after failed `use` statement (CASSANDRA-10369)
 * Configurable page size in cqlsh (CASSANDRA-9855)
 * Defer default role manager setup until all nodes are on 2.2+ (CASSANDRA-9761)
 * Cancel transaction for sstables we wont redistribute index summary
   for (CASSANDRA-10270)
 * Handle missing RoleManager in config after upgrade to 2.2 (CASSANDRA-10209) 
 * Retry snapshot deletion after compaction and gc on Windows (CASSANDRA-10222)
 * Fix failure to start with space in directory path on Windows (CASSANDRA-10239)
 * Fix repair hang when snapshot failed (CASSANDRA-10057)
 * Fall back to 1/4 commitlog volume for commitlog_total_space on small disks
   (CASSANDRA-10199)
Merged from 2.1:
 * Bulk Loader API could not tolerate even node failure (CASSANDRA-10347)
 * Avoid misleading pushed notifications when multiple nodes
   share an rpc_address (CASSANDRA-10052)
 * Fix dropping undroppable when message queue is full (CASSANDRA-10113)
 * Fix potential ClassCastException during paging (CASSANDRA-10352)
 * Prevent ALTER TYPE from creating circular references (CASSANDRA-10339)
 * Fix cache handling of 2i and base tables (CASSANDRA-10155, 10359)
 * Fix NPE in nodetool compactionhistory (CASSANDRA-9758)
 * (Pig) support BulkOutputFormat as a URL parameter (CASSANDRA-7410)
 * BATCH statement is broken in cqlsh (CASSANDRA-10272)
 * Added configurable warning threshold for GC duration (CASSANDRA-8907)
 * (cqlsh) Make cqlsh PEP8 Compliant (CASSANDRA-10066)
 * (cqlsh) Fix error when starting cqlsh with --debug (CASSANDRA-10282)
 * Scrub, Cleanup and Upgrade do not unmark compacting until all operations
   have completed, regardless of the occurence of exceptions (CASSANDRA-10274)
 * Fix handling of streaming EOF (CASSANDRA-10206)
 * Only check KeyCache when it is enabled
 * Change streaming_socket_timeout_in_ms default to 1 hour (CASSANDRA-8611)
 * (cqlsh) update list of CQL keywords (CASSANDRA-9232)
 * Add nodetool gettraceprobability command (CASSANDRA-10234)
Merged from 2.0:
 * Fix rare race where older gossip states can be shadowed (CASSANDRA-10366)
 * Fix consolidating racks violating the RF contract (CASSANDRA-10238)
 * Disallow decommission when node is in drained state (CASSANDRA-8741)


2.2.1
 * Fix race during construction of commit log (CASSANDRA-10049)
 * Fix LeveledCompactionStrategyTest (CASSANDRA-9757)
 * Fix broken UnbufferedDataOutputStreamPlus.writeUTF (CASSANDRA-10203)
 * (cqlsh) add CLEAR command (CASSANDRA-10086)
 * Support string literals as Role names for compatibility (CASSANDRA-10135)
 * Allow count(*) and count(1) to be use as normal aggregation (CASSANDRA-10114)
 * An NPE is thrown if the column name is unknown for an IN relation (CASSANDRA-10043)
 * Apply commit_failure_policy to more errors on startup (CASSANDRA-9749)
 * Fix histogram overflow exception (CASSANDRA-9973)
 * Route gossip messages over dedicated socket (CASSANDRA-9237)
 * Add checksum to saved cache files (CASSANDRA-9265)
 * Log warning when using an aggregate without partition key (CASSANDRA-9737)
 * Avoid grouping sstables for anticompaction with DTCS (CASSANDRA-9900)
 * UDF / UDA execution time in trace (CASSANDRA-9723)
 * Fix broken internode SSL (CASSANDRA-9884)
Merged from 2.1:
 * Change streaming_socket_timeout_in_ms default to 1 hour (CASSANDRA-8611)
 * (cqlsh) update list of CQL keywords (CASSANDRA-9232)
 * Avoid race condition during read repair (CASSANDRA-9460)
 * (cqlsh) default load-from-file encoding to utf-8 (CASSANDRA-9898)
 * Avoid returning Permission.NONE when failing to query users table (CASSANDRA-10168)
 * (cqlsh) Allow encoding to be set through command line (CASSANDRA-10004)
 * Add new JMX methods to change local compaction strategy (CASSANDRA-9965)
 * Write hints for paxos commits (CASSANDRA-7342)
 * (cqlsh) Fix timestamps before 1970 on Windows, always
   use UTC for timestamp display (CASSANDRA-10000)
 * (cqlsh) Avoid overwriting new config file with old config
   when both exist (CASSANDRA-9777)
 * Release snapshot selfRef when doing snapshot repair (CASSANDRA-9998)
 * Cannot replace token does not exist - DN node removed as Fat Client (CASSANDRA-9871)
 * Fix handling of enable/disable autocompaction (CASSANDRA-9899)
 * Add consistency level to tracing ouput (CASSANDRA-9827)
 * Remove repair snapshot leftover on startup (CASSANDRA-7357)
 * Use random nodes for batch log when only 2 racks (CASSANDRA-8735)
 * Ensure atomicity inside thrift and stream session (CASSANDRA-7757)
 * Fix nodetool info error when the node is not joined (CASSANDRA-9031)
Merged from 2.0:
 * Make getFullyExpiredSSTables less expensive (CASSANDRA-9882)
 * Log when messages are dropped due to cross_node_timeout (CASSANDRA-9793)
 * Don't track hotness when opening from snapshot for validation (CASSANDRA-9382)


2.2.0
 * Allow the selection of columns together with aggregates (CASSANDRA-9767)
 * Fix cqlsh copy methods and other windows specific issues (CASSANDRA-9795)
 * Don't wrap byte arrays in SequentialWriter (CASSANDRA-9797)
 * sum() and avg() functions missing for smallint and tinyint types (CASSANDRA-9671)
 * Revert CASSANDRA-9542 (allow native functions in UDA) (CASSANDRA-9771)
Merged from 2.1:
 * Fix MarshalException when upgrading superColumn family (CASSANDRA-9582)
 * Fix broken logging for "empty" flushes in Memtable (CASSANDRA-9837)
 * Handle corrupt files on startup (CASSANDRA-9686)
 * Fix clientutil jar and tests (CASSANDRA-9760)
 * (cqlsh) Allow the SSL protocol version to be specified through the
   config file or environment variables (CASSANDRA-9544)
Merged from 2.0:
 * Add tool to find why expired sstables are not getting dropped (CASSANDRA-10015)
 * Remove erroneous pending HH tasks from tpstats/jmx (CASSANDRA-9129)
 * Don't cast expected bf size to an int (CASSANDRA-9959)
 * checkForEndpointCollision fails for legitimate collisions (CASSANDRA-9765)
 * Complete CASSANDRA-8448 fix (CASSANDRA-9519)
 * Don't include auth credentials in debug log (CASSANDRA-9682)
 * Can't transition from write survey to normal mode (CASSANDRA-9740)
 * Scrub (recover) sstables even when -Index.db is missing (CASSANDRA-9591)
 * Fix growing pending background compaction (CASSANDRA-9662)


2.2.0-rc2
 * Re-enable memory-mapped I/O on Windows (CASSANDRA-9658)
 * Warn when an extra-large partition is compacted (CASSANDRA-9643)
 * (cqlsh) Allow setting the initial connection timeout (CASSANDRA-9601)
 * BulkLoader has --transport-factory option but does not use it (CASSANDRA-9675)
 * Allow JMX over SSL directly from nodetool (CASSANDRA-9090)
 * Update cqlsh for UDFs (CASSANDRA-7556)
 * Change Windows kernel default timer resolution (CASSANDRA-9634)
 * Deprected sstable2json and json2sstable (CASSANDRA-9618)
 * Allow native functions in user-defined aggregates (CASSANDRA-9542)
 * Don't repair system_distributed by default (CASSANDRA-9621)
 * Fix mixing min, max, and count aggregates for blob type (CASSANRA-9622)
 * Rename class for DATE type in Java driver (CASSANDRA-9563)
 * Duplicate compilation of UDFs on coordinator (CASSANDRA-9475)
 * Fix connection leak in CqlRecordWriter (CASSANDRA-9576)
 * Mlockall before opening system sstables & remove boot_without_jna option (CASSANDRA-9573)
 * Add functions to convert timeuuid to date or time, deprecate dateOf and unixTimestampOf (CASSANDRA-9229)
 * Make sure we cancel non-compacting sstables from LifecycleTransaction (CASSANDRA-9566)
 * Fix deprecated repair JMX API (CASSANDRA-9570)
 * Add logback metrics (CASSANDRA-9378)
 * Update and refactor ant test/test-compression to run the tests in parallel (CASSANDRA-9583)
 * Fix upgrading to new directory for secondary index (CASSANDRA-9687)
Merged from 2.1:
 * (cqlsh) Fix bad check for CQL compatibility when DESCRIBE'ing
   COMPACT STORAGE tables with no clustering columns
 * Eliminate strong self-reference chains in sstable ref tidiers (CASSANDRA-9656)
 * Ensure StreamSession uses canonical sstable reader instances (CASSANDRA-9700) 
 * Ensure memtable book keeping is not corrupted in the event we shrink usage (CASSANDRA-9681)
 * Update internal python driver for cqlsh (CASSANDRA-9064)
 * Fix IndexOutOfBoundsException when inserting tuple with too many
   elements using the string literal notation (CASSANDRA-9559)
 * Enable describe on indices (CASSANDRA-7814)
 * Fix incorrect result for IN queries where column not found (CASSANDRA-9540)
 * ColumnFamilyStore.selectAndReference may block during compaction (CASSANDRA-9637)
 * Fix bug in cardinality check when compacting (CASSANDRA-9580)
 * Fix memory leak in Ref due to ConcurrentLinkedQueue.remove() behaviour (CASSANDRA-9549)
 * Make rebuild only run one at a time (CASSANDRA-9119)
Merged from 2.0:
 * Avoid NPE in AuthSuccess#decode (CASSANDRA-9727)
 * Add listen_address to system.local (CASSANDRA-9603)
 * Bug fixes to resultset metadata construction (CASSANDRA-9636)
 * Fix setting 'durable_writes' in ALTER KEYSPACE (CASSANDRA-9560)
 * Avoids ballot clash in Paxos (CASSANDRA-9649)
 * Improve trace messages for RR (CASSANDRA-9479)
 * Fix suboptimal secondary index selection when restricted
   clustering column is also indexed (CASSANDRA-9631)
 * (cqlsh) Add min_threshold to DTCS option autocomplete (CASSANDRA-9385)
 * Fix error message when attempting to create an index on a column
   in a COMPACT STORAGE table with clustering columns (CASSANDRA-9527)
 * 'WITH WITH' in alter keyspace statements causes NPE (CASSANDRA-9565)
 * Expose some internals of SelectStatement for inspection (CASSANDRA-9532)
 * ArrivalWindow should use primitives (CASSANDRA-9496)
 * Periodically submit background compaction tasks (CASSANDRA-9592)
 * Set HAS_MORE_PAGES flag to false when PagingState is null (CASSANDRA-9571)


2.2.0-rc1
 * Compressed commit log should measure compressed space used (CASSANDRA-9095)
 * Fix comparison bug in CassandraRoleManager#collectRoles (CASSANDRA-9551)
 * Add tinyint,smallint,time,date support for UDFs (CASSANDRA-9400)
 * Deprecates SSTableSimpleWriter and SSTableSimpleUnsortedWriter (CASSANDRA-9546)
 * Empty INITCOND treated as null in aggregate (CASSANDRA-9457)
 * Remove use of Cell in Thrift MapReduce classes (CASSANDRA-8609)
 * Integrate pre-release Java Driver 2.2-rc1, custom build (CASSANDRA-9493)
 * Clean up gossiper logic for old versions (CASSANDRA-9370)
 * Fix custom payload coding/decoding to match the spec (CASSANDRA-9515)
 * ant test-all results incomplete when parsed (CASSANDRA-9463)
 * Disallow frozen<> types in function arguments and return types for
   clarity (CASSANDRA-9411)
 * Static Analysis to warn on unsafe use of Autocloseable instances (CASSANDRA-9431)
 * Update commitlog archiving examples now that commitlog segments are
   not recycled (CASSANDRA-9350)
 * Extend Transactional API to sstable lifecycle management (CASSANDRA-8568)
 * (cqlsh) Add support for native protocol 4 (CASSANDRA-9399)
 * Ensure that UDF and UDAs are keyspace-isolated (CASSANDRA-9409)
 * Revert CASSANDRA-7807 (tracing completion client notifications) (CASSANDRA-9429)
 * Add ability to stop compaction by ID (CASSANDRA-7207)
 * Let CassandraVersion handle SNAPSHOT version (CASSANDRA-9438)
Merged from 2.1:
 * (cqlsh) Fix using COPY through SOURCE or -f (CASSANDRA-9083)
 * Fix occasional lack of `system` keyspace in schema tables (CASSANDRA-8487)
 * Use ProtocolError code instead of ServerError code for native protocol
   error responses to unsupported protocol versions (CASSANDRA-9451)
 * Default commitlog_sync_batch_window_in_ms changed to 2ms (CASSANDRA-9504)
 * Fix empty partition assertion in unsorted sstable writing tools (CASSANDRA-9071)
 * Ensure truncate without snapshot cannot produce corrupt responses (CASSANDRA-9388) 
 * Consistent error message when a table mixes counter and non-counter
   columns (CASSANDRA-9492)
 * Avoid getting unreadable keys during anticompaction (CASSANDRA-9508)
 * (cqlsh) Better float precision by default (CASSANDRA-9224)
 * Improve estimated row count (CASSANDRA-9107)
 * Optimize range tombstone memory footprint (CASSANDRA-8603)
 * Use configured gcgs in anticompaction (CASSANDRA-9397)
Merged from 2.0:
 * Don't accumulate more range than necessary in RangeTombstone.Tracker (CASSANDRA-9486)
 * Add broadcast and rpc addresses to system.local (CASSANDRA-9436)
 * Always mark sstable suspect when corrupted (CASSANDRA-9478)
 * Add database users and permissions to CQL3 documentation (CASSANDRA-7558)
 * Allow JVM_OPTS to be passed to standalone tools (CASSANDRA-5969)
 * Fix bad condition in RangeTombstoneList (CASSANDRA-9485)
 * Fix potential StackOverflow when setting CrcCheckChance over JMX (CASSANDRA-9488)
 * Fix null static columns in pages after the first, paged reversed
   queries (CASSANDRA-8502)
 * Fix counting cache serialization in request metrics (CASSANDRA-9466)
 * Add option not to validate atoms during scrub (CASSANDRA-9406)


2.2.0-beta1
 * Introduce Transactional API for internal state changes (CASSANDRA-8984)
 * Add a flag in cassandra.yaml to enable UDFs (CASSANDRA-9404)
 * Better support of null for UDF (CASSANDRA-8374)
 * Use ecj instead of javassist for UDFs (CASSANDRA-8241)
 * faster async logback configuration for tests (CASSANDRA-9376)
 * Add `smallint` and `tinyint` data types (CASSANDRA-8951)
 * Avoid thrift schema creation when native driver is used in stress tool (CASSANDRA-9374)
 * Make Functions.declared thread-safe
 * Add client warnings to native protocol v4 (CASSANDRA-8930)
 * Allow roles cache to be invalidated (CASSANDRA-8967)
 * Upgrade Snappy (CASSANDRA-9063)
 * Don't start Thrift rpc by default (CASSANDRA-9319)
 * Only stream from unrepaired sstables with incremental repair (CASSANDRA-8267)
 * Aggregate UDFs allow SFUNC return type to differ from STYPE if FFUNC specified (CASSANDRA-9321)
 * Remove Thrift dependencies in bundled tools (CASSANDRA-8358)
 * Disable memory mapping of hsperfdata file for JVM statistics (CASSANDRA-9242)
 * Add pre-startup checks to detect potential incompatibilities (CASSANDRA-8049)
 * Distinguish between null and unset in protocol v4 (CASSANDRA-7304)
 * Add user/role permissions for user-defined functions (CASSANDRA-7557)
 * Allow cassandra config to be updated to restart daemon without unloading classes (CASSANDRA-9046)
 * Don't initialize compaction writer before checking if iter is empty (CASSANDRA-9117)
 * Don't execute any functions at prepare-time (CASSANDRA-9037)
 * Share file handles between all instances of a SegmentedFile (CASSANDRA-8893)
 * Make it possible to major compact LCS (CASSANDRA-7272)
 * Make FunctionExecutionException extend RequestExecutionException
   (CASSANDRA-9055)
 * Add support for SELECT JSON, INSERT JSON syntax and new toJson(), fromJson()
   functions (CASSANDRA-7970)
 * Optimise max purgeable timestamp calculation in compaction (CASSANDRA-8920)
 * Constrain internode message buffer sizes, and improve IO class hierarchy (CASSANDRA-8670) 
 * New tool added to validate all sstables in a node (CASSANDRA-5791)
 * Push notification when tracing completes for an operation (CASSANDRA-7807)
 * Delay "node up" and "node added" notifications until native protocol server is started (CASSANDRA-8236)
 * Compressed Commit Log (CASSANDRA-6809)
 * Optimise IntervalTree (CASSANDRA-8988)
 * Add a key-value payload for third party usage (CASSANDRA-8553, 9212)
 * Bump metrics-reporter-config dependency for metrics 3.0 (CASSANDRA-8149)
 * Partition intra-cluster message streams by size, not type (CASSANDRA-8789)
 * Add WriteFailureException to native protocol, notify coordinator of
   write failures (CASSANDRA-8592)
 * Convert SequentialWriter to nio (CASSANDRA-8709)
 * Add role based access control (CASSANDRA-7653, 8650, 7216, 8760, 8849, 8761, 8850)
 * Record client ip address in tracing sessions (CASSANDRA-8162)
 * Indicate partition key columns in response metadata for prepared
   statements (CASSANDRA-7660)
 * Merge UUIDType and TimeUUIDType parse logic (CASSANDRA-8759)
 * Avoid memory allocation when searching index summary (CASSANDRA-8793)
 * Optimise (Time)?UUIDType Comparisons (CASSANDRA-8730)
 * Make CRC32Ex into a separate maven dependency (CASSANDRA-8836)
 * Use preloaded jemalloc w/ Unsafe (CASSANDRA-8714, 9197)
 * Avoid accessing partitioner through StorageProxy (CASSANDRA-8244, 8268)
 * Upgrade Metrics library and remove depricated metrics (CASSANDRA-5657)
 * Serializing Row cache alternative, fully off heap (CASSANDRA-7438)
 * Duplicate rows returned when in clause has repeated values (CASSANDRA-6707)
 * Make CassandraException unchecked, extend RuntimeException (CASSANDRA-8560)
 * Support direct buffer decompression for reads (CASSANDRA-8464)
 * DirectByteBuffer compatible LZ4 methods (CASSANDRA-7039)
 * Group sstables for anticompaction correctly (CASSANDRA-8578)
 * Add ReadFailureException to native protocol, respond
   immediately when replicas encounter errors while handling
   a read request (CASSANDRA-7886)
 * Switch CommitLogSegment from RandomAccessFile to nio (CASSANDRA-8308)
 * Allow mixing token and partition key restrictions (CASSANDRA-7016)
 * Support index key/value entries on map collections (CASSANDRA-8473)
 * Modernize schema tables (CASSANDRA-8261)
 * Support for user-defined aggregation functions (CASSANDRA-8053)
 * Fix NPE in SelectStatement with empty IN values (CASSANDRA-8419)
 * Refactor SelectStatement, return IN results in natural order instead
   of IN value list order and ignore duplicate values in partition key IN restrictions (CASSANDRA-7981)
 * Support UDTs, tuples, and collections in user-defined
   functions (CASSANDRA-7563)
 * Fix aggregate fn results on empty selection, result column name,
   and cqlsh parsing (CASSANDRA-8229)
 * Mark sstables as repaired after full repair (CASSANDRA-7586)
 * Extend Descriptor to include a format value and refactor reader/writer
   APIs (CASSANDRA-7443)
 * Integrate JMH for microbenchmarks (CASSANDRA-8151)
 * Keep sstable levels when bootstrapping (CASSANDRA-7460)
 * Add Sigar library and perform basic OS settings check on startup (CASSANDRA-7838)
 * Support for aggregation functions (CASSANDRA-4914)
 * Remove cassandra-cli (CASSANDRA-7920)
 * Accept dollar quoted strings in CQL (CASSANDRA-7769)
 * Make assassinate a first class command (CASSANDRA-7935)
 * Support IN clause on any partition key column (CASSANDRA-7855)
 * Support IN clause on any clustering column (CASSANDRA-4762)
 * Improve compaction logging (CASSANDRA-7818)
 * Remove YamlFileNetworkTopologySnitch (CASSANDRA-7917)
 * Do anticompaction in groups (CASSANDRA-6851)
 * Support user-defined functions (CASSANDRA-7395, 7526, 7562, 7740, 7781, 7929,
   7924, 7812, 8063, 7813, 7708)
 * Permit configurable timestamps with cassandra-stress (CASSANDRA-7416)
 * Move sstable RandomAccessReader to nio2, which allows using the
   FILE_SHARE_DELETE flag on Windows (CASSANDRA-4050)
 * Remove CQL2 (CASSANDRA-5918)
 * Optimize fetching multiple cells by name (CASSANDRA-6933)
 * Allow compilation in java 8 (CASSANDRA-7028)
 * Make incremental repair default (CASSANDRA-7250)
 * Enable code coverage thru JaCoCo (CASSANDRA-7226)
 * Switch external naming of 'column families' to 'tables' (CASSANDRA-4369) 
 * Shorten SSTable path (CASSANDRA-6962)
 * Use unsafe mutations for most unit tests (CASSANDRA-6969)
 * Fix race condition during calculation of pending ranges (CASSANDRA-7390)
 * Fail on very large batch sizes (CASSANDRA-8011)
 * Improve concurrency of repair (CASSANDRA-6455, 8208, 9145)
 * Select optimal CRC32 implementation at runtime (CASSANDRA-8614)
 * Evaluate MurmurHash of Token once per query (CASSANDRA-7096)
 * Generalize progress reporting (CASSANDRA-8901)
 * Resumable bootstrap streaming (CASSANDRA-8838, CASSANDRA-8942)
 * Allow scrub for secondary index (CASSANDRA-5174)
 * Save repair data to system table (CASSANDRA-5839)
 * fix nodetool names that reference column families (CASSANDRA-8872)
 Merged from 2.1:
 * Warn on misuse of unlogged batches (CASSANDRA-9282)
 * Failure detector detects and ignores local pauses (CASSANDRA-9183)
 * Add utility class to support for rate limiting a given log statement (CASSANDRA-9029)
 * Add missing consistency levels to cassandra-stess (CASSANDRA-9361)
 * Fix commitlog getCompletedTasks to not increment (CASSANDRA-9339)
 * Fix for harmless exceptions logged as ERROR (CASSANDRA-8564)
 * Delete processed sstables in sstablesplit/sstableupgrade (CASSANDRA-8606)
 * Improve sstable exclusion from partition tombstones (CASSANDRA-9298)
 * Validate the indexed column rather than the cell's contents for 2i (CASSANDRA-9057)
 * Add support for top-k custom 2i queries (CASSANDRA-8717)
 * Fix error when dropping table during compaction (CASSANDRA-9251)
 * cassandra-stress supports validation operations over user profiles (CASSANDRA-8773)
 * Add support for rate limiting log messages (CASSANDRA-9029)
 * Log the partition key with tombstone warnings (CASSANDRA-8561)
 * Reduce runWithCompactionsDisabled poll interval to 1ms (CASSANDRA-9271)
 * Fix PITR commitlog replay (CASSANDRA-9195)
 * GCInspector logs very different times (CASSANDRA-9124)
 * Fix deleting from an empty list (CASSANDRA-9198)
 * Update tuple and collection types that use a user-defined type when that UDT
   is modified (CASSANDRA-9148, CASSANDRA-9192)
 * Use higher timeout for prepair and snapshot in repair (CASSANDRA-9261)
 * Fix anticompaction blocking ANTI_ENTROPY stage (CASSANDRA-9151)
 * Repair waits for anticompaction to finish (CASSANDRA-9097)
 * Fix streaming not holding ref when stream error (CASSANDRA-9295)
 * Fix canonical view returning early opened SSTables (CASSANDRA-9396)
Merged from 2.0:
 * (cqlsh) Add LOGIN command to switch users (CASSANDRA-7212)
 * Clone SliceQueryFilter in AbstractReadCommand implementations (CASSANDRA-8940)
 * Push correct protocol notification for DROP INDEX (CASSANDRA-9310)
 * token-generator - generated tokens too long (CASSANDRA-9300)
 * Fix counting of tombstones for TombstoneOverwhelmingException (CASSANDRA-9299)
 * Fix ReconnectableSnitch reconnecting to peers during upgrade (CASSANDRA-6702)
 * Include keyspace and table name in error log for collections over the size
   limit (CASSANDRA-9286)
 * Avoid potential overlap in LCS with single-partition sstables (CASSANDRA-9322)
 * Log warning message when a table is queried before the schema has fully
   propagated (CASSANDRA-9136)
 * Overload SecondaryIndex#indexes to accept the column definition (CASSANDRA-9314)
 * (cqlsh) Add SERIAL and LOCAL_SERIAL consistency levels (CASSANDRA-8051)
 * Fix index selection during rebuild with certain table layouts (CASSANDRA-9281)
 * Fix partition-level-delete-only workload accounting (CASSANDRA-9194)
 * Allow scrub to handle corrupted compressed chunks (CASSANDRA-9140)
 * Fix assertion error when resetlocalschema is run during repair (CASSANDRA-9249)
 * Disable single sstable tombstone compactions for DTCS by default (CASSANDRA-9234)
 * IncomingTcpConnection thread is not named (CASSANDRA-9262)
 * Close incoming connections when MessagingService is stopped (CASSANDRA-9238)
 * Fix streaming hang when retrying (CASSANDRA-9132)


2.1.5
 * Re-add deprecated cold_reads_to_omit param for backwards compat (CASSANDRA-9203)
 * Make anticompaction visible in compactionstats (CASSANDRA-9098)
 * Improve nodetool getendpoints documentation about the partition
   key parameter (CASSANDRA-6458)
 * Don't check other keyspaces for schema changes when an user-defined
   type is altered (CASSANDRA-9187)
 * Add generate-idea-files target to build.xml (CASSANDRA-9123)
 * Allow takeColumnFamilySnapshot to take a list of tables (CASSANDRA-8348)
 * Limit major sstable operations to their canonical representation (CASSANDRA-8669)
 * cqlsh: Add tests for INSERT and UPDATE tab completion (CASSANDRA-9125)
 * cqlsh: quote column names when needed in COPY FROM inserts (CASSANDRA-9080)
 * Do not load read meter for offline operations (CASSANDRA-9082)
 * cqlsh: Make CompositeType data readable (CASSANDRA-8919)
 * cqlsh: Fix display of triggers (CASSANDRA-9081)
 * Fix NullPointerException when deleting or setting an element by index on
   a null list collection (CASSANDRA-9077)
 * Buffer bloom filter serialization (CASSANDRA-9066)
 * Fix anti-compaction target bloom filter size (CASSANDRA-9060)
 * Make FROZEN and TUPLE unreserved keywords in CQL (CASSANDRA-9047)
 * Prevent AssertionError from SizeEstimatesRecorder (CASSANDRA-9034)
 * Avoid overwriting index summaries for sstables with an older format that
   does not support downsampling; rebuild summaries on startup when this
   is detected (CASSANDRA-8993)
 * Fix potential data loss in CompressedSequentialWriter (CASSANDRA-8949)
 * Make PasswordAuthenticator number of hashing rounds configurable (CASSANDRA-8085)
 * Fix AssertionError when binding nested collections in DELETE (CASSANDRA-8900)
 * Check for overlap with non-early sstables in LCS (CASSANDRA-8739)
 * Only calculate max purgable timestamp if we have to (CASSANDRA-8914)
 * (cqlsh) Greatly improve performance of COPY FROM (CASSANDRA-8225)
 * IndexSummary effectiveIndexInterval is now a guideline, not a rule (CASSANDRA-8993)
 * Use correct bounds for page cache eviction of compressed files (CASSANDRA-8746)
 * SSTableScanner enforces its bounds (CASSANDRA-8946)
 * Cleanup cell equality (CASSANDRA-8947)
 * Introduce intra-cluster message coalescing (CASSANDRA-8692)
 * DatabaseDescriptor throws NPE when rpc_interface is used (CASSANDRA-8839)
 * Don't check if an sstable is live for offline compactions (CASSANDRA-8841)
 * Don't set clientMode in SSTableLoader (CASSANDRA-8238)
 * Fix SSTableRewriter with disabled early open (CASSANDRA-8535)
 * Fix cassandra-stress so it respects the CL passed in user mode (CASSANDRA-8948)
 * Fix rare NPE in ColumnDefinition#hasIndexOption() (CASSANDRA-8786)
 * cassandra-stress reports per-operation statistics, plus misc (CASSANDRA-8769)
 * Add SimpleDate (cql date) and Time (cql time) types (CASSANDRA-7523)
 * Use long for key count in cfstats (CASSANDRA-8913)
 * Make SSTableRewriter.abort() more robust to failure (CASSANDRA-8832)
 * Remove cold_reads_to_omit from STCS (CASSANDRA-8860)
 * Make EstimatedHistogram#percentile() use ceil instead of floor (CASSANDRA-8883)
 * Fix top partitions reporting wrong cardinality (CASSANDRA-8834)
 * Fix rare NPE in KeyCacheSerializer (CASSANDRA-8067)
 * Pick sstables for validation as late as possible inc repairs (CASSANDRA-8366)
 * Fix commitlog getPendingTasks to not increment (CASSANDRA-8862)
 * Fix parallelism adjustment in range and secondary index queries
   when the first fetch does not satisfy the limit (CASSANDRA-8856)
 * Check if the filtered sstables is non-empty in STCS (CASSANDRA-8843)
 * Upgrade java-driver used for cassandra-stress (CASSANDRA-8842)
 * Fix CommitLog.forceRecycleAllSegments() memory access error (CASSANDRA-8812)
 * Improve assertions in Memory (CASSANDRA-8792)
 * Fix SSTableRewriter cleanup (CASSANDRA-8802)
 * Introduce SafeMemory for CompressionMetadata.Writer (CASSANDRA-8758)
 * 'nodetool info' prints exception against older node (CASSANDRA-8796)
 * Ensure SSTableReader.last corresponds exactly with the file end (CASSANDRA-8750)
 * Make SSTableWriter.openEarly more robust and obvious (CASSANDRA-8747)
 * Enforce SSTableReader.first/last (CASSANDRA-8744)
 * Cleanup SegmentedFile API (CASSANDRA-8749)
 * Avoid overlap with early compaction replacement (CASSANDRA-8683)
 * Safer Resource Management++ (CASSANDRA-8707)
 * Write partition size estimates into a system table (CASSANDRA-7688)
 * cqlsh: Fix keys() and full() collection indexes in DESCRIBE output
   (CASSANDRA-8154)
 * Show progress of streaming in nodetool netstats (CASSANDRA-8886)
 * IndexSummaryBuilder utilises offheap memory, and shares data between
   each IndexSummary opened from it (CASSANDRA-8757)
 * markCompacting only succeeds if the exact SSTableReader instances being 
   marked are in the live set (CASSANDRA-8689)
 * cassandra-stress support for varint (CASSANDRA-8882)
 * Fix Adler32 digest for compressed sstables (CASSANDRA-8778)
 * Add nodetool statushandoff/statusbackup (CASSANDRA-8912)
 * Use stdout for progress and stats in sstableloader (CASSANDRA-8982)
 * Correctly identify 2i datadir from older versions (CASSANDRA-9116)
Merged from 2.0:
 * Ignore gossip SYNs after shutdown (CASSANDRA-9238)
 * Avoid overflow when calculating max sstable size in LCS (CASSANDRA-9235)
 * Make sstable blacklisting work with compression (CASSANDRA-9138)
 * Do not attempt to rebuild indexes if no index accepts any column (CASSANDRA-9196)
 * Don't initiate snitch reconnection for dead states (CASSANDRA-7292)
 * Fix ArrayIndexOutOfBoundsException in CQLSSTableWriter (CASSANDRA-8978)
 * Add shutdown gossip state to prevent timeouts during rolling restarts (CASSANDRA-8336)
 * Fix running with java.net.preferIPv6Addresses=true (CASSANDRA-9137)
 * Fix failed bootstrap/replace attempts being persisted in system.peers (CASSANDRA-9180)
 * Flush system.IndexInfo after marking index built (CASSANDRA-9128)
 * Fix updates to min/max_compaction_threshold through cassandra-cli
   (CASSANDRA-8102)
 * Don't include tmp files when doing offline relevel (CASSANDRA-9088)
 * Use the proper CAS WriteType when finishing a previous round during Paxos
   preparation (CASSANDRA-8672)
 * Avoid race in cancelling compactions (CASSANDRA-9070)
 * More aggressive check for expired sstables in DTCS (CASSANDRA-8359)
 * Fix ignored index_interval change in ALTER TABLE statements (CASSANDRA-7976)
 * Do more aggressive compaction in old time windows in DTCS (CASSANDRA-8360)
 * java.lang.AssertionError when reading saved cache (CASSANDRA-8740)
 * "disk full" when running cleanup (CASSANDRA-9036)
 * Lower logging level from ERROR to DEBUG when a scheduled schema pull
   cannot be completed due to a node being down (CASSANDRA-9032)
 * Fix MOVED_NODE client event (CASSANDRA-8516)
 * Allow overriding MAX_OUTSTANDING_REPLAY_COUNT (CASSANDRA-7533)
 * Fix malformed JMX ObjectName containing IPv6 addresses (CASSANDRA-9027)
 * (cqlsh) Allow increasing CSV field size limit through
   cqlshrc config option (CASSANDRA-8934)
 * Stop logging range tombstones when exceeding the threshold
   (CASSANDRA-8559)
 * Fix NullPointerException when nodetool getendpoints is run
   against invalid keyspaces or tables (CASSANDRA-8950)
 * Allow specifying the tmp dir (CASSANDRA-7712)
 * Improve compaction estimated tasks estimation (CASSANDRA-8904)
 * Fix duplicate up/down messages sent to native clients (CASSANDRA-7816)
 * Expose commit log archive status via JMX (CASSANDRA-8734)
 * Provide better exceptions for invalid replication strategy parameters
   (CASSANDRA-8909)
 * Fix regression in mixed single and multi-column relation support for
   SELECT statements (CASSANDRA-8613)
 * Add ability to limit number of native connections (CASSANDRA-8086)
 * Fix CQLSSTableWriter throwing exception and spawning threads
   (CASSANDRA-8808)
 * Fix MT mismatch between empty and GC-able data (CASSANDRA-8979)
 * Fix incorrect validation when snapshotting single table (CASSANDRA-8056)
 * Add offline tool to relevel sstables (CASSANDRA-8301)
 * Preserve stream ID for more protocol errors (CASSANDRA-8848)
 * Fix combining token() function with multi-column relations on
   clustering columns (CASSANDRA-8797)
 * Make CFS.markReferenced() resistant to bad refcounting (CASSANDRA-8829)
 * Fix StreamTransferTask abort/complete bad refcounting (CASSANDRA-8815)
 * Fix AssertionError when querying a DESC clustering ordered
   table with ASC ordering and paging (CASSANDRA-8767)
 * AssertionError: "Memory was freed" when running cleanup (CASSANDRA-8716)
 * Make it possible to set max_sstable_age to fractional days (CASSANDRA-8406)
 * Fix some multi-column relations with indexes on some clustering
   columns (CASSANDRA-8275)
 * Fix memory leak in SSTableSimple*Writer and SSTableReader.validate()
   (CASSANDRA-8748)
 * Throw OOM if allocating memory fails to return a valid pointer (CASSANDRA-8726)
 * Fix SSTableSimpleUnsortedWriter ConcurrentModificationException (CASSANDRA-8619)
 * 'nodetool info' prints exception against older node (CASSANDRA-8796)
 * Ensure SSTableSimpleUnsortedWriter.close() terminates if
   disk writer has crashed (CASSANDRA-8807)


2.1.4
 * Bind JMX to localhost unless explicitly configured otherwise (CASSANDRA-9085)


2.1.3
 * Fix HSHA/offheap_objects corruption (CASSANDRA-8719)
 * Upgrade libthrift to 0.9.2 (CASSANDRA-8685)
 * Don't use the shared ref in sstableloader (CASSANDRA-8704)
 * Purge internal prepared statements if related tables or
   keyspaces are dropped (CASSANDRA-8693)
 * (cqlsh) Handle unicode BOM at start of files (CASSANDRA-8638)
 * Stop compactions before exiting offline tools (CASSANDRA-8623)
 * Update tools/stress/README.txt to match current behaviour (CASSANDRA-7933)
 * Fix schema from Thrift conversion with empty metadata (CASSANDRA-8695)
 * Safer Resource Management (CASSANDRA-7705)
 * Make sure we compact highly overlapping cold sstables with
   STCS (CASSANDRA-8635)
 * rpc_interface and listen_interface generate NPE on startup when specified
   interface doesn't exist (CASSANDRA-8677)
 * Fix ArrayIndexOutOfBoundsException in nodetool cfhistograms (CASSANDRA-8514)
 * Switch from yammer metrics for nodetool cf/proxy histograms (CASSANDRA-8662)
 * Make sure we don't add tmplink files to the compaction
   strategy (CASSANDRA-8580)
 * (cqlsh) Handle maps with blob keys (CASSANDRA-8372)
 * (cqlsh) Handle DynamicCompositeType schemas correctly (CASSANDRA-8563)
 * Duplicate rows returned when in clause has repeated values (CASSANDRA-6706)
 * Add tooling to detect hot partitions (CASSANDRA-7974)
 * Fix cassandra-stress user-mode truncation of partition generation (CASSANDRA-8608)
 * Only stream from unrepaired sstables during inc repair (CASSANDRA-8267)
 * Don't allow starting multiple inc repairs on the same sstables (CASSANDRA-8316)
 * Invalidate prepared BATCH statements when related tables
   or keyspaces are dropped (CASSANDRA-8652)
 * Fix missing results in secondary index queries on collections
   with ALLOW FILTERING (CASSANDRA-8421)
 * Expose EstimatedHistogram metrics for range slices (CASSANDRA-8627)
 * (cqlsh) Escape clqshrc passwords properly (CASSANDRA-8618)
 * Fix NPE when passing wrong argument in ALTER TABLE statement (CASSANDRA-8355)
 * Pig: Refactor and deprecate CqlStorage (CASSANDRA-8599)
 * Don't reuse the same cleanup strategy for all sstables (CASSANDRA-8537)
 * Fix case-sensitivity of index name on CREATE and DROP INDEX
   statements (CASSANDRA-8365)
 * Better detection/logging for corruption in compressed sstables (CASSANDRA-8192)
 * Use the correct repairedAt value when closing writer (CASSANDRA-8570)
 * (cqlsh) Handle a schema mismatch being detected on startup (CASSANDRA-8512)
 * Properly calculate expected write size during compaction (CASSANDRA-8532)
 * Invalidate affected prepared statements when a table's columns
   are altered (CASSANDRA-7910)
 * Stress - user defined writes should populate sequentally (CASSANDRA-8524)
 * Fix regression in SSTableRewriter causing some rows to become unreadable 
   during compaction (CASSANDRA-8429)
 * Run major compactions for repaired/unrepaired in parallel (CASSANDRA-8510)
 * (cqlsh) Fix compression options in DESCRIBE TABLE output when compression
   is disabled (CASSANDRA-8288)
 * (cqlsh) Fix DESCRIBE output after keyspaces are altered (CASSANDRA-7623)
 * Make sure we set lastCompactedKey correctly (CASSANDRA-8463)
 * (cqlsh) Fix output of CONSISTENCY command (CASSANDRA-8507)
 * (cqlsh) Fixed the handling of LIST statements (CASSANDRA-8370)
 * Make sstablescrub check leveled manifest again (CASSANDRA-8432)
 * Check first/last keys in sstable when giving out positions (CASSANDRA-8458)
 * Disable mmap on Windows (CASSANDRA-6993)
 * Add missing ConsistencyLevels to cassandra-stress (CASSANDRA-8253)
 * Add auth support to cassandra-stress (CASSANDRA-7985)
 * Fix ArrayIndexOutOfBoundsException when generating error message
   for some CQL syntax errors (CASSANDRA-8455)
 * Scale memtable slab allocation logarithmically (CASSANDRA-7882)
 * cassandra-stress simultaneous inserts over same seed (CASSANDRA-7964)
 * Reduce cassandra-stress sampling memory requirements (CASSANDRA-7926)
 * Ensure memtable flush cannot expire commit log entries from its future (CASSANDRA-8383)
 * Make read "defrag" async to reclaim memtables (CASSANDRA-8459)
 * Remove tmplink files for offline compactions (CASSANDRA-8321)
 * Reduce maxHintsInProgress (CASSANDRA-8415)
 * BTree updates may call provided update function twice (CASSANDRA-8018)
 * Release sstable references after anticompaction (CASSANDRA-8386)
 * Handle abort() in SSTableRewriter properly (CASSANDRA-8320)
 * Centralize shared executors (CASSANDRA-8055)
 * Fix filtering for CONTAINS (KEY) relations on frozen collection
   clustering columns when the query is restricted to a single
   partition (CASSANDRA-8203)
 * Do more aggressive entire-sstable TTL expiry checks (CASSANDRA-8243)
 * Add more log info if readMeter is null (CASSANDRA-8238)
 * add check of the system wall clock time at startup (CASSANDRA-8305)
 * Support for frozen collections (CASSANDRA-7859)
 * Fix overflow on histogram computation (CASSANDRA-8028)
 * Have paxos reuse the timestamp generation of normal queries (CASSANDRA-7801)
 * Fix incremental repair not remove parent session on remote (CASSANDRA-8291)
 * Improve JBOD disk utilization (CASSANDRA-7386)
 * Log failed host when preparing incremental repair (CASSANDRA-8228)
 * Force config client mode in CQLSSTableWriter (CASSANDRA-8281)
 * Fix sstableupgrade throws exception (CASSANDRA-8688)
 * Fix hang when repairing empty keyspace (CASSANDRA-8694)
Merged from 2.0:
 * Fix IllegalArgumentException in dynamic snitch (CASSANDRA-8448)
 * Add support for UPDATE ... IF EXISTS (CASSANDRA-8610)
 * Fix reversal of list prepends (CASSANDRA-8733)
 * Prevent non-zero default_time_to_live on tables with counters
   (CASSANDRA-8678)
 * Fix SSTableSimpleUnsortedWriter ConcurrentModificationException
   (CASSANDRA-8619)
 * Round up time deltas lower than 1ms in BulkLoader (CASSANDRA-8645)
 * Add batch remove iterator to ABSC (CASSANDRA-8414, 8666)
 * Round up time deltas lower than 1ms in BulkLoader (CASSANDRA-8645)
 * Fix isClientMode check in Keyspace (CASSANDRA-8687)
 * Use more efficient slice size for querying internal secondary
   index tables (CASSANDRA-8550)
 * Fix potentially returning deleted rows with range tombstone (CASSANDRA-8558)
 * Check for available disk space before starting a compaction (CASSANDRA-8562)
 * Fix DISTINCT queries with LIMITs or paging when some partitions
   contain only tombstones (CASSANDRA-8490)
 * Introduce background cache refreshing to permissions cache
   (CASSANDRA-8194)
 * Fix race condition in StreamTransferTask that could lead to
   infinite loops and premature sstable deletion (CASSANDRA-7704)
 * Add an extra version check to MigrationTask (CASSANDRA-8462)
 * Ensure SSTableWriter cleans up properly after failure (CASSANDRA-8499)
 * Increase bf true positive count on key cache hit (CASSANDRA-8525)
 * Move MeteredFlusher to its own thread (CASSANDRA-8485)
 * Fix non-distinct results in DISTNCT queries on static columns when
   paging is enabled (CASSANDRA-8087)
 * Move all hints related tasks to hints internal executor (CASSANDRA-8285)
 * Fix paging for multi-partition IN queries (CASSANDRA-8408)
 * Fix MOVED_NODE topology event never being emitted when a node
   moves its token (CASSANDRA-8373)
 * Fix validation of indexes in COMPACT tables (CASSANDRA-8156)
 * Avoid StackOverflowError when a large list of IN values
   is used for a clustering column (CASSANDRA-8410)
 * Fix NPE when writetime() or ttl() calls are wrapped by
   another function call (CASSANDRA-8451)
 * Fix NPE after dropping a keyspace (CASSANDRA-8332)
 * Fix error message on read repair timeouts (CASSANDRA-7947)
 * Default DTCS base_time_seconds changed to 60 (CASSANDRA-8417)
 * Refuse Paxos operation with more than one pending endpoint (CASSANDRA-8346, 8640)
 * Throw correct exception when trying to bind a keyspace or table
   name (CASSANDRA-6952)
 * Make HHOM.compact synchronized (CASSANDRA-8416)
 * cancel latency-sampling task when CF is dropped (CASSANDRA-8401)
 * don't block SocketThread for MessagingService (CASSANDRA-8188)
 * Increase quarantine delay on replacement (CASSANDRA-8260)
 * Expose off-heap memory usage stats (CASSANDRA-7897)
 * Ignore Paxos commits for truncated tables (CASSANDRA-7538)
 * Validate size of indexed column values (CASSANDRA-8280)
 * Make LCS split compaction results over all data directories (CASSANDRA-8329)
 * Fix some failing queries that use multi-column relations
   on COMPACT STORAGE tables (CASSANDRA-8264)
 * Fix InvalidRequestException with ORDER BY (CASSANDRA-8286)
 * Disable SSLv3 for POODLE (CASSANDRA-8265)
 * Fix millisecond timestamps in Tracing (CASSANDRA-8297)
 * Include keyspace name in error message when there are insufficient
   live nodes to stream from (CASSANDRA-8221)
 * Avoid overlap in L1 when L0 contains many nonoverlapping
   sstables (CASSANDRA-8211)
 * Improve PropertyFileSnitch logging (CASSANDRA-8183)
 * Add DC-aware sequential repair (CASSANDRA-8193)
 * Use live sstables in snapshot repair if possible (CASSANDRA-8312)
 * Fix hints serialized size calculation (CASSANDRA-8587)


2.1.2
 * (cqlsh) parse_for_table_meta errors out on queries with undefined
   grammars (CASSANDRA-8262)
 * (cqlsh) Fix SELECT ... TOKEN() function broken in C* 2.1.1 (CASSANDRA-8258)
 * Fix Cassandra crash when running on JDK8 update 40 (CASSANDRA-8209)
 * Optimize partitioner tokens (CASSANDRA-8230)
 * Improve compaction of repaired/unrepaired sstables (CASSANDRA-8004)
 * Make cache serializers pluggable (CASSANDRA-8096)
 * Fix issues with CONTAINS (KEY) queries on secondary indexes
   (CASSANDRA-8147)
 * Fix read-rate tracking of sstables for some queries (CASSANDRA-8239)
 * Fix default timestamp in QueryOptions (CASSANDRA-8246)
 * Set socket timeout when reading remote version (CASSANDRA-8188)
 * Refactor how we track live size (CASSANDRA-7852)
 * Make sure unfinished compaction files are removed (CASSANDRA-8124)
 * Fix shutdown when run as Windows service (CASSANDRA-8136)
 * Fix DESCRIBE TABLE with custom indexes (CASSANDRA-8031)
 * Fix race in RecoveryManagerTest (CASSANDRA-8176)
 * Avoid IllegalArgumentException while sorting sstables in
   IndexSummaryManager (CASSANDRA-8182)
 * Shutdown JVM on file descriptor exhaustion (CASSANDRA-7579)
 * Add 'die' policy for commit log and disk failure (CASSANDRA-7927)
 * Fix installing as service on Windows (CASSANDRA-8115)
 * Fix CREATE TABLE for CQL2 (CASSANDRA-8144)
 * Avoid boxing in ColumnStats min/max trackers (CASSANDRA-8109)
Merged from 2.0:
 * Correctly handle non-text column names in cql3 (CASSANDRA-8178)
 * Fix deletion for indexes on primary key columns (CASSANDRA-8206)
 * Add 'nodetool statusgossip' (CASSANDRA-8125)
 * Improve client notification that nodes are ready for requests (CASSANDRA-7510)
 * Handle negative timestamp in writetime method (CASSANDRA-8139)
 * Pig: Remove errant LIMIT clause in CqlNativeStorage (CASSANDRA-8166)
 * Throw ConfigurationException when hsha is used with the default
   rpc_max_threads setting of 'unlimited' (CASSANDRA-8116)
 * Allow concurrent writing of the same table in the same JVM using
   CQLSSTableWriter (CASSANDRA-7463)
 * Fix totalDiskSpaceUsed calculation (CASSANDRA-8205)


2.1.1
 * Fix spin loop in AtomicSortedColumns (CASSANDRA-7546)
 * Dont notify when replacing tmplink files (CASSANDRA-8157)
 * Fix validation with multiple CONTAINS clause (CASSANDRA-8131)
 * Fix validation of collections in TriggerExecutor (CASSANDRA-8146)
 * Fix IllegalArgumentException when a list of IN values containing tuples
   is passed as a single arg to a prepared statement with the v1 or v2
   protocol (CASSANDRA-8062)
 * Fix ClassCastException in DISTINCT query on static columns with
   query paging (CASSANDRA-8108)
 * Fix NPE on null nested UDT inside a set (CASSANDRA-8105)
 * Fix exception when querying secondary index on set items or map keys
   when some clustering columns are specified (CASSANDRA-8073)
 * Send proper error response when there is an error during native
   protocol message decode (CASSANDRA-8118)
 * Gossip should ignore generation numbers too far in the future (CASSANDRA-8113)
 * Fix NPE when creating a table with frozen sets, lists (CASSANDRA-8104)
 * Fix high memory use due to tracking reads on incrementally opened sstable
   readers (CASSANDRA-8066)
 * Fix EXECUTE request with skipMetadata=false returning no metadata
   (CASSANDRA-8054)
 * Allow concurrent use of CQLBulkOutputFormat (CASSANDRA-7776)
 * Shutdown JVM on OOM (CASSANDRA-7507)
 * Upgrade netty version and enable epoll event loop (CASSANDRA-7761)
 * Don't duplicate sstables smaller than split size when using
   the sstablesplitter tool (CASSANDRA-7616)
 * Avoid re-parsing already prepared statements (CASSANDRA-7923)
 * Fix some Thrift slice deletions and updates of COMPACT STORAGE
   tables with some clustering columns omitted (CASSANDRA-7990)
 * Fix filtering for CONTAINS on sets (CASSANDRA-8033)
 * Properly track added size (CASSANDRA-7239)
 * Allow compilation in java 8 (CASSANDRA-7208)
 * Fix Assertion error on RangeTombstoneList diff (CASSANDRA-8013)
 * Release references to overlapping sstables during compaction (CASSANDRA-7819)
 * Send notification when opening compaction results early (CASSANDRA-8034)
 * Make native server start block until properly bound (CASSANDRA-7885)
 * (cqlsh) Fix IPv6 support (CASSANDRA-7988)
 * Ignore fat clients when checking for endpoint collision (CASSANDRA-7939)
 * Make sstablerepairedset take a list of files (CASSANDRA-7995)
 * (cqlsh) Tab completeion for indexes on map keys (CASSANDRA-7972)
 * (cqlsh) Fix UDT field selection in select clause (CASSANDRA-7891)
 * Fix resource leak in event of corrupt sstable
 * (cqlsh) Add command line option for cqlshrc file path (CASSANDRA-7131)
 * Provide visibility into prepared statements churn (CASSANDRA-7921, CASSANDRA-7930)
 * Invalidate prepared statements when their keyspace or table is
   dropped (CASSANDRA-7566)
 * cassandra-stress: fix support for NetworkTopologyStrategy (CASSANDRA-7945)
 * Fix saving caches when a table is dropped (CASSANDRA-7784)
 * Add better error checking of new stress profile (CASSANDRA-7716)
 * Use ThreadLocalRandom and remove FBUtilities.threadLocalRandom (CASSANDRA-7934)
 * Prevent operator mistakes due to simultaneous bootstrap (CASSANDRA-7069)
 * cassandra-stress supports whitelist mode for node config (CASSANDRA-7658)
 * GCInspector more closely tracks GC; cassandra-stress and nodetool report it (CASSANDRA-7916)
 * nodetool won't output bogus ownership info without a keyspace (CASSANDRA-7173)
 * Add human readable option to nodetool commands (CASSANDRA-5433)
 * Don't try to set repairedAt on old sstables (CASSANDRA-7913)
 * Add metrics for tracking PreparedStatement use (CASSANDRA-7719)
 * (cqlsh) tab-completion for triggers (CASSANDRA-7824)
 * (cqlsh) Support for query paging (CASSANDRA-7514)
 * (cqlsh) Show progress of COPY operations (CASSANDRA-7789)
 * Add syntax to remove multiple elements from a map (CASSANDRA-6599)
 * Support non-equals conditions in lightweight transactions (CASSANDRA-6839)
 * Add IF [NOT] EXISTS to create/drop triggers (CASSANDRA-7606)
 * (cqlsh) Display the current logged-in user (CASSANDRA-7785)
 * (cqlsh) Don't ignore CTRL-C during COPY FROM execution (CASSANDRA-7815)
 * (cqlsh) Order UDTs according to cross-type dependencies in DESCRIBE
   output (CASSANDRA-7659)
 * (cqlsh) Fix handling of CAS statement results (CASSANDRA-7671)
 * (cqlsh) COPY TO/FROM improvements (CASSANDRA-7405)
 * Support list index operations with conditions (CASSANDRA-7499)
 * Add max live/tombstoned cells to nodetool cfstats output (CASSANDRA-7731)
 * Validate IPv6 wildcard addresses properly (CASSANDRA-7680)
 * (cqlsh) Error when tracing query (CASSANDRA-7613)
 * Avoid IOOBE when building SyntaxError message snippet (CASSANDRA-7569)
 * SSTableExport uses correct validator to create string representation of partition
   keys (CASSANDRA-7498)
 * Avoid NPEs when receiving type changes for an unknown keyspace (CASSANDRA-7689)
 * Add support for custom 2i validation (CASSANDRA-7575)
 * Pig support for hadoop CqlInputFormat (CASSANDRA-6454)
 * Add duration mode to cassandra-stress (CASSANDRA-7468)
 * Add listen_interface and rpc_interface options (CASSANDRA-7417)
 * Improve schema merge performance (CASSANDRA-7444)
 * Adjust MT depth based on # of partition validating (CASSANDRA-5263)
 * Optimise NativeCell comparisons (CASSANDRA-6755)
 * Configurable client timeout for cqlsh (CASSANDRA-7516)
 * Include snippet of CQL query near syntax error in messages (CASSANDRA-7111)
 * Make repair -pr work with -local (CASSANDRA-7450)
 * Fix error in sstableloader with -cph > 1 (CASSANDRA-8007)
 * Fix snapshot repair error on indexed tables (CASSANDRA-8020)
 * Do not exit nodetool repair when receiving JMX NOTIF_LOST (CASSANDRA-7909)
 * Stream to private IP when available (CASSANDRA-8084)
Merged from 2.0:
 * Reject conditions on DELETE unless full PK is given (CASSANDRA-6430)
 * Properly reject the token function DELETE (CASSANDRA-7747)
 * Force batchlog replay before decommissioning a node (CASSANDRA-7446)
 * Fix hint replay with many accumulated expired hints (CASSANDRA-6998)
 * Fix duplicate results in DISTINCT queries on static columns with query
   paging (CASSANDRA-8108)
 * Add DateTieredCompactionStrategy (CASSANDRA-6602)
 * Properly validate ascii and utf8 string literals in CQL queries (CASSANDRA-8101)
 * (cqlsh) Fix autocompletion for alter keyspace (CASSANDRA-8021)
 * Create backup directories for commitlog archiving during startup (CASSANDRA-8111)
 * Reduce totalBlockFor() for LOCAL_* consistency levels (CASSANDRA-8058)
 * Fix merging schemas with re-dropped keyspaces (CASSANDRA-7256)
 * Fix counters in supercolumns during live upgrades from 1.2 (CASSANDRA-7188)
 * Notify DT subscribers when a column family is truncated (CASSANDRA-8088)
 * Add sanity check of $JAVA on startup (CASSANDRA-7676)
 * Schedule fat client schema pull on join (CASSANDRA-7993)
 * Don't reset nodes' versions when closing IncomingTcpConnections
   (CASSANDRA-7734)
 * Record the real messaging version in all cases in OutboundTcpConnection
   (CASSANDRA-8057)
 * SSL does not work in cassandra-cli (CASSANDRA-7899)
 * Fix potential exception when using ReversedType in DynamicCompositeType
   (CASSANDRA-7898)
 * Better validation of collection values (CASSANDRA-7833)
 * Track min/max timestamps correctly (CASSANDRA-7969)
 * Fix possible overflow while sorting CL segments for replay (CASSANDRA-7992)
 * Increase nodetool Xmx (CASSANDRA-7956)
 * Archive any commitlog segments present at startup (CASSANDRA-6904)
 * CrcCheckChance should adjust based on live CFMetadata not 
   sstable metadata (CASSANDRA-7978)
 * token() should only accept columns in the partitioning
   key order (CASSANDRA-6075)
 * Add method to invalidate permission cache via JMX (CASSANDRA-7977)
 * Allow propagating multiple gossip states atomically (CASSANDRA-6125)
 * Log exceptions related to unclean native protocol client disconnects
   at DEBUG or INFO (CASSANDRA-7849)
 * Allow permissions cache to be set via JMX (CASSANDRA-7698)
 * Include schema_triggers CF in readable system resources (CASSANDRA-7967)
 * Fix RowIndexEntry to report correct serializedSize (CASSANDRA-7948)
 * Make CQLSSTableWriter sync within partitions (CASSANDRA-7360)
 * Potentially use non-local replicas in CqlConfigHelper (CASSANDRA-7906)
 * Explicitly disallow mixing multi-column and single-column
   relations on clustering columns (CASSANDRA-7711)
 * Better error message when condition is set on PK column (CASSANDRA-7804)
 * Don't send schema change responses and events for no-op DDL
   statements (CASSANDRA-7600)
 * (Hadoop) fix cluster initialisation for a split fetching (CASSANDRA-7774)
 * Throw InvalidRequestException when queries contain relations on entire
   collection columns (CASSANDRA-7506)
 * (cqlsh) enable CTRL-R history search with libedit (CASSANDRA-7577)
 * (Hadoop) allow ACFRW to limit nodes to local DC (CASSANDRA-7252)
 * (cqlsh) cqlsh should automatically disable tracing when selecting
   from system_traces (CASSANDRA-7641)
 * (Hadoop) Add CqlOutputFormat (CASSANDRA-6927)
 * Don't depend on cassandra config for nodetool ring (CASSANDRA-7508)
 * (cqlsh) Fix failing cqlsh formatting tests (CASSANDRA-7703)
 * Fix IncompatibleClassChangeError from hadoop2 (CASSANDRA-7229)
 * Add 'nodetool sethintedhandoffthrottlekb' (CASSANDRA-7635)
 * (cqlsh) Add tab-completion for CREATE/DROP USER IF [NOT] EXISTS (CASSANDRA-7611)
 * Catch errors when the JVM pulls the rug out from GCInspector (CASSANDRA-5345)
 * cqlsh fails when version number parts are not int (CASSANDRA-7524)
 * Fix NPE when table dropped during streaming (CASSANDRA-7946)
 * Fix wrong progress when streaming uncompressed (CASSANDRA-7878)
 * Fix possible infinite loop in creating repair range (CASSANDRA-7983)
 * Fix unit in nodetool for streaming throughput (CASSANDRA-7375)
Merged from 1.2:
 * Don't index tombstones (CASSANDRA-7828)
 * Improve PasswordAuthenticator default super user setup (CASSANDRA-7788)


2.1.0
 * (cqlsh) Removed "ALTER TYPE <name> RENAME TO <name>" from tab-completion
   (CASSANDRA-7895)
 * Fixed IllegalStateException in anticompaction (CASSANDRA-7892)
 * cqlsh: DESCRIBE support for frozen UDTs, tuples (CASSANDRA-7863)
 * Avoid exposing internal classes over JMX (CASSANDRA-7879)
 * Add null check for keys when freezing collection (CASSANDRA-7869)
 * Improve stress workload realism (CASSANDRA-7519)
Merged from 2.0:
 * Configure system.paxos with LeveledCompactionStrategy (CASSANDRA-7753)
 * Fix ALTER clustering column type from DateType to TimestampType when
   using DESC clustering order (CASSANRDA-7797)
 * Throw EOFException if we run out of chunks in compressed datafile
   (CASSANDRA-7664)
 * Fix PRSI handling of CQL3 row markers for row cleanup (CASSANDRA-7787)
 * Fix dropping collection when it's the last regular column (CASSANDRA-7744)
 * Make StreamReceiveTask thread safe and gc friendly (CASSANDRA-7795)
 * Validate empty cell names from counter updates (CASSANDRA-7798)
Merged from 1.2:
 * Don't allow compacted sstables to be marked as compacting (CASSANDRA-7145)
 * Track expired tombstones (CASSANDRA-7810)


2.1.0-rc7
 * Add frozen keyword and require UDT to be frozen (CASSANDRA-7857)
 * Track added sstable size correctly (CASSANDRA-7239)
 * (cqlsh) Fix case insensitivity (CASSANDRA-7834)
 * Fix failure to stream ranges when moving (CASSANDRA-7836)
 * Correctly remove tmplink files (CASSANDRA-7803)
 * (cqlsh) Fix column name formatting for functions, CAS operations,
   and UDT field selections (CASSANDRA-7806)
 * (cqlsh) Fix COPY FROM handling of null/empty primary key
   values (CASSANDRA-7792)
 * Fix ordering of static cells (CASSANDRA-7763)
Merged from 2.0:
 * Forbid re-adding dropped counter columns (CASSANDRA-7831)
 * Fix CFMetaData#isThriftCompatible() for PK-only tables (CASSANDRA-7832)
 * Always reject inequality on the partition key without token()
   (CASSANDRA-7722)
 * Always send Paxos commit to all replicas (CASSANDRA-7479)
 * Make disruptor_thrift_server invocation pool configurable (CASSANDRA-7594)
 * Make repair no-op when RF=1 (CASSANDRA-7864)


2.1.0-rc6
 * Fix OOM issue from netty caching over time (CASSANDRA-7743)
 * json2sstable couldn't import JSON for CQL table (CASSANDRA-7477)
 * Invalidate all caches on table drop (CASSANDRA-7561)
 * Skip strict endpoint selection for ranges if RF == nodes (CASSANRA-7765)
 * Fix Thrift range filtering without 2ary index lookups (CASSANDRA-7741)
 * Add tracing entries about concurrent range requests (CASSANDRA-7599)
 * (cqlsh) Fix DESCRIBE for NTS keyspaces (CASSANDRA-7729)
 * Remove netty buffer ref-counting (CASSANDRA-7735)
 * Pass mutated cf to index updater for use by PRSI (CASSANDRA-7742)
 * Include stress yaml example in release and deb (CASSANDRA-7717)
 * workaround for netty issue causing corrupted data off the wire (CASSANDRA-7695)
 * cqlsh DESC CLUSTER fails retrieving ring information (CASSANDRA-7687)
 * Fix binding null values inside UDT (CASSANDRA-7685)
 * Fix UDT field selection with empty fields (CASSANDRA-7670)
 * Bogus deserialization of static cells from sstable (CASSANDRA-7684)
 * Fix NPE on compaction leftover cleanup for dropped table (CASSANDRA-7770)
Merged from 2.0:
 * Fix race condition in StreamTransferTask that could lead to
   infinite loops and premature sstable deletion (CASSANDRA-7704)
 * (cqlsh) Wait up to 10 sec for a tracing session (CASSANDRA-7222)
 * Fix NPE in FileCacheService.sizeInBytes (CASSANDRA-7756)
 * Remove duplicates from StorageService.getJoiningNodes (CASSANDRA-7478)
 * Clone token map outside of hot gossip loops (CASSANDRA-7758)
 * Fix MS expiring map timeout for Paxos messages (CASSANDRA-7752)
 * Do not flush on truncate if durable_writes is false (CASSANDRA-7750)
 * Give CRR a default input_cql Statement (CASSANDRA-7226)
 * Better error message when adding a collection with the same name
   than a previously dropped one (CASSANDRA-6276)
 * Fix validation when adding static columns (CASSANDRA-7730)
 * (Thrift) fix range deletion of supercolumns (CASSANDRA-7733)
 * Fix potential AssertionError in RangeTombstoneList (CASSANDRA-7700)
 * Validate arguments of blobAs* functions (CASSANDRA-7707)
 * Fix potential AssertionError with 2ndary indexes (CASSANDRA-6612)
 * Avoid logging CompactionInterrupted at ERROR (CASSANDRA-7694)
 * Minor leak in sstable2jon (CASSANDRA-7709)
 * Add cassandra.auto_bootstrap system property (CASSANDRA-7650)
 * Update java driver (for hadoop) (CASSANDRA-7618)
 * Remove CqlPagingRecordReader/CqlPagingInputFormat (CASSANDRA-7570)
 * Support connecting to ipv6 jmx with nodetool (CASSANDRA-7669)


2.1.0-rc5
 * Reject counters inside user types (CASSANDRA-7672)
 * Switch to notification-based GCInspector (CASSANDRA-7638)
 * (cqlsh) Handle nulls in UDTs and tuples correctly (CASSANDRA-7656)
 * Don't use strict consistency when replacing (CASSANDRA-7568)
 * Fix min/max cell name collection on 2.0 SSTables with range
   tombstones (CASSANDRA-7593)
 * Tolerate min/max cell names of different lengths (CASSANDRA-7651)
 * Filter cached results correctly (CASSANDRA-7636)
 * Fix tracing on the new SEPExecutor (CASSANDRA-7644)
 * Remove shuffle and taketoken (CASSANDRA-7601)
 * Clean up Windows batch scripts (CASSANDRA-7619)
 * Fix native protocol drop user type notification (CASSANDRA-7571)
 * Give read access to system.schema_usertypes to all authenticated users
   (CASSANDRA-7578)
 * (cqlsh) Fix cqlsh display when zero rows are returned (CASSANDRA-7580)
 * Get java version correctly when JAVA_TOOL_OPTIONS is set (CASSANDRA-7572)
 * Fix NPE when dropping index from non-existent keyspace, AssertionError when
   dropping non-existent index with IF EXISTS (CASSANDRA-7590)
 * Fix sstablelevelresetter hang (CASSANDRA-7614)
 * (cqlsh) Fix deserialization of blobs (CASSANDRA-7603)
 * Use "keyspace updated" schema change message for UDT changes in v1 and
   v2 protocols (CASSANDRA-7617)
 * Fix tracing of range slices and secondary index lookups that are local
   to the coordinator (CASSANDRA-7599)
 * Set -Dcassandra.storagedir for all tool shell scripts (CASSANDRA-7587)
 * Don't swap max/min col names when mutating sstable metadata (CASSANDRA-7596)
 * (cqlsh) Correctly handle paged result sets (CASSANDRA-7625)
 * (cqlsh) Improve waiting for a trace to complete (CASSANDRA-7626)
 * Fix tracing of concurrent range slices and 2ary index queries (CASSANDRA-7626)
 * Fix scrub against collection type (CASSANDRA-7665)
Merged from 2.0:
 * Set gc_grace_seconds to seven days for system schema tables (CASSANDRA-7668)
 * SimpleSeedProvider no longer caches seeds forever (CASSANDRA-7663)
 * Always flush on truncate (CASSANDRA-7511)
 * Fix ReversedType(DateType) mapping to native protocol (CASSANDRA-7576)
 * Always merge ranges owned by a single node (CASSANDRA-6930)
 * Track max/min timestamps for range tombstones (CASSANDRA-7647)
 * Fix NPE when listing saved caches dir (CASSANDRA-7632)


2.1.0-rc4
 * Fix word count hadoop example (CASSANDRA-7200)
 * Updated memtable_cleanup_threshold and memtable_flush_writers defaults 
   (CASSANDRA-7551)
 * (Windows) fix startup when WMI memory query fails (CASSANDRA-7505)
 * Anti-compaction proceeds if any part of the repair failed (CASSANDRA-7521)
 * Add missing table name to DROP INDEX responses and notifications (CASSANDRA-7539)
 * Bump CQL version to 3.2.0 and update CQL documentation (CASSANDRA-7527)
 * Fix configuration error message when running nodetool ring (CASSANDRA-7508)
 * Support conditional updates, tuple type, and the v3 protocol in cqlsh (CASSANDRA-7509)
 * Handle queries on multiple secondary index types (CASSANDRA-7525)
 * Fix cqlsh authentication with v3 native protocol (CASSANDRA-7564)
 * Fix NPE when unknown prepared statement ID is used (CASSANDRA-7454)
Merged from 2.0:
 * (Windows) force range-based repair to non-sequential mode (CASSANDRA-7541)
 * Fix range merging when DES scores are zero (CASSANDRA-7535)
 * Warn when SSL certificates have expired (CASSANDRA-7528)
 * Fix error when doing reversed queries with static columns (CASSANDRA-7490)
Merged from 1.2:
 * Set correct stream ID on responses when non-Exception Throwables
   are thrown while handling native protocol messages (CASSANDRA-7470)


2.1.0-rc3
 * Consider expiry when reconciling otherwise equal cells (CASSANDRA-7403)
 * Introduce CQL support for stress tool (CASSANDRA-6146)
 * Fix ClassCastException processing expired messages (CASSANDRA-7496)
 * Fix prepared marker for collections inside UDT (CASSANDRA-7472)
 * Remove left-over populate_io_cache_on_flush and replicate_on_write
   uses (CASSANDRA-7493)
 * (Windows) handle spaces in path names (CASSANDRA-7451)
 * Ensure writes have completed after dropping a table, before recycling
   commit log segments (CASSANDRA-7437)
 * Remove left-over rows_per_partition_to_cache (CASSANDRA-7493)
 * Fix error when CONTAINS is used with a bind marker (CASSANDRA-7502)
 * Properly reject unknown UDT field (CASSANDRA-7484)
Merged from 2.0:
 * Fix CC#collectTimeOrderedData() tombstone optimisations (CASSANDRA-7394)
 * Support DISTINCT for static columns and fix behaviour when DISTINC is
   not use (CASSANDRA-7305).
 * Workaround JVM NPE on JMX bind failure (CASSANDRA-7254)
 * Fix race in FileCacheService RemovalListener (CASSANDRA-7278)
 * Fix inconsistent use of consistencyForCommit that allowed LOCAL_QUORUM
   operations to incorrect become full QUORUM (CASSANDRA-7345)
 * Properly handle unrecognized opcodes and flags (CASSANDRA-7440)
 * (Hadoop) close CqlRecordWriter clients when finished (CASSANDRA-7459)
 * Commit disk failure policy (CASSANDRA-7429)
 * Make sure high level sstables get compacted (CASSANDRA-7414)
 * Fix AssertionError when using empty clustering columns and static columns
   (CASSANDRA-7455)
 * Add option to disable STCS in L0 (CASSANDRA-6621)
 * Upgrade to snappy-java 1.0.5.2 (CASSANDRA-7476)


2.1.0-rc2
 * Fix heap size calculation for CompoundSparseCellName and 
   CompoundSparseCellName.WithCollection (CASSANDRA-7421)
 * Allow counter mutations in UNLOGGED batches (CASSANDRA-7351)
 * Modify reconcile logic to always pick a tombstone over a counter cell
   (CASSANDRA-7346)
 * Avoid incremental compaction on Windows (CASSANDRA-7365)
 * Fix exception when querying a composite-keyed table with a collection index
   (CASSANDRA-7372)
 * Use node's host id in place of counter ids (CASSANDRA-7366)
 * Fix error when doing reversed queries with static columns (CASSANDRA-7490)
 * Backport CASSANDRA-6747 (CASSANDRA-7560)
 * Track max/min timestamps for range tombstones (CASSANDRA-7647)
 * Fix NPE when listing saved caches dir (CASSANDRA-7632)
 * Fix sstableloader unable to connect encrypted node (CASSANDRA-7585)
Merged from 1.2:
 * Clone token map outside of hot gossip loops (CASSANDRA-7758)
 * Add stop method to EmbeddedCassandraService (CASSANDRA-7595)
 * Support connecting to ipv6 jmx with nodetool (CASSANDRA-7669)
 * Set gc_grace_seconds to seven days for system schema tables (CASSANDRA-7668)
 * SimpleSeedProvider no longer caches seeds forever (CASSANDRA-7663)
 * Set correct stream ID on responses when non-Exception Throwables
   are thrown while handling native protocol messages (CASSANDRA-7470)
 * Fix row size miscalculation in LazilyCompactedRow (CASSANDRA-7543)
 * Fix race in background compaction check (CASSANDRA-7745)
 * Don't clear out range tombstones during compaction (CASSANDRA-7808)


2.1.0-rc1
 * Revert flush directory (CASSANDRA-6357)
 * More efficient executor service for fast operations (CASSANDRA-4718)
 * Move less common tools into a new cassandra-tools package (CASSANDRA-7160)
 * Support more concurrent requests in native protocol (CASSANDRA-7231)
 * Add tab-completion to debian nodetool packaging (CASSANDRA-6421)
 * Change concurrent_compactors defaults (CASSANDRA-7139)
 * Add PowerShell Windows launch scripts (CASSANDRA-7001)
 * Make commitlog archive+restore more robust (CASSANDRA-6974)
 * Fix marking commitlogsegments clean (CASSANDRA-6959)
 * Add snapshot "manifest" describing files included (CASSANDRA-6326)
 * Parallel streaming for sstableloader (CASSANDRA-3668)
 * Fix bugs in supercolumns handling (CASSANDRA-7138)
 * Fix ClassClassException on composite dense tables (CASSANDRA-7112)
 * Cleanup and optimize collation and slice iterators (CASSANDRA-7107)
 * Upgrade NBHM lib (CASSANDRA-7128)
 * Optimize netty server (CASSANDRA-6861)
 * Fix repair hang when given CF does not exist (CASSANDRA-7189)
 * Allow c* to be shutdown in an embedded mode (CASSANDRA-5635)
 * Add server side batching to native transport (CASSANDRA-5663)
 * Make batchlog replay asynchronous (CASSANDRA-6134)
 * remove unused classes (CASSANDRA-7197)
 * Limit user types to the keyspace they are defined in (CASSANDRA-6643)
 * Add validate method to CollectionType (CASSANDRA-7208)
 * New serialization format for UDT values (CASSANDRA-7209, CASSANDRA-7261)
 * Fix nodetool netstats (CASSANDRA-7270)
 * Fix potential ClassCastException in HintedHandoffManager (CASSANDRA-7284)
 * Use prepared statements internally (CASSANDRA-6975)
 * Fix broken paging state with prepared statement (CASSANDRA-7120)
 * Fix IllegalArgumentException in CqlStorage (CASSANDRA-7287)
 * Allow nulls/non-existant fields in UDT (CASSANDRA-7206)
 * Add Thrift MultiSliceRequest (CASSANDRA-6757, CASSANDRA-7027)
 * Handle overlapping MultiSlices (CASSANDRA-7279)
 * Fix DataOutputTest on Windows (CASSANDRA-7265)
 * Embedded sets in user defined data-types are not updating (CASSANDRA-7267)
 * Add tuple type to CQL/native protocol (CASSANDRA-7248)
 * Fix CqlPagingRecordReader on tables with few rows (CASSANDRA-7322)
Merged from 2.0:
 * Copy compaction options to make sure they are reloaded (CASSANDRA-7290)
 * Add option to do more aggressive tombstone compactions (CASSANDRA-6563)
 * Don't try to compact already-compacting files in HHOM (CASSANDRA-7288)
 * Always reallocate buffers in HSHA (CASSANDRA-6285)
 * (Hadoop) support authentication in CqlRecordReader (CASSANDRA-7221)
 * (Hadoop) Close java driver Cluster in CQLRR.close (CASSANDRA-7228)
 * Warn when 'USING TIMESTAMP' is used on a CAS BATCH (CASSANDRA-7067)
 * return all cpu values from BackgroundActivityMonitor.readAndCompute (CASSANDRA-7183)
 * Correctly delete scheduled range xfers (CASSANDRA-7143)
 * return all cpu values from BackgroundActivityMonitor.readAndCompute (CASSANDRA-7183)  
 * reduce garbage creation in calculatePendingRanges (CASSANDRA-7191)
 * fix c* launch issues on Russian os's due to output of linux 'free' cmd (CASSANDRA-6162)
 * Fix disabling autocompaction (CASSANDRA-7187)
 * Fix potential NumberFormatException when deserializing IntegerType (CASSANDRA-7088)
 * cqlsh can't tab-complete disabling compaction (CASSANDRA-7185)
 * cqlsh: Accept and execute CQL statement(s) from command-line parameter (CASSANDRA-7172)
 * Fix IllegalStateException in CqlPagingRecordReader (CASSANDRA-7198)
 * Fix the InvertedIndex trigger example (CASSANDRA-7211)
 * Add --resolve-ip option to 'nodetool ring' (CASSANDRA-7210)
 * reduce garbage on codec flag deserialization (CASSANDRA-7244) 
 * Fix duplicated error messages on directory creation error at startup (CASSANDRA-5818)
 * Proper null handle for IF with map element access (CASSANDRA-7155)
 * Improve compaction visibility (CASSANDRA-7242)
 * Correctly delete scheduled range xfers (CASSANDRA-7143)
 * Make batchlog replica selection rack-aware (CASSANDRA-6551)
 * Fix CFMetaData#getColumnDefinitionFromColumnName() (CASSANDRA-7074)
 * Fix writetime/ttl functions for static columns (CASSANDRA-7081)
 * Suggest CTRL-C or semicolon after three blank lines in cqlsh (CASSANDRA-7142)
 * Fix 2ndary index queries with DESC clustering order (CASSANDRA-6950)
 * Invalid key cache entries on DROP (CASSANDRA-6525)
 * Fix flapping RecoveryManagerTest (CASSANDRA-7084)
 * Add missing iso8601 patterns for date strings (CASSANDRA-6973)
 * Support selecting multiple rows in a partition using IN (CASSANDRA-6875)
 * Add authentication support to shuffle (CASSANDRA-6484)
 * Swap local and global default read repair chances (CASSANDRA-7320)
 * Add conditional CREATE/DROP USER support (CASSANDRA-7264)
 * Cqlsh counts non-empty lines for "Blank lines" warning (CASSANDRA-7325)
Merged from 1.2:
 * Add Cloudstack snitch (CASSANDRA-7147)
 * Update system.peers correctly when relocating tokens (CASSANDRA-7126)
 * Add Google Compute Engine snitch (CASSANDRA-7132)
 * remove duplicate query for local tokens (CASSANDRA-7182)
 * exit CQLSH with error status code if script fails (CASSANDRA-6344)
 * Fix bug with some IN queries missig results (CASSANDRA-7105)
 * Fix availability validation for LOCAL_ONE CL (CASSANDRA-7319)
 * Hint streaming can cause decommission to fail (CASSANDRA-7219)


2.1.0-beta2
 * Increase default CL space to 8GB (CASSANDRA-7031)
 * Add range tombstones to read repair digests (CASSANDRA-6863)
 * Fix BTree.clear for large updates (CASSANDRA-6943)
 * Fail write instead of logging a warning when unable to append to CL
   (CASSANDRA-6764)
 * Eliminate possibility of CL segment appearing twice in active list 
   (CASSANDRA-6557)
 * Apply DONTNEED fadvise to commitlog segments (CASSANDRA-6759)
 * Switch CRC component to Adler and include it for compressed sstables 
   (CASSANDRA-4165)
 * Allow cassandra-stress to set compaction strategy options (CASSANDRA-6451)
 * Add broadcast_rpc_address option to cassandra.yaml (CASSANDRA-5899)
 * Auto reload GossipingPropertyFileSnitch config (CASSANDRA-5897)
 * Fix overflow of memtable_total_space_in_mb (CASSANDRA-6573)
 * Fix ABTC NPE and apply update function correctly (CASSANDRA-6692)
 * Allow nodetool to use a file or prompt for password (CASSANDRA-6660)
 * Fix AIOOBE when concurrently accessing ABSC (CASSANDRA-6742)
 * Fix assertion error in ALTER TYPE RENAME (CASSANDRA-6705)
 * Scrub should not always clear out repaired status (CASSANDRA-5351)
 * Improve handling of range tombstone for wide partitions (CASSANDRA-6446)
 * Fix ClassCastException for compact table with composites (CASSANDRA-6738)
 * Fix potentially repairing with wrong nodes (CASSANDRA-6808)
 * Change caching option syntax (CASSANDRA-6745)
 * Fix stress to do proper counter reads (CASSANDRA-6835)
 * Fix help message for stress counter_write (CASSANDRA-6824)
 * Fix stress smart Thrift client to pick servers correctly (CASSANDRA-6848)
 * Add logging levels (minimal, normal or verbose) to stress tool (CASSANDRA-6849)
 * Fix race condition in Batch CLE (CASSANDRA-6860)
 * Improve cleanup/scrub/upgradesstables failure handling (CASSANDRA-6774)
 * ByteBuffer write() methods for serializing sstables (CASSANDRA-6781)
 * Proper compare function for CollectionType (CASSANDRA-6783)
 * Update native server to Netty 4 (CASSANDRA-6236)
 * Fix off-by-one error in stress (CASSANDRA-6883)
 * Make OpOrder AutoCloseable (CASSANDRA-6901)
 * Remove sync repair JMX interface (CASSANDRA-6900)
 * Add multiple memory allocation options for memtables (CASSANDRA-6689, 6694)
 * Remove adjusted op rate from stress output (CASSANDRA-6921)
 * Add optimized CF.hasColumns() implementations (CASSANDRA-6941)
 * Serialize batchlog mutations with the version of the target node
   (CASSANDRA-6931)
 * Optimize CounterColumn#reconcile() (CASSANDRA-6953)
 * Properly remove 1.2 sstable support in 2.1 (CASSANDRA-6869)
 * Lock counter cells, not partitions (CASSANDRA-6880)
 * Track presence of legacy counter shards in sstables (CASSANDRA-6888)
 * Ensure safe resource cleanup when replacing sstables (CASSANDRA-6912)
 * Add failure handler to async callback (CASSANDRA-6747)
 * Fix AE when closing SSTable without releasing reference (CASSANDRA-7000)
 * Clean up IndexInfo on keyspace/table drops (CASSANDRA-6924)
 * Only snapshot relative SSTables when sequential repair (CASSANDRA-7024)
 * Require nodetool rebuild_index to specify index names (CASSANDRA-7038)
 * fix cassandra stress errors on reads with native protocol (CASSANDRA-7033)
 * Use OpOrder to guard sstable references for reads (CASSANDRA-6919)
 * Preemptive opening of compaction result (CASSANDRA-6916)
 * Multi-threaded scrub/cleanup/upgradesstables (CASSANDRA-5547)
 * Optimize cellname comparison (CASSANDRA-6934)
 * Native protocol v3 (CASSANDRA-6855)
 * Optimize Cell liveness checks and clean up Cell (CASSANDRA-7119)
 * Support consistent range movements (CASSANDRA-2434)
 * Display min timestamp in sstablemetadata viewer (CASSANDRA-6767)
Merged from 2.0:
 * Avoid race-prone second "scrub" of system keyspace (CASSANDRA-6797)
 * Pool CqlRecordWriter clients by inetaddress rather than Range
   (CASSANDRA-6665)
 * Fix compaction_history timestamps (CASSANDRA-6784)
 * Compare scores of full replica ordering in DES (CASSANDRA-6683)
 * fix CME in SessionInfo updateProgress affecting netstats (CASSANDRA-6577)
 * Allow repairing between specific replicas (CASSANDRA-6440)
 * Allow per-dc enabling of hints (CASSANDRA-6157)
 * Add compatibility for Hadoop 0.2.x (CASSANDRA-5201)
 * Fix EstimatedHistogram races (CASSANDRA-6682)
 * Failure detector correctly converts initial value to nanos (CASSANDRA-6658)
 * Add nodetool taketoken to relocate vnodes (CASSANDRA-4445)
 * Expose bulk loading progress over JMX (CASSANDRA-4757)
 * Correctly handle null with IF conditions and TTL (CASSANDRA-6623)
 * Account for range/row tombstones in tombstone drop
   time histogram (CASSANDRA-6522)
 * Stop CommitLogSegment.close() from calling sync() (CASSANDRA-6652)
 * Make commitlog failure handling configurable (CASSANDRA-6364)
 * Avoid overlaps in LCS (CASSANDRA-6688)
 * Improve support for paginating over composites (CASSANDRA-4851)
 * Fix count(*) queries in a mixed cluster (CASSANDRA-6707)
 * Improve repair tasks(snapshot, differencing) concurrency (CASSANDRA-6566)
 * Fix replaying pre-2.0 commit logs (CASSANDRA-6714)
 * Add static columns to CQL3 (CASSANDRA-6561)
 * Optimize single partition batch statements (CASSANDRA-6737)
 * Disallow post-query re-ordering when paging (CASSANDRA-6722)
 * Fix potential paging bug with deleted columns (CASSANDRA-6748)
 * Fix NPE on BulkLoader caused by losing StreamEvent (CASSANDRA-6636)
 * Fix truncating compression metadata (CASSANDRA-6791)
 * Add CMSClassUnloadingEnabled JVM option (CASSANDRA-6541)
 * Catch memtable flush exceptions during shutdown (CASSANDRA-6735)
 * Fix upgradesstables NPE for non-CF-based indexes (CASSANDRA-6645)
 * Fix UPDATE updating PRIMARY KEY columns implicitly (CASSANDRA-6782)
 * Fix IllegalArgumentException when updating from 1.2 with SuperColumns
   (CASSANDRA-6733)
 * FBUtilities.singleton() should use the CF comparator (CASSANDRA-6778)
 * Fix CQLSStableWriter.addRow(Map<String, Object>) (CASSANDRA-6526)
 * Fix HSHA server introducing corrupt data (CASSANDRA-6285)
 * Fix CAS conditions for COMPACT STORAGE tables (CASSANDRA-6813)
 * Starting threads in OutboundTcpConnectionPool constructor causes race conditions (CASSANDRA-7177)
 * Allow overriding cassandra-rackdc.properties file (CASSANDRA-7072)
 * Set JMX RMI port to 7199 (CASSANDRA-7087)
 * Use LOCAL_QUORUM for data reads at LOCAL_SERIAL (CASSANDRA-6939)
 * Log a warning for large batches (CASSANDRA-6487)
 * Put nodes in hibernate when join_ring is false (CASSANDRA-6961)
 * Avoid early loading of non-system keyspaces before compaction-leftovers 
   cleanup at startup (CASSANDRA-6913)
 * Restrict Windows to parallel repairs (CASSANDRA-6907)
 * (Hadoop) Allow manually specifying start/end tokens in CFIF (CASSANDRA-6436)
 * Fix NPE in MeteredFlusher (CASSANDRA-6820)
 * Fix race processing range scan responses (CASSANDRA-6820)
 * Allow deleting snapshots from dropped keyspaces (CASSANDRA-6821)
 * Add uuid() function (CASSANDRA-6473)
 * Omit tombstones from schema digests (CASSANDRA-6862)
 * Include correct consistencyLevel in LWT timeout (CASSANDRA-6884)
 * Lower chances for losing new SSTables during nodetool refresh and
   ColumnFamilyStore.loadNewSSTables (CASSANDRA-6514)
 * Add support for DELETE ... IF EXISTS to CQL3 (CASSANDRA-5708)
 * Update hadoop_cql3_word_count example (CASSANDRA-6793)
 * Fix handling of RejectedExecution in sync Thrift server (CASSANDRA-6788)
 * Log more information when exceeding tombstone_warn_threshold (CASSANDRA-6865)
 * Fix truncate to not abort due to unreachable fat clients (CASSANDRA-6864)
 * Fix schema concurrency exceptions (CASSANDRA-6841)
 * Fix leaking validator FH in StreamWriter (CASSANDRA-6832)
 * Fix saving triggers to schema (CASSANDRA-6789)
 * Fix trigger mutations when base mutation list is immutable (CASSANDRA-6790)
 * Fix accounting in FileCacheService to allow re-using RAR (CASSANDRA-6838)
 * Fix static counter columns (CASSANDRA-6827)
 * Restore expiring->deleted (cell) compaction optimization (CASSANDRA-6844)
 * Fix CompactionManager.needsCleanup (CASSANDRA-6845)
 * Correctly compare BooleanType values other than 0 and 1 (CASSANDRA-6779)
 * Read message id as string from earlier versions (CASSANDRA-6840)
 * Properly use the Paxos consistency for (non-protocol) batch (CASSANDRA-6837)
 * Add paranoid disk failure option (CASSANDRA-6646)
 * Improve PerRowSecondaryIndex performance (CASSANDRA-6876)
 * Extend triggers to support CAS updates (CASSANDRA-6882)
 * Static columns with IF NOT EXISTS don't always work as expected (CASSANDRA-6873)
 * Fix paging with SELECT DISTINCT (CASSANDRA-6857)
 * Fix UnsupportedOperationException on CAS timeout (CASSANDRA-6923)
 * Improve MeteredFlusher handling of MF-unaffected column families
   (CASSANDRA-6867)
 * Add CqlRecordReader using native pagination (CASSANDRA-6311)
 * Add QueryHandler interface (CASSANDRA-6659)
 * Track liveRatio per-memtable, not per-CF (CASSANDRA-6945)
 * Make sure upgradesstables keeps sstable level (CASSANDRA-6958)
 * Fix LIMIT with static columns (CASSANDRA-6956)
 * Fix clash with CQL column name in thrift validation (CASSANDRA-6892)
 * Fix error with super columns in mixed 1.2-2.0 clusters (CASSANDRA-6966)
 * Fix bad skip of sstables on slice query with composite start/finish (CASSANDRA-6825)
 * Fix unintended update with conditional statement (CASSANDRA-6893)
 * Fix map element access in IF (CASSANDRA-6914)
 * Avoid costly range calculations for range queries on system keyspaces
   (CASSANDRA-6906)
 * Fix SSTable not released if stream session fails (CASSANDRA-6818)
 * Avoid build failure due to ANTLR timeout (CASSANDRA-6991)
 * Queries on compact tables can return more rows that requested (CASSANDRA-7052)
 * USING TIMESTAMP for batches does not work (CASSANDRA-7053)
 * Fix performance regression from CASSANDRA-5614 (CASSANDRA-6949)
 * Ensure that batchlog and hint timeouts do not produce hints (CASSANDRA-7058)
 * Merge groupable mutations in TriggerExecutor#execute() (CASSANDRA-7047)
 * Plug holes in resource release when wiring up StreamSession (CASSANDRA-7073)
 * Re-add parameter columns to tracing session (CASSANDRA-6942)
 * Preserves CQL metadata when updating table from thrift (CASSANDRA-6831)
Merged from 1.2:
 * Fix nodetool display with vnodes (CASSANDRA-7082)
 * Add UNLOGGED, COUNTER options to BATCH documentation (CASSANDRA-6816)
 * add extra SSL cipher suites (CASSANDRA-6613)
 * fix nodetool getsstables for blob PK (CASSANDRA-6803)
 * Fix BatchlogManager#deleteBatch() use of millisecond timestamps
   (CASSANDRA-6822)
 * Continue assassinating even if the endpoint vanishes (CASSANDRA-6787)
 * Schedule schema pulls on change (CASSANDRA-6971)
 * Non-droppable verbs shouldn't be dropped from OTC (CASSANDRA-6980)
 * Shutdown batchlog executor in SS#drain() (CASSANDRA-7025)
 * Fix batchlog to account for CF truncation records (CASSANDRA-6999)
 * Fix CQLSH parsing of functions and BLOB literals (CASSANDRA-7018)
 * Properly load trustore in the native protocol (CASSANDRA-6847)
 * Always clean up references in SerializingCache (CASSANDRA-6994)
 * Don't shut MessagingService down when replacing a node (CASSANDRA-6476)
 * fix npe when doing -Dcassandra.fd_initial_value_ms (CASSANDRA-6751)


2.1.0-beta1
 * Add flush directory distinct from compaction directories (CASSANDRA-6357)
 * Require JNA by default (CASSANDRA-6575)
 * add listsnapshots command to nodetool (CASSANDRA-5742)
 * Introduce AtomicBTreeColumns (CASSANDRA-6271, 6692)
 * Multithreaded commitlog (CASSANDRA-3578)
 * allocate fixed index summary memory pool and resample cold index summaries 
   to use less memory (CASSANDRA-5519)
 * Removed multithreaded compaction (CASSANDRA-6142)
 * Parallelize fetching rows for low-cardinality indexes (CASSANDRA-1337)
 * change logging from log4j to logback (CASSANDRA-5883)
 * switch to LZ4 compression for internode communication (CASSANDRA-5887)
 * Stop using Thrift-generated Index* classes internally (CASSANDRA-5971)
 * Remove 1.2 network compatibility code (CASSANDRA-5960)
 * Remove leveled json manifest migration code (CASSANDRA-5996)
 * Remove CFDefinition (CASSANDRA-6253)
 * Use AtomicIntegerFieldUpdater in RefCountedMemory (CASSANDRA-6278)
 * User-defined types for CQL3 (CASSANDRA-5590)
 * Use of o.a.c.metrics in nodetool (CASSANDRA-5871, 6406)
 * Batch read from OTC's queue and cleanup (CASSANDRA-1632)
 * Secondary index support for collections (CASSANDRA-4511, 6383)
 * SSTable metadata(Stats.db) format change (CASSANDRA-6356)
 * Push composites support in the storage engine
   (CASSANDRA-5417, CASSANDRA-6520)
 * Add snapshot space used to cfstats (CASSANDRA-6231)
 * Add cardinality estimator for key count estimation (CASSANDRA-5906)
 * CF id is changed to be non-deterministic. Data dir/key cache are created
   uniquely for CF id (CASSANDRA-5202)
 * New counters implementation (CASSANDRA-6504)
 * Replace UnsortedColumns, EmptyColumns, TreeMapBackedSortedColumns with new
   ArrayBackedSortedColumns (CASSANDRA-6630, CASSANDRA-6662, CASSANDRA-6690)
 * Add option to use row cache with a given amount of rows (CASSANDRA-5357)
 * Avoid repairing already repaired data (CASSANDRA-5351)
 * Reject counter updates with USING TTL/TIMESTAMP (CASSANDRA-6649)
 * Replace index_interval with min/max_index_interval (CASSANDRA-6379)
 * Lift limitation that order by columns must be selected for IN queries (CASSANDRA-4911)


2.0.5
 * Reduce garbage generated by bloom filter lookups (CASSANDRA-6609)
 * Add ks.cf names to tombstone logging (CASSANDRA-6597)
 * Use LOCAL_QUORUM for LWT operations at LOCAL_SERIAL (CASSANDRA-6495)
 * Wait for gossip to settle before accepting client connections (CASSANDRA-4288)
 * Delete unfinished compaction incrementally (CASSANDRA-6086)
 * Allow specifying custom secondary index options in CQL3 (CASSANDRA-6480)
 * Improve replica pinning for cache efficiency in DES (CASSANDRA-6485)
 * Fix LOCAL_SERIAL from thrift (CASSANDRA-6584)
 * Don't special case received counts in CAS timeout exceptions (CASSANDRA-6595)
 * Add support for 2.1 global counter shards (CASSANDRA-6505)
 * Fix NPE when streaming connection is not yet established (CASSANDRA-6210)
 * Avoid rare duplicate read repair triggering (CASSANDRA-6606)
 * Fix paging discardFirst (CASSANDRA-6555)
 * Fix ArrayIndexOutOfBoundsException in 2ndary index query (CASSANDRA-6470)
 * Release sstables upon rebuilding 2i (CASSANDRA-6635)
 * Add AbstractCompactionStrategy.startup() method (CASSANDRA-6637)
 * SSTableScanner may skip rows during cleanup (CASSANDRA-6638)
 * sstables from stalled repair sessions can resurrect deleted data (CASSANDRA-6503)
 * Switch stress to use ITransportFactory (CASSANDRA-6641)
 * Fix IllegalArgumentException during prepare (CASSANDRA-6592)
 * Fix possible loss of 2ndary index entries during compaction (CASSANDRA-6517)
 * Fix direct Memory on architectures that do not support unaligned long access
   (CASSANDRA-6628)
 * Let scrub optionally skip broken counter partitions (CASSANDRA-5930)
Merged from 1.2:
 * fsync compression metadata (CASSANDRA-6531)
 * Validate CF existence on execution for prepared statement (CASSANDRA-6535)
 * Add ability to throttle batchlog replay (CASSANDRA-6550)
 * Fix executing LOCAL_QUORUM with SimpleStrategy (CASSANDRA-6545)
 * Avoid StackOverflow when using large IN queries (CASSANDRA-6567)
 * Nodetool upgradesstables includes secondary indexes (CASSANDRA-6598)
 * Paginate batchlog replay (CASSANDRA-6569)
 * skip blocking on streaming during drain (CASSANDRA-6603)
 * Improve error message when schema doesn't match loaded sstable (CASSANDRA-6262)
 * Add properties to adjust FD initial value and max interval (CASSANDRA-4375)
 * Fix preparing with batch and delete from collection (CASSANDRA-6607)
 * Fix ABSC reverse iterator's remove() method (CASSANDRA-6629)
 * Handle host ID conflicts properly (CASSANDRA-6615)
 * Move handling of migration event source to solve bootstrap race. (CASSANDRA-6648)
 * Make sure compaction throughput value doesn't overflow with int math (CASSANDRA-6647)


2.0.4
 * Allow removing snapshots of no-longer-existing CFs (CASSANDRA-6418)
 * add StorageService.stopDaemon() (CASSANDRA-4268)
 * add IRE for invalid CF supplied to get_count (CASSANDRA-5701)
 * add client encryption support to sstableloader (CASSANDRA-6378)
 * Fix accept() loop for SSL sockets post-shutdown (CASSANDRA-6468)
 * Fix size-tiered compaction in LCS L0 (CASSANDRA-6496)
 * Fix assertion failure in filterColdSSTables (CASSANDRA-6483)
 * Fix row tombstones in larger-than-memory compactions (CASSANDRA-6008)
 * Fix cleanup ClassCastException (CASSANDRA-6462)
 * Reduce gossip memory use by interning VersionedValue strings (CASSANDRA-6410)
 * Allow specifying datacenters to participate in a repair (CASSANDRA-6218)
 * Fix divide-by-zero in PCI (CASSANDRA-6403)
 * Fix setting last compacted key in the wrong level for LCS (CASSANDRA-6284)
 * Add millisecond precision formats to the timestamp parser (CASSANDRA-6395)
 * Expose a total memtable size metric for a CF (CASSANDRA-6391)
 * cqlsh: handle symlinks properly (CASSANDRA-6425)
 * Fix potential infinite loop when paging query with IN (CASSANDRA-6464)
 * Fix assertion error in AbstractQueryPager.discardFirst (CASSANDRA-6447)
 * Fix streaming older SSTable yields unnecessary tombstones (CASSANDRA-6527)
Merged from 1.2:
 * Improved error message on bad properties in DDL queries (CASSANDRA-6453)
 * Randomize batchlog candidates selection (CASSANDRA-6481)
 * Fix thundering herd on endpoint cache invalidation (CASSANDRA-6345, 6485)
 * Improve batchlog write performance with vnodes (CASSANDRA-6488)
 * cqlsh: quote single quotes in strings inside collections (CASSANDRA-6172)
 * Improve gossip performance for typical messages (CASSANDRA-6409)
 * Throw IRE if a prepared statement has more markers than supported 
   (CASSANDRA-5598)
 * Expose Thread metrics for the native protocol server (CASSANDRA-6234)
 * Change snapshot response message verb to INTERNAL to avoid dropping it 
   (CASSANDRA-6415)
 * Warn when collection read has > 65K elements (CASSANDRA-5428)
 * Fix cache persistence when both row and key cache are enabled 
   (CASSANDRA-6413)
 * (Hadoop) add describe_local_ring (CASSANDRA-6268)
 * Fix handling of concurrent directory creation failure (CASSANDRA-6459)
 * Allow executing CREATE statements multiple times (CASSANDRA-6471)
 * Don't send confusing info with timeouts (CASSANDRA-6491)
 * Don't resubmit counter mutation runnables internally (CASSANDRA-6427)
 * Don't drop local mutations without a hint (CASSANDRA-6510)
 * Don't allow null max_hint_window_in_ms (CASSANDRA-6419)
 * Validate SliceRange start and finish lengths (CASSANDRA-6521)


2.0.3
 * Fix FD leak on slice read path (CASSANDRA-6275)
 * Cancel read meter task when closing SSTR (CASSANDRA-6358)
 * free off-heap IndexSummary during bulk (CASSANDRA-6359)
 * Recover from IOException in accept() thread (CASSANDRA-6349)
 * Improve Gossip tolerance of abnormally slow tasks (CASSANDRA-6338)
 * Fix trying to hint timed out counter writes (CASSANDRA-6322)
 * Allow restoring specific columnfamilies from archived CL (CASSANDRA-4809)
 * Avoid flushing compaction_history after each operation (CASSANDRA-6287)
 * Fix repair assertion error when tombstones expire (CASSANDRA-6277)
 * Skip loading corrupt key cache (CASSANDRA-6260)
 * Fixes for compacting larger-than-memory rows (CASSANDRA-6274)
 * Compact hottest sstables first and optionally omit coldest from
   compaction entirely (CASSANDRA-6109)
 * Fix modifying column_metadata from thrift (CASSANDRA-6182)
 * cqlsh: fix LIST USERS output (CASSANDRA-6242)
 * Add IRequestSink interface (CASSANDRA-6248)
 * Update memtable size while flushing (CASSANDRA-6249)
 * Provide hooks around CQL2/CQL3 statement execution (CASSANDRA-6252)
 * Require Permission.SELECT for CAS updates (CASSANDRA-6247)
 * New CQL-aware SSTableWriter (CASSANDRA-5894)
 * Reject CAS operation when the protocol v1 is used (CASSANDRA-6270)
 * Correctly throw error when frame too large (CASSANDRA-5981)
 * Fix serialization bug in PagedRange with 2ndary indexes (CASSANDRA-6299)
 * Fix CQL3 table validation in Thrift (CASSANDRA-6140)
 * Fix bug missing results with IN clauses (CASSANDRA-6327)
 * Fix paging with reversed slices (CASSANDRA-6343)
 * Set minTimestamp correctly to be able to drop expired sstables (CASSANDRA-6337)
 * Support NaN and Infinity as float literals (CASSANDRA-6003)
 * Remove RF from nodetool ring output (CASSANDRA-6289)
 * Fix attempting to flush empty rows (CASSANDRA-6374)
 * Fix potential out of bounds exception when paging (CASSANDRA-6333)
Merged from 1.2:
 * Optimize FD phi calculation (CASSANDRA-6386)
 * Improve initial FD phi estimate when starting up (CASSANDRA-6385)
 * Don't list CQL3 table in CLI describe even if named explicitely 
   (CASSANDRA-5750)
 * Invalidate row cache when dropping CF (CASSANDRA-6351)
 * add non-jamm path for cached statements (CASSANDRA-6293)
 * add windows bat files for shell commands (CASSANDRA-6145)
 * Require logging in for Thrift CQL2/3 statement preparation (CASSANDRA-6254)
 * restrict max_num_tokens to 1536 (CASSANDRA-6267)
 * Nodetool gets default JMX port from cassandra-env.sh (CASSANDRA-6273)
 * make calculatePendingRanges asynchronous (CASSANDRA-6244)
 * Remove blocking flushes in gossip thread (CASSANDRA-6297)
 * Fix potential socket leak in connectionpool creation (CASSANDRA-6308)
 * Allow LOCAL_ONE/LOCAL_QUORUM to work with SimpleStrategy (CASSANDRA-6238)
 * cqlsh: handle 'null' as session duration (CASSANDRA-6317)
 * Fix json2sstable handling of range tombstones (CASSANDRA-6316)
 * Fix missing one row in reverse query (CASSANDRA-6330)
 * Fix reading expired row value from row cache (CASSANDRA-6325)
 * Fix AssertionError when doing set element deletion (CASSANDRA-6341)
 * Make CL code for the native protocol match the one in C* 2.0
   (CASSANDRA-6347)
 * Disallow altering CQL3 table from thrift (CASSANDRA-6370)
 * Fix size computation of prepared statement (CASSANDRA-6369)


2.0.2
 * Update FailureDetector to use nanontime (CASSANDRA-4925)
 * Fix FileCacheService regressions (CASSANDRA-6149)
 * Never return WriteTimeout for CL.ANY (CASSANDRA-6132)
 * Fix race conditions in bulk loader (CASSANDRA-6129)
 * Add configurable metrics reporting (CASSANDRA-4430)
 * drop queries exceeding a configurable number of tombstones (CASSANDRA-6117)
 * Track and persist sstable read activity (CASSANDRA-5515)
 * Fixes for speculative retry (CASSANDRA-5932, CASSANDRA-6194)
 * Improve memory usage of metadata min/max column names (CASSANDRA-6077)
 * Fix thrift validation refusing row markers on CQL3 tables (CASSANDRA-6081)
 * Fix insertion of collections with CAS (CASSANDRA-6069)
 * Correctly send metadata on SELECT COUNT (CASSANDRA-6080)
 * Track clients' remote addresses in ClientState (CASSANDRA-6070)
 * Create snapshot dir if it does not exist when migrating
   leveled manifest (CASSANDRA-6093)
 * make sequential nodetool repair the default (CASSANDRA-5950)
 * Add more hooks for compaction strategy implementations (CASSANDRA-6111)
 * Fix potential NPE on composite 2ndary indexes (CASSANDRA-6098)
 * Delete can potentially be skipped in batch (CASSANDRA-6115)
 * Allow alter keyspace on system_traces (CASSANDRA-6016)
 * Disallow empty column names in cql (CASSANDRA-6136)
 * Use Java7 file-handling APIs and fix file moving on Windows (CASSANDRA-5383)
 * Save compaction history to system keyspace (CASSANDRA-5078)
 * Fix NPE if StorageService.getOperationMode() is executed before full startup (CASSANDRA-6166)
 * CQL3: support pre-epoch longs for TimestampType (CASSANDRA-6212)
 * Add reloadtriggers command to nodetool (CASSANDRA-4949)
 * cqlsh: ignore empty 'value alias' in DESCRIBE (CASSANDRA-6139)
 * Fix sstable loader (CASSANDRA-6205)
 * Reject bootstrapping if the node already exists in gossip (CASSANDRA-5571)
 * Fix NPE while loading paxos state (CASSANDRA-6211)
 * cqlsh: add SHOW SESSION <tracing-session> command (CASSANDRA-6228)
Merged from 1.2:
 * (Hadoop) Require CFRR batchSize to be at least 2 (CASSANDRA-6114)
 * Add a warning for small LCS sstable size (CASSANDRA-6191)
 * Add ability to list specific KS/CF combinations in nodetool cfstats (CASSANDRA-4191)
 * Mark CF clean if a mutation raced the drop and got it marked dirty (CASSANDRA-5946)
 * Add a LOCAL_ONE consistency level (CASSANDRA-6202)
 * Limit CQL prepared statement cache by size instead of count (CASSANDRA-6107)
 * Tracing should log write failure rather than raw exceptions (CASSANDRA-6133)
 * lock access to TM.endpointToHostIdMap (CASSANDRA-6103)
 * Allow estimated memtable size to exceed slab allocator size (CASSANDRA-6078)
 * Start MeteredFlusher earlier to prevent OOM during CL replay (CASSANDRA-6087)
 * Avoid sending Truncate command to fat clients (CASSANDRA-6088)
 * Allow where clause conditions to be in parenthesis (CASSANDRA-6037)
 * Do not open non-ssl storage port if encryption option is all (CASSANDRA-3916)
 * Move batchlog replay to its own executor (CASSANDRA-6079)
 * Add tombstone debug threshold and histogram (CASSANDRA-6042, 6057)
 * Enable tcp keepalive on incoming connections (CASSANDRA-4053)
 * Fix fat client schema pull NPE (CASSANDRA-6089)
 * Fix memtable flushing for indexed tables (CASSANDRA-6112)
 * Fix skipping columns with multiple slices (CASSANDRA-6119)
 * Expose connected thrift + native client counts (CASSANDRA-5084)
 * Optimize auth setup (CASSANDRA-6122)
 * Trace index selection (CASSANDRA-6001)
 * Update sstablesPerReadHistogram to use biased sampling (CASSANDRA-6164)
 * Log UnknownColumnfamilyException when closing socket (CASSANDRA-5725)
 * Properly error out on CREATE INDEX for counters table (CASSANDRA-6160)
 * Handle JMX notification failure for repair (CASSANDRA-6097)
 * (Hadoop) Fetch no more than 128 splits in parallel (CASSANDRA-6169)
 * stress: add username/password authentication support (CASSANDRA-6068)
 * Fix indexed queries with row cache enabled on parent table (CASSANDRA-5732)
 * Fix compaction race during columnfamily drop (CASSANDRA-5957)
 * Fix validation of empty column names for compact tables (CASSANDRA-6152)
 * Skip replaying mutations that pass CRC but fail to deserialize (CASSANDRA-6183)
 * Rework token replacement to use replace_address (CASSANDRA-5916)
 * Fix altering column types (CASSANDRA-6185)
 * cqlsh: fix CREATE/ALTER WITH completion (CASSANDRA-6196)
 * add windows bat files for shell commands (CASSANDRA-6145)
 * Fix potential stack overflow during range tombstones insertion (CASSANDRA-6181)
 * (Hadoop) Make LOCAL_ONE the default consistency level (CASSANDRA-6214)


2.0.1
 * Fix bug that could allow reading deleted data temporarily (CASSANDRA-6025)
 * Improve memory use defaults (CASSANDRA-6059)
 * Make ThriftServer more easlly extensible (CASSANDRA-6058)
 * Remove Hadoop dependency from ITransportFactory (CASSANDRA-6062)
 * add file_cache_size_in_mb setting (CASSANDRA-5661)
 * Improve error message when yaml contains invalid properties (CASSANDRA-5958)
 * Improve leveled compaction's ability to find non-overlapping L0 compactions
   to work on concurrently (CASSANDRA-5921)
 * Notify indexer of columns shadowed by range tombstones (CASSANDRA-5614)
 * Log Merkle tree stats (CASSANDRA-2698)
 * Switch from crc32 to adler32 for compressed sstable checksums (CASSANDRA-5862)
 * Improve offheap memcpy performance (CASSANDRA-5884)
 * Use a range aware scanner for cleanup (CASSANDRA-2524)
 * Cleanup doesn't need to inspect sstables that contain only local data
   (CASSANDRA-5722)
 * Add ability for CQL3 to list partition keys (CASSANDRA-4536)
 * Improve native protocol serialization (CASSANDRA-5664)
 * Upgrade Thrift to 0.9.1 (CASSANDRA-5923)
 * Require superuser status for adding triggers (CASSANDRA-5963)
 * Make standalone scrubber handle old and new style leveled manifest
   (CASSANDRA-6005)
 * Fix paxos bugs (CASSANDRA-6012, 6013, 6023)
 * Fix paged ranges with multiple replicas (CASSANDRA-6004)
 * Fix potential AssertionError during tracing (CASSANDRA-6041)
 * Fix NPE in sstablesplit (CASSANDRA-6027)
 * Migrate pre-2.0 key/value/column aliases to system.schema_columns
   (CASSANDRA-6009)
 * Paging filter empty rows too agressively (CASSANDRA-6040)
 * Support variadic parameters for IN clauses (CASSANDRA-4210)
 * cqlsh: return the result of CAS writes (CASSANDRA-5796)
 * Fix validation of IN clauses with 2ndary indexes (CASSANDRA-6050)
 * Support named bind variables in CQL (CASSANDRA-6033)
Merged from 1.2:
 * Allow cache-keys-to-save to be set at runtime (CASSANDRA-5980)
 * Avoid second-guessing out-of-space state (CASSANDRA-5605)
 * Tuning knobs for dealing with large blobs and many CFs (CASSANDRA-5982)
 * (Hadoop) Fix CQLRW for thrift tables (CASSANDRA-6002)
 * Fix possible divide-by-zero in HHOM (CASSANDRA-5990)
 * Allow local batchlog writes for CL.ANY (CASSANDRA-5967)
 * Upgrade metrics-core to version 2.2.0 (CASSANDRA-5947)
 * Fix CqlRecordWriter with composite keys (CASSANDRA-5949)
 * Add snitch, schema version, cluster, partitioner to JMX (CASSANDRA-5881)
 * Allow disabling SlabAllocator (CASSANDRA-5935)
 * Make user-defined compaction JMX blocking (CASSANDRA-4952)
 * Fix streaming does not transfer wrapped range (CASSANDRA-5948)
 * Fix loading index summary containing empty key (CASSANDRA-5965)
 * Correctly handle limits in CompositesSearcher (CASSANDRA-5975)
 * Pig: handle CQL collections (CASSANDRA-5867)
 * Pass the updated cf to the PRSI index() method (CASSANDRA-5999)
 * Allow empty CQL3 batches (as no-op) (CASSANDRA-5994)
 * Support null in CQL3 functions (CASSANDRA-5910)
 * Replace the deprecated MapMaker with CacheLoader (CASSANDRA-6007)
 * Add SSTableDeletingNotification to DataTracker (CASSANDRA-6010)
 * Fix snapshots in use get deleted during snapshot repair (CASSANDRA-6011)
 * Move hints and exception count to o.a.c.metrics (CASSANDRA-6017)
 * Fix memory leak in snapshot repair (CASSANDRA-6047)
 * Fix sstable2sjon for CQL3 tables (CASSANDRA-5852)


2.0.0
 * Fix thrift validation when inserting into CQL3 tables (CASSANDRA-5138)
 * Fix periodic memtable flushing behavior with clean memtables (CASSANDRA-5931)
 * Fix dateOf() function for pre-2.0 timestamp columns (CASSANDRA-5928)
 * Fix SSTable unintentionally loads BF when opened for batch (CASSANDRA-5938)
 * Add stream session progress to JMX (CASSANDRA-4757)
 * Fix NPE during CAS operation (CASSANDRA-5925)
Merged from 1.2:
 * Fix getBloomFilterDiskSpaceUsed for AlwaysPresentFilter (CASSANDRA-5900)
 * Don't announce schema version until we've loaded the changes locally
   (CASSANDRA-5904)
 * Fix to support off heap bloom filters size greater than 2 GB (CASSANDRA-5903)
 * Properly handle parsing huge map and set literals (CASSANDRA-5893)


2.0.0-rc2
 * enable vnodes by default (CASSANDRA-5869)
 * fix CAS contention timeout (CASSANDRA-5830)
 * fix HsHa to respect max frame size (CASSANDRA-4573)
 * Fix (some) 2i on composite components omissions (CASSANDRA-5851)
 * cqlsh: add DESCRIBE FULL SCHEMA variant (CASSANDRA-5880)
Merged from 1.2:
 * Correctly validate sparse composite cells in scrub (CASSANDRA-5855)
 * Add KeyCacheHitRate metric to CF metrics (CASSANDRA-5868)
 * cqlsh: add support for multiline comments (CASSANDRA-5798)
 * Handle CQL3 SELECT duplicate IN restrictions on clustering columns
   (CASSANDRA-5856)


2.0.0-rc1
 * improve DecimalSerializer performance (CASSANDRA-5837)
 * fix potential spurious wakeup in AsyncOneResponse (CASSANDRA-5690)
 * fix schema-related trigger issues (CASSANDRA-5774)
 * Better validation when accessing CQL3 table from thrift (CASSANDRA-5138)
 * Fix assertion error during repair (CASSANDRA-5801)
 * Fix range tombstone bug (CASSANDRA-5805)
 * DC-local CAS (CASSANDRA-5797)
 * Add a native_protocol_version column to the system.local table (CASSANRDA-5819)
 * Use index_interval from cassandra.yaml when upgraded (CASSANDRA-5822)
 * Fix buffer underflow on socket close (CASSANDRA-5792)
Merged from 1.2:
 * Fix reading DeletionTime from 1.1-format sstables (CASSANDRA-5814)
 * cqlsh: add collections support to COPY (CASSANDRA-5698)
 * retry important messages for any IOException (CASSANDRA-5804)
 * Allow empty IN relations in SELECT/UPDATE/DELETE statements (CASSANDRA-5626)
 * cqlsh: fix crashing on Windows due to libedit detection (CASSANDRA-5812)
 * fix bulk-loading compressed sstables (CASSANDRA-5820)
 * (Hadoop) fix quoting in CqlPagingRecordReader and CqlRecordWriter 
   (CASSANDRA-5824)
 * update default LCS sstable size to 160MB (CASSANDRA-5727)
 * Allow compacting 2Is via nodetool (CASSANDRA-5670)
 * Hex-encode non-String keys in OPP (CASSANDRA-5793)
 * nodetool history logging (CASSANDRA-5823)
 * (Hadoop) fix support for Thrift tables in CqlPagingRecordReader 
   (CASSANDRA-5752)
 * add "all time blocked" to StatusLogger output (CASSANDRA-5825)
 * Future-proof inter-major-version schema migrations (CASSANDRA-5845)
 * (Hadoop) add CqlPagingRecordReader support for ReversedType in Thrift table
   (CASSANDRA-5718)
 * Add -no-snapshot option to scrub (CASSANDRA-5891)
 * Fix to support off heap bloom filters size greater than 2 GB (CASSANDRA-5903)
 * Properly handle parsing huge map and set literals (CASSANDRA-5893)
 * Fix LCS L0 compaction may overlap in L1 (CASSANDRA-5907)
 * New sstablesplit tool to split large sstables offline (CASSANDRA-4766)
 * Fix potential deadlock in native protocol server (CASSANDRA-5926)
 * Disallow incompatible type change in CQL3 (CASSANDRA-5882)
Merged from 1.1:
 * Correctly validate sparse composite cells in scrub (CASSANDRA-5855)


2.0.0-beta2
 * Replace countPendingHints with Hints Created metric (CASSANDRA-5746)
 * Allow nodetool with no args, and with help to run without a server (CASSANDRA-5734)
 * Cleanup AbstractType/TypeSerializer classes (CASSANDRA-5744)
 * Remove unimplemented cli option schema-mwt (CASSANDRA-5754)
 * Support range tombstones in thrift (CASSANDRA-5435)
 * Normalize table-manipulating CQL3 statements' class names (CASSANDRA-5759)
 * cqlsh: add missing table options to DESCRIBE output (CASSANDRA-5749)
 * Fix assertion error during repair (CASSANDRA-5757)
 * Fix bulkloader (CASSANDRA-5542)
 * Add LZ4 compression to the native protocol (CASSANDRA-5765)
 * Fix bugs in the native protocol v2 (CASSANDRA-5770)
 * CAS on 'primary key only' table (CASSANDRA-5715)
 * Support streaming SSTables of old versions (CASSANDRA-5772)
 * Always respect protocol version in native protocol (CASSANDRA-5778)
 * Fix ConcurrentModificationException during streaming (CASSANDRA-5782)
 * Update deletion timestamp in Commit#updatesWithPaxosTime (CASSANDRA-5787)
 * Thrift cas() method crashes if input columns are not sorted (CASSANDRA-5786)
 * Order columns names correctly when querying for CAS (CASSANDRA-5788)
 * Fix streaming retry (CASSANDRA-5775)
Merged from 1.2:
 * if no seeds can be a reached a node won't start in a ring by itself (CASSANDRA-5768)
 * add cassandra.unsafesystem property (CASSANDRA-5704)
 * (Hadoop) quote identifiers in CqlPagingRecordReader (CASSANDRA-5763)
 * Add replace_node functionality for vnodes (CASSANDRA-5337)
 * Add timeout events to query traces (CASSANDRA-5520)
 * Fix serialization of the LEFT gossip value (CASSANDRA-5696)
 * Pig: support for cql3 tables (CASSANDRA-5234)
 * Fix skipping range tombstones with reverse queries (CASSANDRA-5712)
 * Expire entries out of ThriftSessionManager (CASSANDRA-5719)
 * Don't keep ancestor information in memory (CASSANDRA-5342)
 * Expose native protocol server status in nodetool info (CASSANDRA-5735)
 * Fix pathetic performance of range tombstones (CASSANDRA-5677)
 * Fix querying with an empty (impossible) range (CASSANDRA-5573)
 * cqlsh: handle CUSTOM 2i in DESCRIBE output (CASSANDRA-5760)
 * Fix minor bug in Range.intersects(Bound) (CASSANDRA-5771)
 * cqlsh: handle disabled compression in DESCRIBE output (CASSANDRA-5766)
 * Ensure all UP events are notified on the native protocol (CASSANDRA-5769)
 * Fix formatting of sstable2json with multiple -k arguments (CASSANDRA-5781)
 * Don't rely on row marker for queries in general to hide lost markers
   after TTL expires (CASSANDRA-5762)
 * Sort nodetool help output (CASSANDRA-5776)
 * Fix column expiring during 2 phases compaction (CASSANDRA-5799)
 * now() is being rejected in INSERTs when inside collections (CASSANDRA-5795)


2.0.0-beta1
 * Add support for indexing clustered columns (CASSANDRA-5125)
 * Removed on-heap row cache (CASSANDRA-5348)
 * use nanotime consistently for node-local timeouts (CASSANDRA-5581)
 * Avoid unnecessary second pass on name-based queries (CASSANDRA-5577)
 * Experimental triggers (CASSANDRA-1311)
 * JEMalloc support for off-heap allocation (CASSANDRA-3997)
 * Single-pass compaction (CASSANDRA-4180)
 * Removed token range bisection (CASSANDRA-5518)
 * Removed compatibility with pre-1.2.5 sstables and network messages
   (CASSANDRA-5511)
 * removed PBSPredictor (CASSANDRA-5455)
 * CAS support (CASSANDRA-5062, 5441, 5442, 5443, 5619, 5667)
 * Leveled compaction performs size-tiered compactions in L0 
   (CASSANDRA-5371, 5439)
 * Add yaml network topology snitch for mixed ec2/other envs (CASSANDRA-5339)
 * Log when a node is down longer than the hint window (CASSANDRA-4554)
 * Optimize tombstone creation for ExpiringColumns (CASSANDRA-4917)
 * Improve LeveledScanner work estimation (CASSANDRA-5250, 5407)
 * Replace compaction lock with runWithCompactionsDisabled (CASSANDRA-3430)
 * Change Message IDs to ints (CASSANDRA-5307)
 * Move sstable level information into the Stats component, removing the
   need for a separate Manifest file (CASSANDRA-4872)
 * avoid serializing to byte[] on commitlog append (CASSANDRA-5199)
 * make index_interval configurable per columnfamily (CASSANDRA-3961, CASSANDRA-5650)
 * add default_time_to_live (CASSANDRA-3974)
 * add memtable_flush_period_in_ms (CASSANDRA-4237)
 * replace supercolumns internally by composites (CASSANDRA-3237, 5123)
 * upgrade thrift to 0.9.0 (CASSANDRA-3719)
 * drop unnecessary keyspace parameter from user-defined compaction API 
   (CASSANDRA-5139)
 * more robust solution to incomplete compactions + counters (CASSANDRA-5151)
 * Change order of directory searching for c*.in.sh (CASSANDRA-3983)
 * Add tool to reset SSTable compaction level for LCS (CASSANDRA-5271)
 * Allow custom configuration loader (CASSANDRA-5045)
 * Remove memory emergency pressure valve logic (CASSANDRA-3534)
 * Reduce request latency with eager retry (CASSANDRA-4705)
 * cqlsh: Remove ASSUME command (CASSANDRA-5331)
 * Rebuild BF when loading sstables if bloom_filter_fp_chance
   has changed since compaction (CASSANDRA-5015)
 * remove row-level bloom filters (CASSANDRA-4885)
 * Change Kernel Page Cache skipping into row preheating (disabled by default)
   (CASSANDRA-4937)
 * Improve repair by deciding on a gcBefore before sending
   out TreeRequests (CASSANDRA-4932)
 * Add an official way to disable compactions (CASSANDRA-5074)
 * Reenable ALTER TABLE DROP with new semantics (CASSANDRA-3919)
 * Add binary protocol versioning (CASSANDRA-5436)
 * Swap THshaServer for TThreadedSelectorServer (CASSANDRA-5530)
 * Add alias support to SELECT statement (CASSANDRA-5075)
 * Don't create empty RowMutations in CommitLogReplayer (CASSANDRA-5541)
 * Use range tombstones when dropping cfs/columns from schema (CASSANDRA-5579)
 * cqlsh: drop CQL2/CQL3-beta support (CASSANDRA-5585)
 * Track max/min column names in sstables to be able to optimize slice
   queries (CASSANDRA-5514, CASSANDRA-5595, CASSANDRA-5600)
 * Binary protocol: allow batching already prepared statements (CASSANDRA-4693)
 * Allow preparing timestamp, ttl and limit in CQL3 queries (CASSANDRA-4450)
 * Support native link w/o JNA in Java7 (CASSANDRA-3734)
 * Use SASL authentication in binary protocol v2 (CASSANDRA-5545)
 * Replace Thrift HsHa with LMAX Disruptor based implementation (CASSANDRA-5582)
 * cqlsh: Add row count to SELECT output (CASSANDRA-5636)
 * Include a timestamp with all read commands to determine column expiration
   (CASSANDRA-5149)
 * Streaming 2.0 (CASSANDRA-5286, 5699)
 * Conditional create/drop ks/table/index statements in CQL3 (CASSANDRA-2737)
 * more pre-table creation property validation (CASSANDRA-5693)
 * Redesign repair messages (CASSANDRA-5426)
 * Fix ALTER RENAME post-5125 (CASSANDRA-5702)
 * Disallow renaming a 2ndary indexed column (CASSANDRA-5705)
 * Rename Table to Keyspace (CASSANDRA-5613)
 * Ensure changing column_index_size_in_kb on different nodes don't corrupt the
   sstable (CASSANDRA-5454)
 * Move resultset type information into prepare, not execute (CASSANDRA-5649)
 * Auto paging in binary protocol (CASSANDRA-4415, 5714)
 * Don't tie client side use of AbstractType to JDBC (CASSANDRA-4495)
 * Adds new TimestampType to replace DateType (CASSANDRA-5723, CASSANDRA-5729)
Merged from 1.2:
 * make starting native protocol server idempotent (CASSANDRA-5728)
 * Fix loading key cache when a saved entry is no longer valid (CASSANDRA-5706)
 * Fix serialization of the LEFT gossip value (CASSANDRA-5696)
 * cqlsh: Don't show 'null' in place of empty values (CASSANDRA-5675)
 * Race condition in detecting version on a mixed 1.1/1.2 cluster
   (CASSANDRA-5692)
 * Fix skipping range tombstones with reverse queries (CASSANDRA-5712)
 * Expire entries out of ThriftSessionManager (CASSANRDA-5719)
 * Don't keep ancestor information in memory (CASSANDRA-5342)
 * cqlsh: fix handling of semicolons inside BATCH queries (CASSANDRA-5697)


1.2.6
 * Fix tracing when operation completes before all responses arrive 
   (CASSANDRA-5668)
 * Fix cross-DC mutation forwarding (CASSANDRA-5632)
 * Reduce SSTableLoader memory usage (CASSANDRA-5555)
 * Scale hinted_handoff_throttle_in_kb to cluster size (CASSANDRA-5272)
 * (Hadoop) Add CQL3 input/output formats (CASSANDRA-4421, 5622)
 * (Hadoop) Fix InputKeyRange in CFIF (CASSANDRA-5536)
 * Fix dealing with ridiculously large max sstable sizes in LCS (CASSANDRA-5589)
 * Ignore pre-truncate hints (CASSANDRA-4655)
 * Move System.exit on OOM into a separate thread (CASSANDRA-5273)
 * Write row markers when serializing schema (CASSANDRA-5572)
 * Check only SSTables for the requested range when streaming (CASSANDRA-5569)
 * Improve batchlog replay behavior and hint ttl handling (CASSANDRA-5314)
 * Exclude localTimestamp from validation for tombstones (CASSANDRA-5398)
 * cqlsh: add custom prompt support (CASSANDRA-5539)
 * Reuse prepared statements in hot auth queries (CASSANDRA-5594)
 * cqlsh: add vertical output option (see EXPAND) (CASSANDRA-5597)
 * Add a rate limit option to stress (CASSANDRA-5004)
 * have BulkLoader ignore snapshots directories (CASSANDRA-5587) 
 * fix SnitchProperties logging context (CASSANDRA-5602)
 * Expose whether jna is enabled and memory is locked via JMX (CASSANDRA-5508)
 * cqlsh: fix COPY FROM with ReversedType (CASSANDRA-5610)
 * Allow creating CUSTOM indexes on collections (CASSANDRA-5615)
 * Evaluate now() function at execution time (CASSANDRA-5616)
 * Expose detailed read repair metrics (CASSANDRA-5618)
 * Correct blob literal + ReversedType parsing (CASSANDRA-5629)
 * Allow GPFS to prefer the internal IP like EC2MRS (CASSANDRA-5630)
 * fix help text for -tspw cassandra-cli (CASSANDRA-5643)
 * don't throw away initial causes exceptions for internode encryption issues 
   (CASSANDRA-5644)
 * Fix message spelling errors for cql select statements (CASSANDRA-5647)
 * Suppress custom exceptions thru jmx (CASSANDRA-5652)
 * Update CREATE CUSTOM INDEX syntax (CASSANDRA-5639)
 * Fix PermissionDetails.equals() method (CASSANDRA-5655)
 * Never allow partition key ranges in CQL3 without token() (CASSANDRA-5666)
 * Gossiper incorrectly drops AppState for an upgrading node (CASSANDRA-5660)
 * Connection thrashing during multi-region ec2 during upgrade, due to 
   messaging version (CASSANDRA-5669)
 * Avoid over reconnecting in EC2MRS (CASSANDRA-5678)
 * Fix ReadResponseSerializer.serializedSize() for digest reads (CASSANDRA-5476)
 * allow sstable2json on 2i CFs (CASSANDRA-5694)
Merged from 1.1:
 * Remove buggy thrift max message length option (CASSANDRA-5529)
 * Fix NPE in Pig's widerow mode (CASSANDRA-5488)
 * Add split size parameter to Pig and disable split combination (CASSANDRA-5544)


1.2.5
 * make BytesToken.toString only return hex bytes (CASSANDRA-5566)
 * Ensure that submitBackground enqueues at least one task (CASSANDRA-5554)
 * fix 2i updates with identical values and timestamps (CASSANDRA-5540)
 * fix compaction throttling bursty-ness (CASSANDRA-4316)
 * reduce memory consumption of IndexSummary (CASSANDRA-5506)
 * remove per-row column name bloom filters (CASSANDRA-5492)
 * Include fatal errors in trace events (CASSANDRA-5447)
 * Ensure that PerRowSecondaryIndex is notified of row-level deletes
   (CASSANDRA-5445)
 * Allow empty blob literals in CQL3 (CASSANDRA-5452)
 * Fix streaming RangeTombstones at column index boundary (CASSANDRA-5418)
 * Fix preparing statements when current keyspace is not set (CASSANDRA-5468)
 * Fix SemanticVersion.isSupportedBy minor/patch handling (CASSANDRA-5496)
 * Don't provide oldCfId for post-1.1 system cfs (CASSANDRA-5490)
 * Fix primary range ignores replication strategy (CASSANDRA-5424)
 * Fix shutdown of binary protocol server (CASSANDRA-5507)
 * Fix repair -snapshot not working (CASSANDRA-5512)
 * Set isRunning flag later in binary protocol server (CASSANDRA-5467)
 * Fix use of CQL3 functions with descending clustering order (CASSANDRA-5472)
 * Disallow renaming columns one at a time for thrift table in CQL3
   (CASSANDRA-5531)
 * cqlsh: add CLUSTERING ORDER BY support to DESCRIBE (CASSANDRA-5528)
 * Add custom secondary index support to CQL3 (CASSANDRA-5484)
 * Fix repair hanging silently on unexpected error (CASSANDRA-5229)
 * Fix Ec2Snitch regression introduced by CASSANDRA-5171 (CASSANDRA-5432)
 * Add nodetool enablebackup/disablebackup (CASSANDRA-5556)
 * cqlsh: fix DESCRIBE after case insensitive USE (CASSANDRA-5567)
Merged from 1.1
 * Add retry mechanism to OTC for non-droppable_verbs (CASSANDRA-5393)
 * Use allocator information to improve memtable memory usage estimate
   (CASSANDRA-5497)
 * Fix trying to load deleted row into row cache on startup (CASSANDRA-4463)
 * fsync leveled manifest to avoid corruption (CASSANDRA-5535)
 * Fix Bound intersection computation (CASSANDRA-5551)
 * sstablescrub now respects max memory size in cassandra.in.sh (CASSANDRA-5562)


1.2.4
 * Ensure that PerRowSecondaryIndex updates see the most recent values
   (CASSANDRA-5397)
 * avoid duplicate index entries ind PrecompactedRow and 
   ParallelCompactionIterable (CASSANDRA-5395)
 * remove the index entry on oldColumn when new column is a tombstone 
   (CASSANDRA-5395)
 * Change default stream throughput from 400 to 200 mbps (CASSANDRA-5036)
 * Gossiper logs DOWN for symmetry with UP (CASSANDRA-5187)
 * Fix mixing prepared statements between keyspaces (CASSANDRA-5352)
 * Fix consistency level during bootstrap - strike 3 (CASSANDRA-5354)
 * Fix transposed arguments in AlreadyExistsException (CASSANDRA-5362)
 * Improve asynchronous hint delivery (CASSANDRA-5179)
 * Fix Guava dependency version (12.0 -> 13.0.1) for Maven (CASSANDRA-5364)
 * Validate that provided CQL3 collection value are < 64K (CASSANDRA-5355)
 * Make upgradeSSTable skip current version sstables by default (CASSANDRA-5366)
 * Optimize min/max timestamp collection (CASSANDRA-5373)
 * Invalid streamId in cql binary protocol when using invalid CL 
   (CASSANDRA-5164)
 * Fix validation for IN where clauses with collections (CASSANDRA-5376)
 * Copy resultSet on count query to avoid ConcurrentModificationException 
   (CASSANDRA-5382)
 * Correctly typecheck in CQL3 even with ReversedType (CASSANDRA-5386)
 * Fix streaming compressed files when using encryption (CASSANDRA-5391)
 * cassandra-all 1.2.0 pom missing netty dependency (CASSANDRA-5392)
 * Fix writetime/ttl functions on null values (CASSANDRA-5341)
 * Fix NPE during cql3 select with token() (CASSANDRA-5404)
 * IndexHelper.skipBloomFilters won't skip non-SHA filters (CASSANDRA-5385)
 * cqlsh: Print maps ordered by key, sort sets (CASSANDRA-5413)
 * Add null syntax support in CQL3 for inserts (CASSANDRA-3783)
 * Allow unauthenticated set_keyspace() calls (CASSANDRA-5423)
 * Fix potential incremental backups race (CASSANDRA-5410)
 * Fix prepared BATCH statements with batch-level timestamps (CASSANDRA-5415)
 * Allow overriding superuser setup delay (CASSANDRA-5430)
 * cassandra-shuffle with JMX usernames and passwords (CASSANDRA-5431)
Merged from 1.1:
 * cli: Quote ks and cf names in schema output when needed (CASSANDRA-5052)
 * Fix bad default for min/max timestamp in SSTableMetadata (CASSANDRA-5372)
 * Fix cf name extraction from manifest in Directories.migrateFile() 
   (CASSANDRA-5242)
 * Support pluggable internode authentication (CASSANDRA-5401)


1.2.3
 * add check for sstable overlap within a level on startup (CASSANDRA-5327)
 * replace ipv6 colons in jmx object names (CASSANDRA-5298, 5328)
 * Avoid allocating SSTableBoundedScanner during repair when the range does 
   not intersect the sstable (CASSANDRA-5249)
 * Don't lowercase property map keys (this breaks NTS) (CASSANDRA-5292)
 * Fix composite comparator with super columns (CASSANDRA-5287)
 * Fix insufficient validation of UPDATE queries against counter cfs
   (CASSANDRA-5300)
 * Fix PropertyFileSnitch default DC/Rack behavior (CASSANDRA-5285)
 * Handle null values when executing prepared statement (CASSANDRA-5081)
 * Add netty to pom dependencies (CASSANDRA-5181)
 * Include type arguments in Thrift CQLPreparedResult (CASSANDRA-5311)
 * Fix compaction not removing columns when bf_fp_ratio is 1 (CASSANDRA-5182)
 * cli: Warn about missing CQL3 tables in schema descriptions (CASSANDRA-5309)
 * Re-enable unknown option in replication/compaction strategies option for
   backward compatibility (CASSANDRA-4795)
 * Add binary protocol support to stress (CASSANDRA-4993)
 * cqlsh: Fix COPY FROM value quoting and null handling (CASSANDRA-5305)
 * Fix repair -pr for vnodes (CASSANDRA-5329)
 * Relax CL for auth queries for non-default users (CASSANDRA-5310)
 * Fix AssertionError during repair (CASSANDRA-5245)
 * Don't announce migrations to pre-1.2 nodes (CASSANDRA-5334)
Merged from 1.1:
 * Update offline scrub for 1.0 -> 1.1 directory structure (CASSANDRA-5195)
 * add tmp flag to Descriptor hashcode (CASSANDRA-4021)
 * fix logging of "Found table data in data directories" when only system tables
   are present (CASSANDRA-5289)
 * cli: Add JMX authentication support (CASSANDRA-5080)
 * nodetool: ability to repair specific range (CASSANDRA-5280)
 * Fix possible assertion triggered in SliceFromReadCommand (CASSANDRA-5284)
 * cqlsh: Add inet type support on Windows (ipv4-only) (CASSANDRA-4801)
 * Fix race when initializing ColumnFamilyStore (CASSANDRA-5350)
 * Add UseTLAB JVM flag (CASSANDRA-5361)


1.2.2
 * fix potential for multiple concurrent compactions of the same sstables
   (CASSANDRA-5256)
 * avoid no-op caching of byte[] on commitlog append (CASSANDRA-5199)
 * fix symlinks under data dir not working (CASSANDRA-5185)
 * fix bug in compact storage metadata handling (CASSANDRA-5189)
 * Validate login for USE queries (CASSANDRA-5207)
 * cli: remove default username and password (CASSANDRA-5208)
 * configure populate_io_cache_on_flush per-CF (CASSANDRA-4694)
 * allow configuration of internode socket buffer (CASSANDRA-3378)
 * Make sstable directory picking blacklist-aware again (CASSANDRA-5193)
 * Correctly expire gossip states for edge cases (CASSANDRA-5216)
 * Improve handling of directory creation failures (CASSANDRA-5196)
 * Expose secondary indicies to the rest of nodetool (CASSANDRA-4464)
 * Binary protocol: avoid sending notification for 0.0.0.0 (CASSANDRA-5227)
 * add UseCondCardMark XX jvm settings on jdk 1.7 (CASSANDRA-4366)
 * CQL3 refactor to allow conversion function (CASSANDRA-5226)
 * Fix drop of sstables in some circumstance (CASSANDRA-5232)
 * Implement caching of authorization results (CASSANDRA-4295)
 * Add support for LZ4 compression (CASSANDRA-5038)
 * Fix missing columns in wide rows queries (CASSANDRA-5225)
 * Simplify auth setup and make system_auth ks alterable (CASSANDRA-5112)
 * Stop compactions from hanging during bootstrap (CASSANDRA-5244)
 * fix compressed streaming sending extra chunk (CASSANDRA-5105)
 * Add CQL3-based implementations of IAuthenticator and IAuthorizer
   (CASSANDRA-4898)
 * Fix timestamp-based tomstone removal logic (CASSANDRA-5248)
 * cli: Add JMX authentication support (CASSANDRA-5080)
 * Fix forceFlush behavior (CASSANDRA-5241)
 * cqlsh: Add username autocompletion (CASSANDRA-5231)
 * Fix CQL3 composite partition key error (CASSANDRA-5240)
 * Allow IN clause on last clustering key (CASSANDRA-5230)
Merged from 1.1:
 * fix start key/end token validation for wide row iteration (CASSANDRA-5168)
 * add ConfigHelper support for Thrift frame and max message sizes (CASSANDRA-5188)
 * fix nodetool repair not fail on node down (CASSANDRA-5203)
 * always collect tombstone hints (CASSANDRA-5068)
 * Fix error when sourcing file in cqlsh (CASSANDRA-5235)


1.2.1
 * stream undelivered hints on decommission (CASSANDRA-5128)
 * GossipingPropertyFileSnitch loads saved dc/rack info if needed (CASSANDRA-5133)
 * drain should flush system CFs too (CASSANDRA-4446)
 * add inter_dc_tcp_nodelay setting (CASSANDRA-5148)
 * re-allow wrapping ranges for start_token/end_token range pairitspwng (CASSANDRA-5106)
 * fix validation compaction of empty rows (CASSANDRA-5136)
 * nodetool methods to enable/disable hint storage/delivery (CASSANDRA-4750)
 * disallow bloom filter false positive chance of 0 (CASSANDRA-5013)
 * add threadpool size adjustment methods to JMXEnabledThreadPoolExecutor and 
   CompactionManagerMBean (CASSANDRA-5044)
 * fix hinting for dropped local writes (CASSANDRA-4753)
 * off-heap cache doesn't need mutable column container (CASSANDRA-5057)
 * apply disk_failure_policy to bad disks on initial directory creation 
   (CASSANDRA-4847)
 * Optimize name-based queries to use ArrayBackedSortedColumns (CASSANDRA-5043)
 * Fall back to old manifest if most recent is unparseable (CASSANDRA-5041)
 * pool [Compressed]RandomAccessReader objects on the partitioned read path
   (CASSANDRA-4942)
 * Add debug logging to list filenames processed by Directories.migrateFile 
   method (CASSANDRA-4939)
 * Expose black-listed directories via JMX (CASSANDRA-4848)
 * Log compaction merge counts (CASSANDRA-4894)
 * Minimize byte array allocation by AbstractData{Input,Output} (CASSANDRA-5090)
 * Add SSL support for the binary protocol (CASSANDRA-5031)
 * Allow non-schema system ks modification for shuffle to work (CASSANDRA-5097)
 * cqlsh: Add default limit to SELECT statements (CASSANDRA-4972)
 * cqlsh: fix DESCRIBE for 1.1 cfs in CQL3 (CASSANDRA-5101)
 * Correctly gossip with nodes >= 1.1.7 (CASSANDRA-5102)
 * Ensure CL guarantees on digest mismatch (CASSANDRA-5113)
 * Validate correctly selects on composite partition key (CASSANDRA-5122)
 * Fix exception when adding collection (CASSANDRA-5117)
 * Handle states for non-vnode clusters correctly (CASSANDRA-5127)
 * Refuse unrecognized replication and compaction strategy options (CASSANDRA-4795)
 * Pick the correct value validator in sstable2json for cql3 tables (CASSANDRA-5134)
 * Validate login for describe_keyspace, describe_keyspaces and set_keyspace
   (CASSANDRA-5144)
 * Fix inserting empty maps (CASSANDRA-5141)
 * Don't remove tokens from System table for node we know (CASSANDRA-5121)
 * fix streaming progress report for compresed files (CASSANDRA-5130)
 * Coverage analysis for low-CL queries (CASSANDRA-4858)
 * Stop interpreting dates as valid timeUUID value (CASSANDRA-4936)
 * Adds E notation for floating point numbers (CASSANDRA-4927)
 * Detect (and warn) unintentional use of the cql2 thrift methods when cql3 was
   intended (CASSANDRA-5172)
 * cli: Quote ks and cf names in schema output when needed (CASSANDRA-5052)
 * Fix cf name extraction from manifest in Directories.migrateFile() (CASSANDRA-5242)
 * Replace mistaken usage of commons-logging with slf4j (CASSANDRA-5464)
 * Ensure Jackson dependency matches lib (CASSANDRA-5126)
 * Expose droppable tombstone ratio stats over JMX (CASSANDRA-5159)
Merged from 1.1:
 * Simplify CompressedRandomAccessReader to work around JDK FD bug (CASSANDRA-5088)
 * Improve handling a changing target throttle rate mid-compaction (CASSANDRA-5087)
 * Pig: correctly decode row keys in widerow mode (CASSANDRA-5098)
 * nodetool repair command now prints progress (CASSANDRA-4767)
 * fix user defined compaction to run against 1.1 data directory (CASSANDRA-5118)
 * Fix CQL3 BATCH authorization caching (CASSANDRA-5145)
 * fix get_count returns incorrect value with TTL (CASSANDRA-5099)
 * better handling for mid-compaction failure (CASSANDRA-5137)
 * convert default marshallers list to map for better readability (CASSANDRA-5109)
 * fix ConcurrentModificationException in getBootstrapSource (CASSANDRA-5170)
 * fix sstable maxtimestamp for row deletes and pre-1.1.1 sstables (CASSANDRA-5153)
 * Fix thread growth on node removal (CASSANDRA-5175)
 * Make Ec2Region's datacenter name configurable (CASSANDRA-5155)


1.2.0
 * Disallow counters in collections (CASSANDRA-5082)
 * cqlsh: add unit tests (CASSANDRA-3920)
 * fix default bloom_filter_fp_chance for LeveledCompactionStrategy (CASSANDRA-5093)
Merged from 1.1:
 * add validation for get_range_slices with start_key and end_token (CASSANDRA-5089)


1.2.0-rc2
 * fix nodetool ownership display with vnodes (CASSANDRA-5065)
 * cqlsh: add DESCRIBE KEYSPACES command (CASSANDRA-5060)
 * Fix potential infinite loop when reloading CFS (CASSANDRA-5064)
 * Fix SimpleAuthorizer example (CASSANDRA-5072)
 * cqlsh: force CL.ONE for tracing and system.schema* queries (CASSANDRA-5070)
 * Includes cassandra-shuffle in the debian package (CASSANDRA-5058)
Merged from 1.1:
 * fix multithreaded compaction deadlock (CASSANDRA-4492)
 * fix temporarily missing schema after upgrade from pre-1.1.5 (CASSANDRA-5061)
 * Fix ALTER TABLE overriding compression options with defaults
   (CASSANDRA-4996, 5066)
 * fix specifying and altering crc_check_chance (CASSANDRA-5053)
 * fix Murmur3Partitioner ownership% calculation (CASSANDRA-5076)
 * Don't expire columns sooner than they should in 2ndary indexes (CASSANDRA-5079)


1.2-rc1
 * rename rpc_timeout settings to request_timeout (CASSANDRA-5027)
 * add BF with 0.1 FP to LCS by default (CASSANDRA-5029)
 * Fix preparing insert queries (CASSANDRA-5016)
 * Fix preparing queries with counter increment (CASSANDRA-5022)
 * Fix preparing updates with collections (CASSANDRA-5017)
 * Don't generate UUID based on other node address (CASSANDRA-5002)
 * Fix message when trying to alter a clustering key type (CASSANDRA-5012)
 * Update IAuthenticator to match the new IAuthorizer (CASSANDRA-5003)
 * Fix inserting only a key in CQL3 (CASSANDRA-5040)
 * Fix CQL3 token() function when used with strings (CASSANDRA-5050)
Merged from 1.1:
 * reduce log spam from invalid counter shards (CASSANDRA-5026)
 * Improve schema propagation performance (CASSANDRA-5025)
 * Fix for IndexHelper.IndexFor throws OOB Exception (CASSANDRA-5030)
 * cqlsh: make it possible to describe thrift CFs (CASSANDRA-4827)
 * cqlsh: fix timestamp formatting on some platforms (CASSANDRA-5046)


1.2-beta3
 * make consistency level configurable in cqlsh (CASSANDRA-4829)
 * fix cqlsh rendering of blob fields (CASSANDRA-4970)
 * fix cqlsh DESCRIBE command (CASSANDRA-4913)
 * save truncation position in system table (CASSANDRA-4906)
 * Move CompressionMetadata off-heap (CASSANDRA-4937)
 * allow CLI to GET cql3 columnfamily data (CASSANDRA-4924)
 * Fix rare race condition in getExpireTimeForEndpoint (CASSANDRA-4402)
 * acquire references to overlapping sstables during compaction so bloom filter
   doesn't get free'd prematurely (CASSANDRA-4934)
 * Don't share slice query filter in CQL3 SelectStatement (CASSANDRA-4928)
 * Separate tracing from Log4J (CASSANDRA-4861)
 * Exclude gcable tombstones from merkle-tree computation (CASSANDRA-4905)
 * Better printing of AbstractBounds for tracing (CASSANDRA-4931)
 * Optimize mostRecentTombstone check in CC.collectAllData (CASSANDRA-4883)
 * Change stream session ID to UUID to avoid collision from same node (CASSANDRA-4813)
 * Use Stats.db when bulk loading if present (CASSANDRA-4957)
 * Skip repair on system_trace and keyspaces with RF=1 (CASSANDRA-4956)
 * (cql3) Remove arbitrary SELECT limit (CASSANDRA-4918)
 * Correctly handle prepared operation on collections (CASSANDRA-4945)
 * Fix CQL3 LIMIT (CASSANDRA-4877)
 * Fix Stress for CQL3 (CASSANDRA-4979)
 * Remove cassandra specific exceptions from JMX interface (CASSANDRA-4893)
 * (CQL3) Force using ALLOW FILTERING on potentially inefficient queries (CASSANDRA-4915)
 * (cql3) Fix adding column when the table has collections (CASSANDRA-4982)
 * (cql3) Fix allowing collections with compact storage (CASSANDRA-4990)
 * (cql3) Refuse ttl/writetime function on collections (CASSANDRA-4992)
 * Replace IAuthority with new IAuthorizer (CASSANDRA-4874)
 * clqsh: fix KEY pseudocolumn escaping when describing Thrift tables
   in CQL3 mode (CASSANDRA-4955)
 * add basic authentication support for Pig CassandraStorage (CASSANDRA-3042)
 * fix CQL2 ALTER TABLE compaction_strategy_class altering (CASSANDRA-4965)
Merged from 1.1:
 * Fall back to old describe_splits if d_s_ex is not available (CASSANDRA-4803)
 * Improve error reporting when streaming ranges fail (CASSANDRA-5009)
 * Fix cqlsh timestamp formatting of timezone info (CASSANDRA-4746)
 * Fix assertion failure with leveled compaction (CASSANDRA-4799)
 * Check for null end_token in get_range_slice (CASSANDRA-4804)
 * Remove all remnants of removed nodes (CASSANDRA-4840)
 * Add aut-reloading of the log4j file in debian package (CASSANDRA-4855)
 * Fix estimated row cache entry size (CASSANDRA-4860)
 * reset getRangeSlice filter after finishing a row for get_paged_slice
   (CASSANDRA-4919)
 * expunge row cache post-truncate (CASSANDRA-4940)
 * Allow static CF definition with compact storage (CASSANDRA-4910)
 * Fix endless loop/compaction of schema_* CFs due to broken timestamps (CASSANDRA-4880)
 * Fix 'wrong class type' assertion in CounterColumn (CASSANDRA-4976)


1.2-beta2
 * fp rate of 1.0 disables BF entirely; LCS defaults to 1.0 (CASSANDRA-4876)
 * off-heap bloom filters for row keys (CASSANDRA_4865)
 * add extension point for sstable components (CASSANDRA-4049)
 * improve tracing output (CASSANDRA-4852, 4862)
 * make TRACE verb droppable (CASSANDRA-4672)
 * fix BulkLoader recognition of CQL3 columnfamilies (CASSANDRA-4755)
 * Sort commitlog segments for replay by id instead of mtime (CASSANDRA-4793)
 * Make hint delivery asynchronous (CASSANDRA-4761)
 * Pluggable Thrift transport factories for CLI and cqlsh (CASSANDRA-4609, 4610)
 * cassandra-cli: allow Double value type to be inserted to a column (CASSANDRA-4661)
 * Add ability to use custom TServerFactory implementations (CASSANDRA-4608)
 * optimize batchlog flushing to skip successful batches (CASSANDRA-4667)
 * include metadata for system keyspace itself in schema tables (CASSANDRA-4416)
 * add check to PropertyFileSnitch to verify presence of location for
   local node (CASSANDRA-4728)
 * add PBSPredictor consistency modeler (CASSANDRA-4261)
 * remove vestiges of Thrift unframed mode (CASSANDRA-4729)
 * optimize single-row PK lookups (CASSANDRA-4710)
 * adjust blockFor calculation to account for pending ranges due to node 
   movement (CASSANDRA-833)
 * Change CQL version to 3.0.0 and stop accepting 3.0.0-beta1 (CASSANDRA-4649)
 * (CQL3) Make prepared statement global instead of per connection 
   (CASSANDRA-4449)
 * Fix scrubbing of CQL3 created tables (CASSANDRA-4685)
 * (CQL3) Fix validation when using counter and regular columns in the same 
   table (CASSANDRA-4706)
 * Fix bug starting Cassandra with simple authentication (CASSANDRA-4648)
 * Add support for batchlog in CQL3 (CASSANDRA-4545, 4738)
 * Add support for multiple column family outputs in CFOF (CASSANDRA-4208)
 * Support repairing only the local DC nodes (CASSANDRA-4747)
 * Use rpc_address for binary protocol and change default port (CASSANDRA-4751)
 * Fix use of collections in prepared statements (CASSANDRA-4739)
 * Store more information into peers table (CASSANDRA-4351, 4814)
 * Configurable bucket size for size tiered compaction (CASSANDRA-4704)
 * Run leveled compaction in parallel (CASSANDRA-4310)
 * Fix potential NPE during CFS reload (CASSANDRA-4786)
 * Composite indexes may miss results (CASSANDRA-4796)
 * Move consistency level to the protocol level (CASSANDRA-4734, 4824)
 * Fix Subcolumn slice ends not respected (CASSANDRA-4826)
 * Fix Assertion error in cql3 select (CASSANDRA-4783)
 * Fix list prepend logic (CQL3) (CASSANDRA-4835)
 * Add booleans as literals in CQL3 (CASSANDRA-4776)
 * Allow renaming PK columns in CQL3 (CASSANDRA-4822)
 * Fix binary protocol NEW_NODE event (CASSANDRA-4679)
 * Fix potential infinite loop in tombstone compaction (CASSANDRA-4781)
 * Remove system tables accounting from schema (CASSANDRA-4850)
 * (cql3) Force provided columns in clustering key order in 
   'CLUSTERING ORDER BY' (CASSANDRA-4881)
 * Fix composite index bug (CASSANDRA-4884)
 * Fix short read protection for CQL3 (CASSANDRA-4882)
 * Add tracing support to the binary protocol (CASSANDRA-4699)
 * (cql3) Don't allow prepared marker inside collections (CASSANDRA-4890)
 * Re-allow order by on non-selected columns (CASSANDRA-4645)
 * Bug when composite index is created in a table having collections (CASSANDRA-4909)
 * log index scan subject in CompositesSearcher (CASSANDRA-4904)
Merged from 1.1:
 * add get[Row|Key]CacheEntries to CacheServiceMBean (CASSANDRA-4859)
 * fix get_paged_slice to wrap to next row correctly (CASSANDRA-4816)
 * fix indexing empty column values (CASSANDRA-4832)
 * allow JdbcDate to compose null Date objects (CASSANDRA-4830)
 * fix possible stackoverflow when compacting 1000s of sstables
   (CASSANDRA-4765)
 * fix wrong leveled compaction progress calculation (CASSANDRA-4807)
 * add a close() method to CRAR to prevent leaking file descriptors (CASSANDRA-4820)
 * fix potential infinite loop in get_count (CASSANDRA-4833)
 * fix compositeType.{get/from}String methods (CASSANDRA-4842)
 * (CQL) fix CREATE COLUMNFAMILY permissions check (CASSANDRA-4864)
 * Fix DynamicCompositeType same type comparison (CASSANDRA-4711)
 * Fix duplicate SSTable reference when stream session failed (CASSANDRA-3306)
 * Allow static CF definition with compact storage (CASSANDRA-4910)
 * Fix endless loop/compaction of schema_* CFs due to broken timestamps (CASSANDRA-4880)
 * Fix 'wrong class type' assertion in CounterColumn (CASSANDRA-4976)


1.2-beta1
 * add atomic_batch_mutate (CASSANDRA-4542, -4635)
 * increase default max_hint_window_in_ms to 3h (CASSANDRA-4632)
 * include message initiation time to replicas so they can more
   accurately drop timed-out requests (CASSANDRA-2858)
 * fix clientutil.jar dependencies (CASSANDRA-4566)
 * optimize WriteResponse (CASSANDRA-4548)
 * new metrics (CASSANDRA-4009)
 * redesign KEYS indexes to avoid read-before-write (CASSANDRA-2897)
 * debug tracing (CASSANDRA-1123)
 * parallelize row cache loading (CASSANDRA-4282)
 * Make compaction, flush JBOD-aware (CASSANDRA-4292)
 * run local range scans on the read stage (CASSANDRA-3687)
 * clean up ioexceptions (CASSANDRA-2116)
 * add disk_failure_policy (CASSANDRA-2118)
 * Introduce new json format with row level deletion (CASSANDRA-4054)
 * remove redundant "name" column from schema_keyspaces (CASSANDRA-4433)
 * improve "nodetool ring" handling of multi-dc clusters (CASSANDRA-3047)
 * update NTS calculateNaturalEndpoints to be O(N log N) (CASSANDRA-3881)
 * split up rpc timeout by operation type (CASSANDRA-2819)
 * rewrite key cache save/load to use only sequential i/o (CASSANDRA-3762)
 * update MS protocol with a version handshake + broadcast address id
   (CASSANDRA-4311)
 * multithreaded hint replay (CASSANDRA-4189)
 * add inter-node message compression (CASSANDRA-3127)
 * remove COPP (CASSANDRA-2479)
 * Track tombstone expiration and compact when tombstone content is
   higher than a configurable threshold, default 20% (CASSANDRA-3442, 4234)
 * update MurmurHash to version 3 (CASSANDRA-2975)
 * (CLI) track elapsed time for `delete' operation (CASSANDRA-4060)
 * (CLI) jline version is bumped to 1.0 to properly  support
   'delete' key function (CASSANDRA-4132)
 * Save IndexSummary into new SSTable 'Summary' component (CASSANDRA-2392, 4289)
 * Add support for range tombstones (CASSANDRA-3708)
 * Improve MessagingService efficiency (CASSANDRA-3617)
 * Avoid ID conflicts from concurrent schema changes (CASSANDRA-3794)
 * Set thrift HSHA server thread limit to unlimited by default (CASSANDRA-4277)
 * Avoids double serialization of CF id in RowMutation messages
   (CASSANDRA-4293)
 * stream compressed sstables directly with java nio (CASSANDRA-4297)
 * Support multiple ranges in SliceQueryFilter (CASSANDRA-3885)
 * Add column metadata to system column families (CASSANDRA-4018)
 * (cql3) Always use composite types by default (CASSANDRA-4329)
 * (cql3) Add support for set, map and list (CASSANDRA-3647)
 * Validate date type correctly (CASSANDRA-4441)
 * (cql3) Allow definitions with only a PK (CASSANDRA-4361)
 * (cql3) Add support for row key composites (CASSANDRA-4179)
 * improve DynamicEndpointSnitch by using reservoir sampling (CASSANDRA-4038)
 * (cql3) Add support for 2ndary indexes (CASSANDRA-3680)
 * (cql3) fix defining more than one PK to be invalid (CASSANDRA-4477)
 * remove schema agreement checking from all external APIs (Thrift, CQL and CQL3) (CASSANDRA-4487)
 * add Murmur3Partitioner and make it default for new installations (CASSANDRA-3772, 4621)
 * (cql3) update pseudo-map syntax to use map syntax (CASSANDRA-4497)
 * Finer grained exceptions hierarchy and provides error code with exceptions (CASSANDRA-3979)
 * Adds events push to binary protocol (CASSANDRA-4480)
 * Rewrite nodetool help (CASSANDRA-2293)
 * Make CQL3 the default for CQL (CASSANDRA-4640)
 * update stress tool to be able to use CQL3 (CASSANDRA-4406)
 * Accept all thrift update on CQL3 cf but don't expose their metadata (CASSANDRA-4377)
 * Replace Throttle with Guava's RateLimiter for HintedHandOff (CASSANDRA-4541)
 * fix counter add/get using CQL2 and CQL3 in stress tool (CASSANDRA-4633)
 * Add sstable count per level to cfstats (CASSANDRA-4537)
 * (cql3) Add ALTER KEYSPACE statement (CASSANDRA-4611)
 * (cql3) Allow defining default consistency levels (CASSANDRA-4448)
 * (cql3) Fix queries using LIMIT missing results (CASSANDRA-4579)
 * fix cross-version gossip messaging (CASSANDRA-4576)
 * added inet data type (CASSANDRA-4627)


1.1.6
 * Wait for writes on synchronous read digest mismatch (CASSANDRA-4792)
 * fix commitlog replay for nanotime-infected sstables (CASSANDRA-4782)
 * preflight check ttl for maximum of 20 years (CASSANDRA-4771)
 * (Pig) fix widerow input with single column rows (CASSANDRA-4789)
 * Fix HH to compact with correct gcBefore, which avoids wiping out
   undelivered hints (CASSANDRA-4772)
 * LCS will merge up to 32 L0 sstables as intended (CASSANDRA-4778)
 * NTS will default unconfigured DC replicas to zero (CASSANDRA-4675)
 * use default consistency level in counter validation if none is
   explicitly provide (CASSANDRA-4700)
 * Improve IAuthority interface by introducing fine-grained
   access permissions and grant/revoke commands (CASSANDRA-4490, 4644)
 * fix assumption error in CLI when updating/describing keyspace 
   (CASSANDRA-4322)
 * Adds offline sstablescrub to debian packaging (CASSANDRA-4642)
 * Automatic fixing of overlapping leveled sstables (CASSANDRA-4644)
 * fix error when using ORDER BY with extended selections (CASSANDRA-4689)
 * (CQL3) Fix validation for IN queries for non-PK cols (CASSANDRA-4709)
 * fix re-created keyspace disappering after 1.1.5 upgrade 
   (CASSANDRA-4698, 4752)
 * (CLI) display elapsed time in 2 fraction digits (CASSANDRA-3460)
 * add authentication support to sstableloader (CASSANDRA-4712)
 * Fix CQL3 'is reversed' logic (CASSANDRA-4716, 4759)
 * (CQL3) Don't return ReversedType in result set metadata (CASSANDRA-4717)
 * Backport adding AlterKeyspace statement (CASSANDRA-4611)
 * (CQL3) Correcty accept upper-case data types (CASSANDRA-4770)
 * Add binary protocol events for schema changes (CASSANDRA-4684)
Merged from 1.0:
 * Switch from NBHM to CHM in MessagingService's callback map, which
   prevents OOM in long-running instances (CASSANDRA-4708)


1.1.5
 * add SecondaryIndex.reload API (CASSANDRA-4581)
 * use millis + atomicint for commitlog segment creation instead of
   nanotime, which has issues under some hypervisors (CASSANDRA-4601)
 * fix FD leak in slice queries (CASSANDRA-4571)
 * avoid recursion in leveled compaction (CASSANDRA-4587)
 * increase stack size under Java7 to 180K
 * Log(info) schema changes (CASSANDRA-4547)
 * Change nodetool setcachecapcity to manipulate global caches (CASSANDRA-4563)
 * (cql3) fix setting compaction strategy (CASSANDRA-4597)
 * fix broken system.schema_* timestamps on system startup (CASSANDRA-4561)
 * fix wrong skip of cache saving (CASSANDRA-4533)
 * Avoid NPE when lost+found is in data dir (CASSANDRA-4572)
 * Respect five-minute flush moratorium after initial CL replay (CASSANDRA-4474)
 * Adds ntp as recommended in debian packaging (CASSANDRA-4606)
 * Configurable transport in CF Record{Reader|Writer} (CASSANDRA-4558)
 * (cql3) fix potential NPE with both equal and unequal restriction (CASSANDRA-4532)
 * (cql3) improves ORDER BY validation (CASSANDRA-4624)
 * Fix potential deadlock during counter writes (CASSANDRA-4578)
 * Fix cql error with ORDER BY when using IN (CASSANDRA-4612)
Merged from 1.0:
 * increase Xss to 160k to accomodate latest 1.6 JVMs (CASSANDRA-4602)
 * fix toString of hint destination tokens (CASSANDRA-4568)
 * Fix multiple values for CurrentLocal NodeID (CASSANDRA-4626)


1.1.4
 * fix offline scrub to catch >= out of order rows (CASSANDRA-4411)
 * fix cassandra-env.sh on RHEL and other non-dash-based systems 
   (CASSANDRA-4494)
Merged from 1.0:
 * (Hadoop) fix setting key length for old-style mapred api (CASSANDRA-4534)
 * (Hadoop) fix iterating through a resultset consisting entirely
   of tombstoned rows (CASSANDRA-4466)


1.1.3
 * (cqlsh) add COPY TO (CASSANDRA-4434)
 * munmap commitlog segments before rename (CASSANDRA-4337)
 * (JMX) rename getRangeKeySample to sampleKeyRange to avoid returning
   multi-MB results as an attribute (CASSANDRA-4452)
 * flush based on data size, not throughput; overwritten columns no 
   longer artificially inflate liveRatio (CASSANDRA-4399)
 * update default commitlog segment size to 32MB and total commitlog
   size to 32/1024 MB for 32/64 bit JVMs, respectively (CASSANDRA-4422)
 * avoid using global partitioner to estimate ranges in index sstables
   (CASSANDRA-4403)
 * restore pre-CASSANDRA-3862 approach to removing expired tombstones
   from row cache during compaction (CASSANDRA-4364)
 * (stress) support for CQL prepared statements (CASSANDRA-3633)
 * Correctly catch exception when Snappy cannot be loaded (CASSANDRA-4400)
 * (cql3) Support ORDER BY when IN condition is given in WHERE clause (CASSANDRA-4327)
 * (cql3) delete "component_index" column on DROP TABLE call (CASSANDRA-4420)
 * change nanoTime() to currentTimeInMillis() in schema related code (CASSANDRA-4432)
 * add a token generation tool (CASSANDRA-3709)
 * Fix LCS bug with sstable containing only 1 row (CASSANDRA-4411)
 * fix "Can't Modify Index Name" problem on CF update (CASSANDRA-4439)
 * Fix assertion error in getOverlappingSSTables during repair (CASSANDRA-4456)
 * fix nodetool's setcompactionthreshold command (CASSANDRA-4455)
 * Ensure compacted files are never used, to avoid counter overcount (CASSANDRA-4436)
Merged from 1.0:
 * Push the validation of secondary index values to the SecondaryIndexManager (CASSANDRA-4240)
 * allow dropping columns shadowed by not-yet-expired supercolumn or row
   tombstones in PrecompactedRow (CASSANDRA-4396)


1.1.2
 * Fix cleanup not deleting index entries (CASSANDRA-4379)
 * Use correct partitioner when saving + loading caches (CASSANDRA-4331)
 * Check schema before trying to export sstable (CASSANDRA-2760)
 * Raise a meaningful exception instead of NPE when PFS encounters
   an unconfigured node + no default (CASSANDRA-4349)
 * fix bug in sstable blacklisting with LCS (CASSANDRA-4343)
 * LCS no longer promotes tiny sstables out of L0 (CASSANDRA-4341)
 * skip tombstones during hint replay (CASSANDRA-4320)
 * fix NPE in compactionstats (CASSANDRA-4318)
 * enforce 1m min keycache for auto (CASSANDRA-4306)
 * Have DeletedColumn.isMFD always return true (CASSANDRA-4307)
 * (cql3) exeption message for ORDER BY constraints said primary filter can be
    an IN clause, which is misleading (CASSANDRA-4319)
 * (cql3) Reject (not yet supported) creation of 2ndardy indexes on tables with
   composite primary keys (CASSANDRA-4328)
 * Set JVM stack size to 160k for java 7 (CASSANDRA-4275)
 * cqlsh: add COPY command to load data from CSV flat files (CASSANDRA-4012)
 * CFMetaData.fromThrift to throw ConfigurationException upon error (CASSANDRA-4353)
 * Use CF comparator to sort indexed columns in SecondaryIndexManager
   (CASSANDRA-4365)
 * add strategy_options to the KSMetaData.toString() output (CASSANDRA-4248)
 * (cql3) fix range queries containing unqueried results (CASSANDRA-4372)
 * (cql3) allow updating column_alias types (CASSANDRA-4041)
 * (cql3) Fix deletion bug (CASSANDRA-4193)
 * Fix computation of overlapping sstable for leveled compaction (CASSANDRA-4321)
 * Improve scrub and allow to run it offline (CASSANDRA-4321)
 * Fix assertionError in StorageService.bulkLoad (CASSANDRA-4368)
 * (cqlsh) add option to authenticate to a keyspace at startup (CASSANDRA-4108)
 * (cqlsh) fix ASSUME functionality (CASSANDRA-4352)
 * Fix ColumnFamilyRecordReader to not return progress > 100% (CASSANDRA-3942)
Merged from 1.0:
 * Set gc_grace on index CF to 0 (CASSANDRA-4314)


1.1.1
 * add populate_io_cache_on_flush option (CASSANDRA-2635)
 * allow larger cache capacities than 2GB (CASSANDRA-4150)
 * add getsstables command to nodetool (CASSANDRA-4199)
 * apply parent CF compaction settings to secondary index CFs (CASSANDRA-4280)
 * preserve commitlog size cap when recycling segments at startup
   (CASSANDRA-4201)
 * (Hadoop) fix split generation regression (CASSANDRA-4259)
 * ignore min/max compactions settings in LCS, while preserving
   behavior that min=max=0 disables autocompaction (CASSANDRA-4233)
 * log number of rows read from saved cache (CASSANDRA-4249)
 * calculate exact size required for cleanup operations (CASSANDRA-1404)
 * avoid blocking additional writes during flush when the commitlog
   gets behind temporarily (CASSANDRA-1991)
 * enable caching on index CFs based on data CF cache setting (CASSANDRA-4197)
 * warn on invalid replication strategy creation options (CASSANDRA-4046)
 * remove [Freeable]Memory finalizers (CASSANDRA-4222)
 * include tombstone size in ColumnFamily.size, which can prevent OOM
   during sudden mass delete operations by yielding a nonzero liveRatio
   (CASSANDRA-3741)
 * Open 1 sstableScanner per level for leveled compaction (CASSANDRA-4142)
 * Optimize reads when row deletion timestamps allow us to restrict
   the set of sstables we check (CASSANDRA-4116)
 * add support for commitlog archiving and point-in-time recovery
   (CASSANDRA-3690)
 * avoid generating redundant compaction tasks during streaming
   (CASSANDRA-4174)
 * add -cf option to nodetool snapshot, and takeColumnFamilySnapshot to
   StorageService mbean (CASSANDRA-556)
 * optimize cleanup to drop entire sstables where possible (CASSANDRA-4079)
 * optimize truncate when autosnapshot is disabled (CASSANDRA-4153)
 * update caches to use byte[] keys to reduce memory overhead (CASSANDRA-3966)
 * add column limit to cli (CASSANDRA-3012, 4098)
 * clean up and optimize DataOutputBuffer, used by CQL compression and
   CompositeType (CASSANDRA-4072)
 * optimize commitlog checksumming (CASSANDRA-3610)
 * identify and blacklist corrupted SSTables from future compactions 
   (CASSANDRA-2261)
 * Move CfDef and KsDef validation out of thrift (CASSANDRA-4037)
 * Expose API to repair a user provided range (CASSANDRA-3912)
 * Add way to force the cassandra-cli to refresh its schema (CASSANDRA-4052)
 * Avoid having replicate on write tasks stacking up at CL.ONE (CASSANDRA-2889)
 * (cql3) Backwards compatibility for composite comparators in non-cql3-aware
   clients (CASSANDRA-4093)
 * (cql3) Fix order by for reversed queries (CASSANDRA-4160)
 * (cql3) Add ReversedType support (CASSANDRA-4004)
 * (cql3) Add timeuuid type (CASSANDRA-4194)
 * (cql3) Minor fixes (CASSANDRA-4185)
 * (cql3) Fix prepared statement in BATCH (CASSANDRA-4202)
 * (cql3) Reduce the list of reserved keywords (CASSANDRA-4186)
 * (cql3) Move max/min compaction thresholds to compaction strategy options
   (CASSANDRA-4187)
 * Fix exception during move when localhost is the only source (CASSANDRA-4200)
 * (cql3) Allow paging through non-ordered partitioner results (CASSANDRA-3771)
 * (cql3) Fix drop index (CASSANDRA-4192)
 * (cql3) Don't return range ghosts anymore (CASSANDRA-3982)
 * fix re-creating Keyspaces/ColumnFamilies with the same name as dropped
   ones (CASSANDRA-4219)
 * fix SecondaryIndex LeveledManifest save upon snapshot (CASSANDRA-4230)
 * fix missing arrayOffset in FBUtilities.hash (CASSANDRA-4250)
 * (cql3) Add name of parameters in CqlResultSet (CASSANDRA-4242)
 * (cql3) Correctly validate order by queries (CASSANDRA-4246)
 * rename stress to cassandra-stress for saner packaging (CASSANDRA-4256)
 * Fix exception on colum metadata with non-string comparator (CASSANDRA-4269)
 * Check for unknown/invalid compression options (CASSANDRA-4266)
 * (cql3) Adds simple access to column timestamp and ttl (CASSANDRA-4217)
 * (cql3) Fix range queries with secondary indexes (CASSANDRA-4257)
 * Better error messages from improper input in cli (CASSANDRA-3865)
 * Try to stop all compaction upon Keyspace or ColumnFamily drop (CASSANDRA-4221)
 * (cql3) Allow keyspace properties to contain hyphens (CASSANDRA-4278)
 * (cql3) Correctly validate keyspace access in create table (CASSANDRA-4296)
 * Avoid deadlock in migration stage (CASSANDRA-3882)
 * Take supercolumn names and deletion info into account in memtable throughput
   (CASSANDRA-4264)
 * Add back backward compatibility for old style replication factor (CASSANDRA-4294)
 * Preserve compatibility with pre-1.1 index queries (CASSANDRA-4262)
Merged from 1.0:
 * Fix super columns bug where cache is not updated (CASSANDRA-4190)
 * fix maxTimestamp to include row tombstones (CASSANDRA-4116)
 * (CLI) properly handle quotes in create/update keyspace commands (CASSANDRA-4129)
 * Avoids possible deadlock during bootstrap (CASSANDRA-4159)
 * fix stress tool that hangs forever on timeout or error (CASSANDRA-4128)
 * stress tool to return appropriate exit code on failure (CASSANDRA-4188)
 * fix compaction NPE when out of disk space and assertions disabled
   (CASSANDRA-3985)
 * synchronize LCS getEstimatedTasks to avoid CME (CASSANDRA-4255)
 * ensure unique streaming session id's (CASSANDRA-4223)
 * kick off background compaction when min/max thresholds change 
   (CASSANDRA-4279)
 * improve ability of STCS.getBuckets to deal with 100s of 1000s of
   sstables, such as when convertinb back from LCS (CASSANDRA-4287)
 * Oversize integer in CQL throws NumberFormatException (CASSANDRA-4291)
 * fix 1.0.x node join to mixed version cluster, other nodes >= 1.1 (CASSANDRA-4195)
 * Fix LCS splitting sstable base on uncompressed size (CASSANDRA-4419)
 * Push the validation of secondary index values to the SecondaryIndexManager (CASSANDRA-4240)
 * Don't purge columns during upgradesstables (CASSANDRA-4462)
 * Make cqlsh work with piping (CASSANDRA-4113)
 * Validate arguments for nodetool decommission (CASSANDRA-4061)
 * Report thrift status in nodetool info (CASSANDRA-4010)


1.1.0-final
 * average a reduced liveRatio estimate with the previous one (CASSANDRA-4065)
 * Allow KS and CF names up to 48 characters (CASSANDRA-4157)
 * fix stress build (CASSANDRA-4140)
 * add time remaining estimate to nodetool compactionstats (CASSANDRA-4167)
 * (cql) fix NPE in cql3 ALTER TABLE (CASSANDRA-4163)
 * (cql) Add support for CL.TWO and CL.THREE in CQL (CASSANDRA-4156)
 * (cql) Fix type in CQL3 ALTER TABLE preventing update (CASSANDRA-4170)
 * (cql) Throw invalid exception from CQL3 on obsolete options (CASSANDRA-4171)
 * (cqlsh) fix recognizing uppercase SELECT keyword (CASSANDRA-4161)
 * Pig: wide row support (CASSANDRA-3909)
Merged from 1.0:
 * avoid streaming empty files with bulk loader if sstablewriter errors out
   (CASSANDRA-3946)


1.1-rc1
 * Include stress tool in binary builds (CASSANDRA-4103)
 * (Hadoop) fix wide row iteration when last row read was deleted
   (CASSANDRA-4154)
 * fix read_repair_chance to really default to 0.1 in the cli (CASSANDRA-4114)
 * Adds caching and bloomFilterFpChange to CQL options (CASSANDRA-4042)
 * Adds posibility to autoconfigure size of the KeyCache (CASSANDRA-4087)
 * fix KEYS index from skipping results (CASSANDRA-3996)
 * Remove sliced_buffer_size_in_kb dead option (CASSANDRA-4076)
 * make loadNewSStable preserve sstable version (CASSANDRA-4077)
 * Respect 1.0 cache settings as much as possible when upgrading 
   (CASSANDRA-4088)
 * relax path length requirement for sstable files when upgrading on 
   non-Windows platforms (CASSANDRA-4110)
 * fix terminination of the stress.java when errors were encountered
   (CASSANDRA-4128)
 * Move CfDef and KsDef validation out of thrift (CASSANDRA-4037)
 * Fix get_paged_slice (CASSANDRA-4136)
 * CQL3: Support slice with exclusive start and stop (CASSANDRA-3785)
Merged from 1.0:
 * support PropertyFileSnitch in bulk loader (CASSANDRA-4145)
 * add auto_snapshot option allowing disabling snapshot before drop/truncate
   (CASSANDRA-3710)
 * allow short snitch names (CASSANDRA-4130)


1.1-beta2
 * rename loaded sstables to avoid conflicts with local snapshots
   (CASSANDRA-3967)
 * start hint replay as soon as FD notifies that the target is back up
   (CASSANDRA-3958)
 * avoid unproductive deserializing of cached rows during compaction
   (CASSANDRA-3921)
 * fix concurrency issues with CQL keyspace creation (CASSANDRA-3903)
 * Show Effective Owership via Nodetool ring <keyspace> (CASSANDRA-3412)
 * Update ORDER BY syntax for CQL3 (CASSANDRA-3925)
 * Fix BulkRecordWriter to not throw NPE if reducer gets no map data from Hadoop (CASSANDRA-3944)
 * Fix bug with counters in super columns (CASSANDRA-3821)
 * Remove deprecated merge_shard_chance (CASSANDRA-3940)
 * add a convenient way to reset a node's schema (CASSANDRA-2963)
 * fix for intermittent SchemaDisagreementException (CASSANDRA-3884)
 * CLI `list <CF>` to limit number of columns and their order (CASSANDRA-3012)
 * ignore deprecated KsDef/CfDef/ColumnDef fields in native schema (CASSANDRA-3963)
 * CLI to report when unsupported column_metadata pair was given (CASSANDRA-3959)
 * reincarnate removed and deprecated KsDef/CfDef attributes (CASSANDRA-3953)
 * Fix race between writes and read for cache (CASSANDRA-3862)
 * perform static initialization of StorageProxy on start-up (CASSANDRA-3797)
 * support trickling fsync() on writes (CASSANDRA-3950)
 * expose counters for unavailable/timeout exceptions given to thrift clients (CASSANDRA-3671)
 * avoid quadratic startup time in LeveledManifest (CASSANDRA-3952)
 * Add type information to new schema_ columnfamilies and remove thrift
   serialization for schema (CASSANDRA-3792)
 * add missing column validator options to the CLI help (CASSANDRA-3926)
 * skip reading saved key cache if CF's caching strategy is NONE or ROWS_ONLY (CASSANDRA-3954)
 * Unify migration code (CASSANDRA-4017)
Merged from 1.0:
 * cqlsh: guess correct version of Python for Arch Linux (CASSANDRA-4090)
 * (CLI) properly handle quotes in create/update keyspace commands (CASSANDRA-4129)
 * Avoids possible deadlock during bootstrap (CASSANDRA-4159)
 * fix stress tool that hangs forever on timeout or error (CASSANDRA-4128)
 * Fix super columns bug where cache is not updated (CASSANDRA-4190)
 * stress tool to return appropriate exit code on failure (CASSANDRA-4188)


1.0.9
 * improve index sampling performance (CASSANDRA-4023)
 * always compact away deleted hints immediately after handoff (CASSANDRA-3955)
 * delete hints from dropped ColumnFamilies on handoff instead of
   erroring out (CASSANDRA-3975)
 * add CompositeType ref to the CLI doc for create/update column family (CASSANDRA-3980)
 * Pig: support Counter ColumnFamilies (CASSANDRA-3973)
 * Pig: Composite column support (CASSANDRA-3684)
 * Avoid NPE during repair when a keyspace has no CFs (CASSANDRA-3988)
 * Fix division-by-zero error on get_slice (CASSANDRA-4000)
 * don't change manifest level for cleanup, scrub, and upgradesstables
   operations under LeveledCompactionStrategy (CASSANDRA-3989, 4112)
 * fix race leading to super columns assertion failure (CASSANDRA-3957)
 * fix NPE on invalid CQL delete command (CASSANDRA-3755)
 * allow custom types in CLI's assume command (CASSANDRA-4081)
 * fix totalBytes count for parallel compactions (CASSANDRA-3758)
 * fix intermittent NPE in get_slice (CASSANDRA-4095)
 * remove unnecessary asserts in native code interfaces (CASSANDRA-4096)
 * Validate blank keys in CQL to avoid assertion errors (CASSANDRA-3612)
 * cqlsh: fix bad decoding of some column names (CASSANDRA-4003)
 * cqlsh: fix incorrect padding with unicode chars (CASSANDRA-4033)
 * Fix EC2 snitch incorrectly reporting region (CASSANDRA-4026)
 * Shut down thrift during decommission (CASSANDRA-4086)
 * Expose nodetool cfhistograms for 2ndary indexes (CASSANDRA-4063)
Merged from 0.8:
 * Fix ConcurrentModificationException in gossiper (CASSANDRA-4019)


1.1-beta1
 * (cqlsh)
   + add SOURCE and CAPTURE commands, and --file option (CASSANDRA-3479)
   + add ALTER COLUMNFAMILY WITH (CASSANDRA-3523)
   + bundle Python dependencies with Cassandra (CASSANDRA-3507)
   + added to Debian package (CASSANDRA-3458)
   + display byte data instead of erroring out on decode failure 
     (CASSANDRA-3874)
 * add nodetool rebuild_index (CASSANDRA-3583)
 * add nodetool rangekeysample (CASSANDRA-2917)
 * Fix streaming too much data during move operations (CASSANDRA-3639)
 * Nodetool and CLI connect to localhost by default (CASSANDRA-3568)
 * Reduce memory used by primary index sample (CASSANDRA-3743)
 * (Hadoop) separate input/output configurations (CASSANDRA-3197, 3765)
 * avoid returning internal Cassandra classes over JMX (CASSANDRA-2805)
 * add row-level isolation via SnapTree (CASSANDRA-2893)
 * Optimize key count estimation when opening sstable on startup
   (CASSANDRA-2988)
 * multi-dc replication optimization supporting CL > ONE (CASSANDRA-3577)
 * add command to stop compactions (CASSANDRA-1740, 3566, 3582)
 * multithreaded streaming (CASSANDRA-3494)
 * removed in-tree redhat spec (CASSANDRA-3567)
 * "defragment" rows for name-based queries under STCS, again (CASSANDRA-2503)
 * Recycle commitlog segments for improved performance 
   (CASSANDRA-3411, 3543, 3557, 3615)
 * update size-tiered compaction to prioritize small tiers (CASSANDRA-2407)
 * add message expiration logic to OutboundTcpConnection (CASSANDRA-3005)
 * off-heap cache to use sun.misc.Unsafe instead of JNA (CASSANDRA-3271)
 * EACH_QUORUM is only supported for writes (CASSANDRA-3272)
 * replace compactionlock use in schema migration by checking CFS.isValid
   (CASSANDRA-3116)
 * recognize that "SELECT first ... *" isn't really "SELECT *" (CASSANDRA-3445)
 * Use faster bytes comparison (CASSANDRA-3434)
 * Bulk loader is no longer a fat client, (HADOOP) bulk load output format
   (CASSANDRA-3045)
 * (Hadoop) add support for KeyRange.filter
 * remove assumption that keys and token are in bijection
   (CASSANDRA-1034, 3574, 3604)
 * always remove endpoints from delevery queue in HH (CASSANDRA-3546)
 * fix race between cf flush and its 2ndary indexes flush (CASSANDRA-3547)
 * fix potential race in AES when a repair fails (CASSANDRA-3548)
 * Remove columns shadowed by a deleted container even when we cannot purge
   (CASSANDRA-3538)
 * Improve memtable slice iteration performance (CASSANDRA-3545)
 * more efficient allocation of small bloom filters (CASSANDRA-3618)
 * Use separate writer thread in SSTableSimpleUnsortedWriter (CASSANDRA-3619)
 * fsync the directory after new sstable or commitlog segment are created (CASSANDRA-3250)
 * fix minor issues reported by FindBugs (CASSANDRA-3658)
 * global key/row caches (CASSANDRA-3143, 3849)
 * optimize memtable iteration during range scan (CASSANDRA-3638)
 * introduce 'crc_check_chance' in CompressionParameters to support
   a checksum percentage checking chance similarly to read-repair (CASSANDRA-3611)
 * a way to deactivate global key/row cache on per-CF basis (CASSANDRA-3667)
 * fix LeveledCompactionStrategy broken because of generation pre-allocation
   in LeveledManifest (CASSANDRA-3691)
 * finer-grained control over data directories (CASSANDRA-2749)
 * Fix ClassCastException during hinted handoff (CASSANDRA-3694)
 * Upgrade Thrift to 0.7 (CASSANDRA-3213)
 * Make stress.java insert operation to use microseconds (CASSANDRA-3725)
 * Allows (internally) doing a range query with a limit of columns instead of
   rows (CASSANDRA-3742)
 * Allow rangeSlice queries to be start/end inclusive/exclusive (CASSANDRA-3749)
 * Fix BulkLoader to support new SSTable layout and add stream
   throttling to prevent an NPE when there is no yaml config (CASSANDRA-3752)
 * Allow concurrent schema migrations (CASSANDRA-1391, 3832)
 * Add SnapshotCommand to trigger snapshot on remote node (CASSANDRA-3721)
 * Make CFMetaData conversions to/from thrift/native schema inverses
   (CASSANDRA_3559)
 * Add initial code for CQL 3.0-beta (CASSANDRA-2474, 3781, 3753)
 * Add wide row support for ColumnFamilyInputFormat (CASSANDRA-3264)
 * Allow extending CompositeType comparator (CASSANDRA-3657)
 * Avoids over-paging during get_count (CASSANDRA-3798)
 * Add new command to rebuild a node without (repair) merkle tree calculations
   (CASSANDRA-3483, 3922)
 * respect not only row cache capacity but caching mode when
   trying to read data (CASSANDRA-3812)
 * fix system tests (CASSANDRA-3827)
 * CQL support for altering row key type in ALTER TABLE (CASSANDRA-3781)
 * turn compression on by default (CASSANDRA-3871)
 * make hexToBytes refuse invalid input (CASSANDRA-2851)
 * Make secondary indexes CF inherit compression and compaction from their
   parent CF (CASSANDRA-3877)
 * Finish cleanup up tombstone purge code (CASSANDRA-3872)
 * Avoid NPE on aboarted stream-out sessions (CASSANDRA-3904)
 * BulkRecordWriter throws NPE for counter columns (CASSANDRA-3906)
 * Support compression using BulkWriter (CASSANDRA-3907)


1.0.8
 * fix race between cleanup and flush on secondary index CFSes (CASSANDRA-3712)
 * avoid including non-queried nodes in rangeslice read repair
   (CASSANDRA-3843)
 * Only snapshot CF being compacted for snapshot_before_compaction 
   (CASSANDRA-3803)
 * Log active compactions in StatusLogger (CASSANDRA-3703)
 * Compute more accurate compaction score per level (CASSANDRA-3790)
 * Return InvalidRequest when using a keyspace that doesn't exist
   (CASSANDRA-3764)
 * disallow user modification of System keyspace (CASSANDRA-3738)
 * allow using sstable2json on secondary index data (CASSANDRA-3738)
 * (cqlsh) add DESCRIBE COLUMNFAMILIES (CASSANDRA-3586)
 * (cqlsh) format blobs correctly and use colors to improve output
   readability (CASSANDRA-3726)
 * synchronize BiMap of bootstrapping tokens (CASSANDRA-3417)
 * show index options in CLI (CASSANDRA-3809)
 * add optional socket timeout for streaming (CASSANDRA-3838)
 * fix truncate not to leave behind non-CFS backed secondary indexes
   (CASSANDRA-3844)
 * make CLI `show schema` to use output stream directly instead
   of StringBuilder (CASSANDRA-3842)
 * remove the wait on hint future during write (CASSANDRA-3870)
 * (cqlsh) ignore missing CfDef opts (CASSANDRA-3933)
 * (cqlsh) look for cqlshlib relative to realpath (CASSANDRA-3767)
 * Fix short read protection (CASSANDRA-3934)
 * Make sure infered and actual schema match (CASSANDRA-3371)
 * Fix NPE during HH delivery (CASSANDRA-3677)
 * Don't put boostrapping node in 'hibernate' status (CASSANDRA-3737)
 * Fix double quotes in windows bat files (CASSANDRA-3744)
 * Fix bad validator lookup (CASSANDRA-3789)
 * Fix soft reset in EC2MultiRegionSnitch (CASSANDRA-3835)
 * Don't leave zombie connections with THSHA thrift server (CASSANDRA-3867)
 * (cqlsh) fix deserialization of data (CASSANDRA-3874)
 * Fix removetoken force causing an inconsistent state (CASSANDRA-3876)
 * Fix ahndling of some types with Pig (CASSANDRA-3886)
 * Don't allow to drop the system keyspace (CASSANDRA-3759)
 * Make Pig deletes disabled by default and configurable (CASSANDRA-3628)
Merged from 0.8:
 * (Pig) fix CassandraStorage to use correct comparator in Super ColumnFamily
   case (CASSANDRA-3251)
 * fix thread safety issues in commitlog replay, primarily affecting
   systems with many (100s) of CF definitions (CASSANDRA-3751)
 * Fix relevant tombstone ignored with super columns (CASSANDRA-3875)


1.0.7
 * fix regression in HH page size calculation (CASSANDRA-3624)
 * retry failed stream on IOException (CASSANDRA-3686)
 * allow configuring bloom_filter_fp_chance (CASSANDRA-3497)
 * attempt hint delivery every ten minutes, or when failure detector
   notifies us that a node is back up, whichever comes first.  hint
   handoff throttle delay default changed to 1ms, from 50 (CASSANDRA-3554)
 * add nodetool setstreamthroughput (CASSANDRA-3571)
 * fix assertion when dropping a columnfamily with no sstables (CASSANDRA-3614)
 * more efficient allocation of small bloom filters (CASSANDRA-3618)
 * CLibrary.createHardLinkWithExec() to check for errors (CASSANDRA-3101)
 * Avoid creating empty and non cleaned writer during compaction (CASSANDRA-3616)
 * stop thrift service in shutdown hook so we can quiesce MessagingService
   (CASSANDRA-3335)
 * (CQL) compaction_strategy_options and compression_parameters for
   CREATE COLUMNFAMILY statement (CASSANDRA-3374)
 * Reset min/max compaction threshold when creating size tiered compaction
   strategy (CASSANDRA-3666)
 * Don't ignore IOException during compaction (CASSANDRA-3655)
 * Fix assertion error for CF with gc_grace=0 (CASSANDRA-3579)
 * Shutdown ParallelCompaction reducer executor after use (CASSANDRA-3711)
 * Avoid < 0 value for pending tasks in leveled compaction (CASSANDRA-3693)
 * (Hadoop) Support TimeUUID in Pig CassandraStorage (CASSANDRA-3327)
 * Check schema is ready before continuing boostrapping (CASSANDRA-3629)
 * Catch overflows during parsing of chunk_length_kb (CASSANDRA-3644)
 * Improve stream protocol mismatch errors (CASSANDRA-3652)
 * Avoid multiple thread doing HH to the same target (CASSANDRA-3681)
 * Add JMX property for rp_timeout_in_ms (CASSANDRA-2940)
 * Allow DynamicCompositeType to compare component of different types
   (CASSANDRA-3625)
 * Flush non-cfs backed secondary indexes (CASSANDRA-3659)
 * Secondary Indexes should report memory consumption (CASSANDRA-3155)
 * fix for SelectStatement start/end key are not set correctly
   when a key alias is involved (CASSANDRA-3700)
 * fix CLI `show schema` command insert of an extra comma in
   column_metadata (CASSANDRA-3714)
Merged from 0.8:
 * avoid logging (harmless) exception when GC takes < 1ms (CASSANDRA-3656)
 * prevent new nodes from thinking down nodes are up forever (CASSANDRA-3626)
 * use correct list of replicas for LOCAL_QUORUM reads when read repair
   is disabled (CASSANDRA-3696)
 * block on flush before compacting hints (may prevent OOM) (CASSANDRA-3733)


1.0.6
 * (CQL) fix cqlsh support for replicate_on_write (CASSANDRA-3596)
 * fix adding to leveled manifest after streaming (CASSANDRA-3536)
 * filter out unavailable cipher suites when using encryption (CASSANDRA-3178)
 * (HADOOP) add old-style api support for CFIF and CFRR (CASSANDRA-2799)
 * Support TimeUUIDType column names in Stress.java tool (CASSANDRA-3541)
 * (CQL) INSERT/UPDATE/DELETE/TRUNCATE commands should allow CF names to
   be qualified by keyspace (CASSANDRA-3419)
 * always remove endpoints from delevery queue in HH (CASSANDRA-3546)
 * fix race between cf flush and its 2ndary indexes flush (CASSANDRA-3547)
 * fix potential race in AES when a repair fails (CASSANDRA-3548)
 * fix default value validation usage in CLI SET command (CASSANDRA-3553)
 * Optimize componentsFor method for compaction and startup time
   (CASSANDRA-3532)
 * (CQL) Proper ColumnFamily metadata validation on CREATE COLUMNFAMILY 
   (CASSANDRA-3565)
 * fix compression "chunk_length_kb" option to set correct kb value for 
   thrift/avro (CASSANDRA-3558)
 * fix missing response during range slice repair (CASSANDRA-3551)
 * 'describe ring' moved from CLI to nodetool and available through JMX (CASSANDRA-3220)
 * add back partitioner to sstable metadata (CASSANDRA-3540)
 * fix NPE in get_count for counters (CASSANDRA-3601)
Merged from 0.8:
 * remove invalid assertion that table was opened before dropping it
   (CASSANDRA-3580)
 * range and index scans now only send requests to enough replicas to
   satisfy requested CL + RR (CASSANDRA-3598)
 * use cannonical host for local node in nodetool info (CASSANDRA-3556)
 * remove nonlocal DC write optimization since it only worked with
   CL.ONE or CL.LOCAL_QUORUM (CASSANDRA-3577, 3585)
 * detect misuses of CounterColumnType (CASSANDRA-3422)
 * turn off string interning in json2sstable, take 2 (CASSANDRA-2189)
 * validate compression parameters on add/update of the ColumnFamily 
   (CASSANDRA-3573)
 * Check for 0.0.0.0 is incorrect in CFIF (CASSANDRA-3584)
 * Increase vm.max_map_count in debian packaging (CASSANDRA-3563)
 * gossiper will never add itself to saved endpoints (CASSANDRA-3485)


1.0.5
 * revert CASSANDRA-3407 (see CASSANDRA-3540)
 * fix assertion error while forwarding writes to local nodes (CASSANDRA-3539)


1.0.4
 * fix self-hinting of timed out read repair updates and make hinted handoff
   less prone to OOMing a coordinator (CASSANDRA-3440)
 * expose bloom filter sizes via JMX (CASSANDRA-3495)
 * enforce RP tokens 0..2**127 (CASSANDRA-3501)
 * canonicalize paths exposed through JMX (CASSANDRA-3504)
 * fix "liveSize" stat when sstables are removed (CASSANDRA-3496)
 * add bloom filter FP rates to nodetool cfstats (CASSANDRA-3347)
 * record partitioner in sstable metadata component (CASSANDRA-3407)
 * add new upgradesstables nodetool command (CASSANDRA-3406)
 * skip --debug requirement to see common exceptions in CLI (CASSANDRA-3508)
 * fix incorrect query results due to invalid max timestamp (CASSANDRA-3510)
 * make sstableloader recognize compressed sstables (CASSANDRA-3521)
 * avoids race in OutboundTcpConnection in multi-DC setups (CASSANDRA-3530)
 * use SETLOCAL in cassandra.bat (CASSANDRA-3506)
 * fix ConcurrentModificationException in Table.all() (CASSANDRA-3529)
Merged from 0.8:
 * fix concurrence issue in the FailureDetector (CASSANDRA-3519)
 * fix array out of bounds error in counter shard removal (CASSANDRA-3514)
 * avoid dropping tombstones when they might still be needed to shadow
   data in a different sstable (CASSANDRA-2786)


1.0.3
 * revert name-based query defragmentation aka CASSANDRA-2503 (CASSANDRA-3491)
 * fix invalidate-related test failures (CASSANDRA-3437)
 * add next-gen cqlsh to bin/ (CASSANDRA-3188, 3131, 3493)
 * (CQL) fix handling of rows with no columns (CASSANDRA-3424, 3473)
 * fix querying supercolumns by name returning only a subset of
   subcolumns or old subcolumn versions (CASSANDRA-3446)
 * automatically compute sha1 sum for uncompressed data files (CASSANDRA-3456)
 * fix reading metadata/statistics component for version < h (CASSANDRA-3474)
 * add sstable forward-compatibility (CASSANDRA-3478)
 * report compression ratio in CFSMBean (CASSANDRA-3393)
 * fix incorrect size exception during streaming of counters (CASSANDRA-3481)
 * (CQL) fix for counter decrement syntax (CASSANDRA-3418)
 * Fix race introduced by CASSANDRA-2503 (CASSANDRA-3482)
 * Fix incomplete deletion of delivered hints (CASSANDRA-3466)
 * Avoid rescheduling compactions when no compaction was executed 
   (CASSANDRA-3484)
 * fix handling of the chunk_length_kb compression options (CASSANDRA-3492)
Merged from 0.8:
 * fix updating CF row_cache_provider (CASSANDRA-3414)
 * CFMetaData.convertToThrift method to set RowCacheProvider (CASSANDRA-3405)
 * acquire compactionlock during truncate (CASSANDRA-3399)
 * fix displaying cfdef entries for super columnfamilies (CASSANDRA-3415)
 * Make counter shard merging thread safe (CASSANDRA-3178)
 * Revert CASSANDRA-2855
 * Fix bug preventing the use of efficient cross-DC writes (CASSANDRA-3472)
 * `describe ring` command for CLI (CASSANDRA-3220)
 * (Hadoop) skip empty rows when entire row is requested, redux (CASSANDRA-2855)


1.0.2
 * "defragment" rows for name-based queries under STCS (CASSANDRA-2503)
 * Add timing information to cassandra-cli GET/SET/LIST queries (CASSANDRA-3326)
 * Only create one CompressionMetadata object per sstable (CASSANDRA-3427)
 * cleanup usage of StorageService.setMode() (CASSANDRA-3388)
 * Avoid large array allocation for compressed chunk offsets (CASSANDRA-3432)
 * fix DecimalType bytebuffer marshalling (CASSANDRA-3421)
 * fix bug that caused first column in per row indexes to be ignored 
   (CASSANDRA-3441)
 * add JMX call to clean (failed) repair sessions (CASSANDRA-3316)
 * fix sstableloader reference acquisition bug (CASSANDRA-3438)
 * fix estimated row size regression (CASSANDRA-3451)
 * make sure we don't return more columns than asked (CASSANDRA-3303, 3395)
Merged from 0.8:
 * acquire compactionlock during truncate (CASSANDRA-3399)
 * fix displaying cfdef entries for super columnfamilies (CASSANDRA-3415)


1.0.1
 * acquire references during index build to prevent delete problems
   on Windows (CASSANDRA-3314)
 * describe_ring should include datacenter/topology information (CASSANDRA-2882)
 * Thrift sockets are not properly buffered (CASSANDRA-3261)
 * performance improvement for bytebufferutil compare function (CASSANDRA-3286)
 * add system.versions ColumnFamily (CASSANDRA-3140)
 * reduce network copies (CASSANDRA-3333, 3373)
 * limit nodetool to 32MB of heap (CASSANDRA-3124)
 * (CQL) update parser to accept "timestamp" instead of "date" (CASSANDRA-3149)
 * Fix CLI `show schema` to include "compression_options" (CASSANDRA-3368)
 * Snapshot to include manifest under LeveledCompactionStrategy (CASSANDRA-3359)
 * (CQL) SELECT query should allow CF name to be qualified by keyspace (CASSANDRA-3130)
 * (CQL) Fix internal application error specifying 'using consistency ...'
   in lower case (CASSANDRA-3366)
 * fix Deflate compression when compression actually makes the data bigger
   (CASSANDRA-3370)
 * optimize UUIDGen to avoid lock contention on InetAddress.getLocalHost 
   (CASSANDRA-3387)
 * tolerate index being dropped mid-mutation (CASSANDRA-3334, 3313)
 * CompactionManager is now responsible for checking for new candidates
   post-task execution, enabling more consistent leveled compaction 
   (CASSANDRA-3391)
 * Cache HSHA threads (CASSANDRA-3372)
 * use CF/KS names as snapshot prefix for drop + truncate operations
   (CASSANDRA-2997)
 * Break bloom filters up to avoid heap fragmentation (CASSANDRA-2466)
 * fix cassandra hanging on jsvc stop (CASSANDRA-3302)
 * Avoid leveled compaction getting blocked on errors (CASSANDRA-3408)
 * Make reloading the compaction strategy safe (CASSANDRA-3409)
 * ignore 0.8 hints even if compaction begins before we try to purge
   them (CASSANDRA-3385)
 * remove procrun (bin\daemon) from Cassandra source tree and 
   artifacts (CASSANDRA-3331)
 * make cassandra compile under JDK7 (CASSANDRA-3275)
 * remove dependency of clientutil.jar to FBUtilities (CASSANDRA-3299)
 * avoid truncation errors by using long math on long values (CASSANDRA-3364)
 * avoid clock drift on some Windows machine (CASSANDRA-3375)
 * display cache provider in cli 'describe keyspace' command (CASSANDRA-3384)
 * fix incomplete topology information in describe_ring (CASSANDRA-3403)
 * expire dead gossip states based on time (CASSANDRA-2961)
 * improve CompactionTask extensibility (CASSANDRA-3330)
 * Allow one leveled compaction task to kick off another (CASSANDRA-3363)
 * allow encryption only between datacenters (CASSANDRA-2802)
Merged from 0.8:
 * fix truncate allowing data to be replayed post-restart (CASSANDRA-3297)
 * make iwriter final in IndexWriter to avoid NPE (CASSANDRA-2863)
 * (CQL) update grammar to require key clause in DELETE statement
   (CASSANDRA-3349)
 * (CQL) allow numeric keyspace names in USE statement (CASSANDRA-3350)
 * (Hadoop) skip empty rows when slicing the entire row (CASSANDRA-2855)
 * Fix handling of tombstone by SSTableExport/Import (CASSANDRA-3357)
 * fix ColumnIndexer to use long offsets (CASSANDRA-3358)
 * Improved CLI exceptions (CASSANDRA-3312)
 * Fix handling of tombstone by SSTableExport/Import (CASSANDRA-3357)
 * Only count compaction as active (for throttling) when they have
   successfully acquired the compaction lock (CASSANDRA-3344)
 * Display CLI version string on startup (CASSANDRA-3196)
 * (Hadoop) make CFIF try rpc_address or fallback to listen_address
   (CASSANDRA-3214)
 * (Hadoop) accept comma delimited lists of initial thrift connections
   (CASSANDRA-3185)
 * ColumnFamily min_compaction_threshold should be >= 2 (CASSANDRA-3342)
 * (Pig) add 0.8+ types and key validation type in schema (CASSANDRA-3280)
 * Fix completely removing column metadata using CLI (CASSANDRA-3126)
 * CLI `describe cluster;` output should be on separate lines for separate versions
   (CASSANDRA-3170)
 * fix changing durable_writes keyspace option during CF creation
   (CASSANDRA-3292)
 * avoid locking on update when no indexes are involved (CASSANDRA-3386)
 * fix assertionError during repair with ordered partitioners (CASSANDRA-3369)
 * correctly serialize key_validation_class for avro (CASSANDRA-3391)
 * don't expire counter tombstone after streaming (CASSANDRA-3394)
 * prevent nodes that failed to join from hanging around forever 
   (CASSANDRA-3351)
 * remove incorrect optimization from slice read path (CASSANDRA-3390)
 * Fix race in AntiEntropyService (CASSANDRA-3400)


1.0.0-final
 * close scrubbed sstable fd before deleting it (CASSANDRA-3318)
 * fix bug preventing obsolete commitlog segments from being removed
   (CASSANDRA-3269)
 * tolerate whitespace in seed CDL (CASSANDRA-3263)
 * Change default heap thresholds to max(min(1/2 ram, 1G), min(1/4 ram, 8GB))
   (CASSANDRA-3295)
 * Fix broken CompressedRandomAccessReaderTest (CASSANDRA-3298)
 * (CQL) fix type information returned for wildcard queries (CASSANDRA-3311)
 * add estimated tasks to LeveledCompactionStrategy (CASSANDRA-3322)
 * avoid including compaction cache-warming in keycache stats (CASSANDRA-3325)
 * run compaction and hinted handoff threads at MIN_PRIORITY (CASSANDRA-3308)
 * default hsha thrift server to cpu core count in rpc pool (CASSANDRA-3329)
 * add bin\daemon to binary tarball for Windows service (CASSANDRA-3331)
 * Fix places where uncompressed size of sstables was use in place of the
   compressed one (CASSANDRA-3338)
 * Fix hsha thrift server (CASSANDRA-3346)
 * Make sure repair only stream needed sstables (CASSANDRA-3345)


1.0.0-rc2
 * Log a meaningful warning when a node receives a message for a repair session
   that doesn't exist anymore (CASSANDRA-3256)
 * test for NUMA policy support as well as numactl presence (CASSANDRA-3245)
 * Fix FD leak when internode encryption is enabled (CASSANDRA-3257)
 * Remove incorrect assertion in mergeIterator (CASSANDRA-3260)
 * FBUtilities.hexToBytes(String) to throw NumberFormatException when string
   contains non-hex characters (CASSANDRA-3231)
 * Keep SimpleSnitch proximity ordering unchanged from what the Strategy
   generates, as intended (CASSANDRA-3262)
 * remove Scrub from compactionstats when finished (CASSANDRA-3255)
 * fix counter entry in jdbc TypesMap (CASSANDRA-3268)
 * fix full queue scenario for ParallelCompactionIterator (CASSANDRA-3270)
 * fix bootstrap process (CASSANDRA-3285)
 * don't try delivering hints if when there isn't any (CASSANDRA-3176)
 * CLI documentation change for ColumnFamily `compression_options` (CASSANDRA-3282)
 * ignore any CF ids sent by client for adding CF/KS (CASSANDRA-3288)
 * remove obsolete hints on first startup (CASSANDRA-3291)
 * use correct ISortedColumns for time-optimized reads (CASSANDRA-3289)
 * Evict gossip state immediately when a token is taken over by a new IP 
   (CASSANDRA-3259)


1.0.0-rc1
 * Update CQL to generate microsecond timestamps by default (CASSANDRA-3227)
 * Fix counting CFMetadata towards Memtable liveRatio (CASSANDRA-3023)
 * Kill server on wrapped OOME such as from FileChannel.map (CASSANDRA-3201)
 * remove unnecessary copy when adding to row cache (CASSANDRA-3223)
 * Log message when a full repair operation completes (CASSANDRA-3207)
 * Fix streamOutSession keeping sstables references forever if the remote end
   dies (CASSANDRA-3216)
 * Remove dynamic_snitch boolean from example configuration (defaulting to 
   true) and set default badness threshold to 0.1 (CASSANDRA-3229)
 * Base choice of random or "balanced" token on bootstrap on whether
   schema definitions were found (CASSANDRA-3219)
 * Fixes for LeveledCompactionStrategy score computation, prioritization,
   scheduling, and performance (CASSANDRA-3224, 3234)
 * parallelize sstable open at server startup (CASSANDRA-2988)
 * fix handling of exceptions writing to OutboundTcpConnection (CASSANDRA-3235)
 * Allow using quotes in "USE <keyspace>;" CLI command (CASSANDRA-3208)
 * Don't allow any cache loading exceptions to halt startup (CASSANDRA-3218)
 * Fix sstableloader --ignores option (CASSANDRA-3247)
 * File descriptor limit increased in packaging (CASSANDRA-3206)
 * Fix deadlock in commit log during flush (CASSANDRA-3253) 


1.0.0-beta1
 * removed binarymemtable (CASSANDRA-2692)
 * add commitlog_total_space_in_mb to prevent fragmented logs (CASSANDRA-2427)
 * removed commitlog_rotation_threshold_in_mb configuration (CASSANDRA-2771)
 * make AbstractBounds.normalize de-overlapp overlapping ranges (CASSANDRA-2641)
 * replace CollatingIterator, ReducingIterator with MergeIterator 
   (CASSANDRA-2062)
 * Fixed the ability to set compaction strategy in cli using create column 
   family command (CASSANDRA-2778)
 * clean up tmp files after failed compaction (CASSANDRA-2468)
 * restrict repair streaming to specific columnfamilies (CASSANDRA-2280)
 * don't bother persisting columns shadowed by a row tombstone (CASSANDRA-2589)
 * reset CF and SC deletion times after gc_grace (CASSANDRA-2317)
 * optimize away seek when compacting wide rows (CASSANDRA-2879)
 * single-pass streaming (CASSANDRA-2677, 2906, 2916, 3003)
 * use reference counting for deleting sstables instead of relying on GC
   (CASSANDRA-2521, 3179)
 * store hints as serialized mutations instead of pointers to data row
   (CASSANDRA-2045)
 * store hints in the coordinator node instead of in the closest replica 
   (CASSANDRA-2914)
 * add row_cache_keys_to_save CF option (CASSANDRA-1966)
 * check column family validity in nodetool repair (CASSANDRA-2933)
 * use lazy initialization instead of class initialization in NodeId
   (CASSANDRA-2953)
 * add paging to get_count (CASSANDRA-2894)
 * fix "short reads" in [multi]get (CASSANDRA-2643, 3157, 3192)
 * add optional compression for sstables (CASSANDRA-47, 2994, 3001, 3128)
 * add scheduler JMX metrics (CASSANDRA-2962)
 * add block level checksum for compressed data (CASSANDRA-1717)
 * make column family backed column map pluggable and introduce unsynchronized
   ArrayList backed one to speedup reads (CASSANDRA-2843, 3165, 3205)
 * refactoring of the secondary index api (CASSANDRA-2982)
 * make CL > ONE reads wait for digest reconciliation before returning
   (CASSANDRA-2494)
 * fix missing logging for some exceptions (CASSANDRA-2061)
 * refactor and optimize ColumnFamilyStore.files(...) and Descriptor.fromFilename(String)
   and few other places responsible for work with SSTable files (CASSANDRA-3040)
 * Stop reading from sstables once we know we have the most recent columns,
   for query-by-name requests (CASSANDRA-2498)
 * Add query-by-column mode to stress.java (CASSANDRA-3064)
 * Add "install" command to cassandra.bat (CASSANDRA-292)
 * clean up KSMetadata, CFMetadata from unnecessary
   Thrift<->Avro conversion methods (CASSANDRA-3032)
 * Add timeouts to client request schedulers (CASSANDRA-3079, 3096)
 * Cli to use hashes rather than array of hashes for strategy options (CASSANDRA-3081)
 * LeveledCompactionStrategy (CASSANDRA-1608, 3085, 3110, 3087, 3145, 3154, 3182)
 * Improvements of the CLI `describe` command (CASSANDRA-2630)
 * reduce window where dropped CF sstables may not be deleted (CASSANDRA-2942)
 * Expose gossip/FD info to JMX (CASSANDRA-2806)
 * Fix streaming over SSL when compressed SSTable involved (CASSANDRA-3051)
 * Add support for pluggable secondary index implementations (CASSANDRA-3078)
 * remove compaction_thread_priority setting (CASSANDRA-3104)
 * generate hints for replicas that timeout, not just replicas that are known
   to be down before starting (CASSANDRA-2034)
 * Add throttling for internode streaming (CASSANDRA-3080)
 * make the repair of a range repair all replica (CASSANDRA-2610, 3194)
 * expose the ability to repair the first range (as returned by the
   partitioner) of a node (CASSANDRA-2606)
 * Streams Compression (CASSANDRA-3015)
 * add ability to use multiple threads during a single compaction
   (CASSANDRA-2901)
 * make AbstractBounds.normalize support overlapping ranges (CASSANDRA-2641)
 * fix of the CQL count() behavior (CASSANDRA-3068)
 * use TreeMap backed column families for the SSTable simple writers
   (CASSANDRA-3148)
 * fix inconsistency of the CLI syntax when {} should be used instead of [{}]
   (CASSANDRA-3119)
 * rename CQL type names to match expected SQL behavior (CASSANDRA-3149, 3031)
 * Arena-based allocation for memtables (CASSANDRA-2252, 3162, 3163, 3168)
 * Default RR chance to 0.1 (CASSANDRA-3169)
 * Add RowLevel support to secondary index API (CASSANDRA-3147)
 * Make SerializingCacheProvider the default if JNA is available (CASSANDRA-3183)
 * Fix backwards compatibilty for CQL memtable properties (CASSANDRA-3190)
 * Add five-minute delay before starting compactions on a restarted server
   (CASSANDRA-3181)
 * Reduce copies done for intra-host messages (CASSANDRA-1788, 3144)
 * support of compaction strategy option for stress.java (CASSANDRA-3204)
 * make memtable throughput and column count thresholds no-ops (CASSANDRA-2449)
 * Return schema information along with the resultSet in CQL (CASSANDRA-2734)
 * Add new DecimalType (CASSANDRA-2883)
 * Fix assertion error in RowRepairResolver (CASSANDRA-3156)
 * Reduce unnecessary high buffer sizes (CASSANDRA-3171)
 * Pluggable compaction strategy (CASSANDRA-1610)
 * Add new broadcast_address config option (CASSANDRA-2491)


0.8.7
 * Kill server on wrapped OOME such as from FileChannel.map (CASSANDRA-3201)
 * Allow using quotes in "USE <keyspace>;" CLI command (CASSANDRA-3208)
 * Log message when a full repair operation completes (CASSANDRA-3207)
 * Don't allow any cache loading exceptions to halt startup (CASSANDRA-3218)
 * Fix sstableloader --ignores option (CASSANDRA-3247)
 * File descriptor limit increased in packaging (CASSANDRA-3206)
 * Log a meaningfull warning when a node receive a message for a repair session
   that doesn't exist anymore (CASSANDRA-3256)
 * Fix FD leak when internode encryption is enabled (CASSANDRA-3257)
 * FBUtilities.hexToBytes(String) to throw NumberFormatException when string
   contains non-hex characters (CASSANDRA-3231)
 * Keep SimpleSnitch proximity ordering unchanged from what the Strategy
   generates, as intended (CASSANDRA-3262)
 * remove Scrub from compactionstats when finished (CASSANDRA-3255)
 * Fix tool .bat files when CASSANDRA_HOME contains spaces (CASSANDRA-3258)
 * Force flush of status table when removing/updating token (CASSANDRA-3243)
 * Evict gossip state immediately when a token is taken over by a new IP (CASSANDRA-3259)
 * Fix bug where the failure detector can take too long to mark a host
   down (CASSANDRA-3273)
 * (Hadoop) allow wrapping ranges in queries (CASSANDRA-3137)
 * (Hadoop) check all interfaces for a match with split location
   before falling back to random replica (CASSANDRA-3211)
 * (Hadoop) Make Pig storage handle implements LoadMetadata (CASSANDRA-2777)
 * (Hadoop) Fix exception during PIG 'dump' (CASSANDRA-2810)
 * Fix stress COUNTER_GET option (CASSANDRA-3301)
 * Fix missing fields in CLI `show schema` output (CASSANDRA-3304)
 * Nodetool no longer leaks threads and closes JMX connections (CASSANDRA-3309)
 * fix truncate allowing data to be replayed post-restart (CASSANDRA-3297)
 * Move SimpleAuthority and SimpleAuthenticator to examples (CASSANDRA-2922)
 * Fix handling of tombstone by SSTableExport/Import (CASSANDRA-3357)
 * Fix transposition in cfHistograms (CASSANDRA-3222)
 * Allow using number as DC name when creating keyspace in CQL (CASSANDRA-3239)
 * Force flush of system table after updating/removing a token (CASSANDRA-3243)


0.8.6
 * revert CASSANDRA-2388
 * change TokenRange.endpoints back to listen/broadcast address to match
   pre-1777 behavior, and add TokenRange.rpc_endpoints instead (CASSANDRA-3187)
 * avoid trying to watch cassandra-topology.properties when loaded from jar
   (CASSANDRA-3138)
 * prevent users from creating keyspaces with LocalStrategy replication
   (CASSANDRA-3139)
 * fix CLI `show schema;` to output correct keyspace definition statement
   (CASSANDRA-3129)
 * CustomTThreadPoolServer to log TTransportException at DEBUG level
   (CASSANDRA-3142)
 * allow topology sort to work with non-unique rack names between 
   datacenters (CASSANDRA-3152)
 * Improve caching of same-version Messages on digest and repair paths
   (CASSANDRA-3158)
 * Randomize choice of first replica for counter increment (CASSANDRA-2890)
 * Fix using read_repair_chance instead of merge_shard_change (CASSANDRA-3202)
 * Avoid streaming data to nodes that already have it, on move as well as
   decommission (CASSANDRA-3041)
 * Fix divide by zero error in GCInspector (CASSANDRA-3164)
 * allow quoting of the ColumnFamily name in CLI `create column family`
   statement (CASSANDRA-3195)
 * Fix rolling upgrade from 0.7 to 0.8 problem (CASSANDRA-3166)
 * Accomodate missing encryption_options in IncomingTcpConnection.stream
   (CASSANDRA-3212)


0.8.5
 * fix NPE when encryption_options is unspecified (CASSANDRA-3007)
 * include column name in validation failure exceptions (CASSANDRA-2849)
 * make sure truncate clears out the commitlog so replay won't re-
   populate with truncated data (CASSANDRA-2950)
 * fix NPE when debug logging is enabled and dropped CF is present
   in a commitlog segment (CASSANDRA-3021)
 * fix cassandra.bat when CASSANDRA_HOME contains spaces (CASSANDRA-2952)
 * fix to SSTableSimpleUnsortedWriter bufferSize calculation (CASSANDRA-3027)
 * make cleanup and normal compaction able to skip empty rows
   (rows containing nothing but expired tombstones) (CASSANDRA-3039)
 * work around native memory leak in com.sun.management.GarbageCollectorMXBean
   (CASSANDRA-2868)
 * validate that column names in column_metadata are not equal to key_alias
   on create/update of the ColumnFamily and CQL 'ALTER' statement (CASSANDRA-3036)
 * return an InvalidRequestException if an indexed column is assigned
   a value larger than 64KB (CASSANDRA-3057)
 * fix of numeric-only and string column names handling in CLI "drop index" 
   (CASSANDRA-3054)
 * prune index scan resultset back to original request for lazy
   resultset expansion case (CASSANDRA-2964)
 * (Hadoop) fail jobs when Cassandra node has failed but TaskTracker
   has not (CASSANDRA-2388)
 * fix dynamic snitch ignoring nodes when read_repair_chance is zero
   (CASSANDRA-2662)
 * avoid retaining references to dropped CFS objects in 
   CompactionManager.estimatedCompactions (CASSANDRA-2708)
 * expose rpc timeouts per host in MessagingServiceMBean (CASSANDRA-2941)
 * avoid including cwd in classpath for deb and rpm packages (CASSANDRA-2881)
 * remove gossip state when a new IP takes over a token (CASSANDRA-3071)
 * allow sstable2json to work on index sstable files (CASSANDRA-3059)
 * always hint counters (CASSANDRA-3099)
 * fix log4j initialization in EmbeddedCassandraService (CASSANDRA-2857)
 * remove gossip state when a new IP takes over a token (CASSANDRA-3071)
 * work around native memory leak in com.sun.management.GarbageCollectorMXBean
    (CASSANDRA-2868)
 * fix UnavailableException with writes at CL.EACH_QUORM (CASSANDRA-3084)
 * fix parsing of the Keyspace and ColumnFamily names in numeric
   and string representations in CLI (CASSANDRA-3075)
 * fix corner cases in Range.differenceToFetch (CASSANDRA-3084)
 * fix ip address String representation in the ring cache (CASSANDRA-3044)
 * fix ring cache compatibility when mixing pre-0.8.4 nodes with post-
   in the same cluster (CASSANDRA-3023)
 * make repair report failure when a node participating dies (instead of
   hanging forever) (CASSANDRA-2433)
 * fix handling of the empty byte buffer by ReversedType (CASSANDRA-3111)
 * Add validation that Keyspace names are case-insensitively unique (CASSANDRA-3066)
 * catch invalid key_validation_class before instantiating UpdateColumnFamily (CASSANDRA-3102)
 * make Range and Bounds objects client-safe (CASSANDRA-3108)
 * optionally skip log4j configuration (CASSANDRA-3061)
 * bundle sstableloader with the debian package (CASSANDRA-3113)
 * don't try to build secondary indexes when there is none (CASSANDRA-3123)
 * improve SSTableSimpleUnsortedWriter speed for large rows (CASSANDRA-3122)
 * handle keyspace arguments correctly in nodetool snapshot (CASSANDRA-3038)
 * Fix SSTableImportTest on windows (CASSANDRA-3043)
 * expose compactionThroughputMbPerSec through JMX (CASSANDRA-3117)
 * log keyspace and CF of large rows being compacted


0.8.4
 * change TokenRing.endpoints to be a list of rpc addresses instead of 
   listen/broadcast addresses (CASSANDRA-1777)
 * include files-to-be-streamed in StreamInSession.getSources (CASSANDRA-2972)
 * use JAVA env var in cassandra-env.sh (CASSANDRA-2785, 2992)
 * avoid doing read for no-op replicate-on-write at CL=1 (CASSANDRA-2892)
 * refuse counter write for CL.ANY (CASSANDRA-2990)
 * switch back to only logging recent dropped messages (CASSANDRA-3004)
 * always deserialize RowMutation for counters (CASSANDRA-3006)
 * ignore saved replication_factor strategy_option for NTS (CASSANDRA-3011)
 * make sure pre-truncate CL segments are discarded (CASSANDRA-2950)


0.8.3
 * add ability to drop local reads/writes that are going to timeout
   (CASSANDRA-2943)
 * revamp token removal process, keep gossip states for 3 days (CASSANDRA-2496)
 * don't accept extra args for 0-arg nodetool commands (CASSANDRA-2740)
 * log unavailableexception details at debug level (CASSANDRA-2856)
 * expose data_dir though jmx (CASSANDRA-2770)
 * don't include tmp files as sstable when create cfs (CASSANDRA-2929)
 * log Java classpath on startup (CASSANDRA-2895)
 * keep gossipped version in sync with actual on migration coordinator 
   (CASSANDRA-2946)
 * use lazy initialization instead of class initialization in NodeId
   (CASSANDRA-2953)
 * check column family validity in nodetool repair (CASSANDRA-2933)
 * speedup bytes to hex conversions dramatically (CASSANDRA-2850)
 * Flush memtables on shutdown when durable writes are disabled 
   (CASSANDRA-2958)
 * improved POSIX compatibility of start scripts (CASsANDRA-2965)
 * add counter support to Hadoop InputFormat (CASSANDRA-2981)
 * fix bug where dirty commitlog segments were removed (and avoid keeping 
   segments with no post-flush activity permanently dirty) (CASSANDRA-2829)
 * fix throwing exception with batch mutation of counter super columns
   (CASSANDRA-2949)
 * ignore system tables during repair (CASSANDRA-2979)
 * throw exception when NTS is given replication_factor as an option
   (CASSANDRA-2960)
 * fix assertion error during compaction of counter CFs (CASSANDRA-2968)
 * avoid trying to create index names, when no index exists (CASSANDRA-2867)
 * don't sample the system table when choosing a bootstrap token
   (CASSANDRA-2825)
 * gossiper notifies of local state changes (CASSANDRA-2948)
 * add asynchronous and half-sync/half-async (hsha) thrift servers 
   (CASSANDRA-1405)
 * fix potential use of free'd native memory in SerializingCache 
   (CASSANDRA-2951)
 * prune index scan resultset back to original request for lazy
   resultset expansion case (CASSANDRA-2964)
 * (Hadoop) fail jobs when Cassandra node has failed but TaskTracker
    has not (CASSANDRA-2388)


0.8.2
 * CQL: 
   - include only one row per unique key for IN queries (CASSANDRA-2717)
   - respect client timestamp on full row deletions (CASSANDRA-2912)
 * improve thread-safety in StreamOutSession (CASSANDRA-2792)
 * allow deleting a row and updating indexed columns in it in the
   same mutation (CASSANDRA-2773)
 * Expose number of threads blocked on submitting memtable to flush
   in JMX (CASSANDRA-2817)
 * add ability to return "endpoints" to nodetool (CASSANDRA-2776)
 * Add support for multiple (comma-delimited) coordinator addresses
   to ColumnFamilyInputFormat (CASSANDRA-2807)
 * fix potential NPE while scheduling read repair for range slice
   (CASSANDRA-2823)
 * Fix race in SystemTable.getCurrentLocalNodeId (CASSANDRA-2824)
 * Correctly set default for replicate_on_write (CASSANDRA-2835)
 * improve nodetool compactionstats formatting (CASSANDRA-2844)
 * fix index-building status display (CASSANDRA-2853)
 * fix CLI perpetuating obsolete KsDef.replication_factor (CASSANDRA-2846)
 * improve cli treatment of multiline comments (CASSANDRA-2852)
 * handle row tombstones correctly in EchoedRow (CASSANDRA-2786)
 * add MessagingService.get[Recently]DroppedMessages and
   StorageService.getExceptionCount (CASSANDRA-2804)
 * fix possibility of spurious UnavailableException for LOCAL_QUORUM
   reads with dynamic snitch + read repair disabled (CASSANDRA-2870)
 * add ant-optional as dependence for the debian package (CASSANDRA-2164)
 * add option to specify limit for get_slice in the CLI (CASSANDRA-2646)
 * decrease HH page size (CASSANDRA-2832)
 * reset cli keyspace after dropping the current one (CASSANDRA-2763)
 * add KeyRange option to Hadoop inputformat (CASSANDRA-1125)
 * fix protocol versioning (CASSANDRA-2818, 2860)
 * support spaces in path to log4j configuration (CASSANDRA-2383)
 * avoid including inferred types in CF update (CASSANDRA-2809)
 * fix JMX bulkload call (CASSANDRA-2908)
 * fix updating KS with durable_writes=false (CASSANDRA-2907)
 * add simplified facade to SSTableWriter for bulk loading use
   (CASSANDRA-2911)
 * fix re-using index CF sstable names after drop/recreate (CASSANDRA-2872)
 * prepend CF to default index names (CASSANDRA-2903)
 * fix hint replay (CASSANDRA-2928)
 * Properly synchronize repair's merkle tree computation (CASSANDRA-2816)


0.8.1
 * CQL:
   - support for insert, delete in BATCH (CASSANDRA-2537)
   - support for IN to SELECT, UPDATE (CASSANDRA-2553)
   - timestamp support for INSERT, UPDATE, and BATCH (CASSANDRA-2555)
   - TTL support (CASSANDRA-2476)
   - counter support (CASSANDRA-2473)
   - ALTER COLUMNFAMILY (CASSANDRA-1709)
   - DROP INDEX (CASSANDRA-2617)
   - add SCHEMA/TABLE as aliases for KS/CF (CASSANDRA-2743)
   - server handles wait-for-schema-agreement (CASSANDRA-2756)
   - key alias support (CASSANDRA-2480)
 * add support for comparator parameters and a generic ReverseType
   (CASSANDRA-2355)
 * add CompositeType and DynamicCompositeType (CASSANDRA-2231)
 * optimize batches containing multiple updates to the same row
   (CASSANDRA-2583)
 * adjust hinted handoff page size to avoid OOM with large columns 
   (CASSANDRA-2652)
 * mark BRAF buffer invalid post-flush so we don't re-flush partial
   buffers again, especially on CL writes (CASSANDRA-2660)
 * add DROP INDEX support to CLI (CASSANDRA-2616)
 * don't perform HH to client-mode [storageproxy] nodes (CASSANDRA-2668)
 * Improve forceDeserialize/getCompactedRow encapsulation (CASSANDRA-2659)
 * Don't write CounterUpdateColumn to disk in tests (CASSANDRA-2650)
 * Add sstable bulk loading utility (CASSANDRA-1278)
 * avoid replaying hints to dropped columnfamilies (CASSANDRA-2685)
 * add placeholders for missing rows in range query pseudo-RR (CASSANDRA-2680)
 * remove no-op HHOM.renameHints (CASSANDRA-2693)
 * clone super columns to avoid modifying them during flush (CASSANDRA-2675)
 * allow writes to bypass the commitlog for certain keyspaces (CASSANDRA-2683)
 * avoid NPE when bypassing commitlog during memtable flush (CASSANDRA-2781)
 * Added support for making bootstrap retry if nodes flap (CASSANDRA-2644)
 * Added statusthrift to nodetool to report if thrift server is running (CASSANDRA-2722)
 * Fixed rows being cached if they do not exist (CASSANDRA-2723)
 * Support passing tableName and cfName to RowCacheProviders (CASSANDRA-2702)
 * close scrub file handles (CASSANDRA-2669)
 * throttle migration replay (CASSANDRA-2714)
 * optimize column serializer creation (CASSANDRA-2716)
 * Added support for making bootstrap retry if nodes flap (CASSANDRA-2644)
 * Added statusthrift to nodetool to report if thrift server is running
   (CASSANDRA-2722)
 * Fixed rows being cached if they do not exist (CASSANDRA-2723)
 * fix truncate/compaction race (CASSANDRA-2673)
 * workaround large resultsets causing large allocation retention
   by nio sockets (CASSANDRA-2654)
 * fix nodetool ring use with Ec2Snitch (CASSANDRA-2733)
 * fix removing columns and subcolumns that are supressed by a row or
   supercolumn tombstone during replica resolution (CASSANDRA-2590)
 * support sstable2json against snapshot sstables (CASSANDRA-2386)
 * remove active-pull schema requests (CASSANDRA-2715)
 * avoid marking entire list of sstables as actively being compacted
   in multithreaded compaction (CASSANDRA-2765)
 * seek back after deserializing a row to update cache with (CASSANDRA-2752)
 * avoid skipping rows in scrub for counter column family (CASSANDRA-2759)
 * fix ConcurrentModificationException in repair when dealing with 0.7 node
   (CASSANDRA-2767)
 * use threadsafe collections for StreamInSession (CASSANDRA-2766)
 * avoid infinite loop when creating merkle tree (CASSANDRA-2758)
 * avoids unmarking compacting sstable prematurely in cleanup (CASSANDRA-2769)
 * fix NPE when the commit log is bypassed (CASSANDRA-2718)
 * don't throw an exception in SS.isRPCServerRunning (CASSANDRA-2721)
 * make stress.jar executable (CASSANDRA-2744)
 * add daemon mode to java stress (CASSANDRA-2267)
 * expose the DC and rack of a node through JMX and nodetool ring (CASSANDRA-2531)
 * fix cache mbean getSize (CASSANDRA-2781)
 * Add Date, Float, Double, and Boolean types (CASSANDRA-2530)
 * Add startup flag to renew counter node id (CASSANDRA-2788)
 * add jamm agent to cassandra.bat (CASSANDRA-2787)
 * fix repair hanging if a neighbor has nothing to send (CASSANDRA-2797)
 * purge tombstone even if row is in only one sstable (CASSANDRA-2801)
 * Fix wrong purge of deleted cf during compaction (CASSANDRA-2786)
 * fix race that could result in Hadoop writer failing to throw an
   exception encountered after close() (CASSANDRA-2755)
 * fix scan wrongly throwing assertion error (CASSANDRA-2653)
 * Always use even distribution for merkle tree with RandomPartitionner
   (CASSANDRA-2841)
 * fix describeOwnership for OPP (CASSANDRA-2800)
 * ensure that string tokens do not contain commas (CASSANDRA-2762)


0.8.0-final
 * fix CQL grammar warning and cqlsh regression from CASSANDRA-2622
 * add ant generate-cql-html target (CASSANDRA-2526)
 * update CQL consistency levels (CASSANDRA-2566)
 * debian packaging fixes (CASSANDRA-2481, 2647)
 * fix UUIDType, IntegerType for direct buffers (CASSANDRA-2682, 2684)
 * switch to native Thrift for Hadoop map/reduce (CASSANDRA-2667)
 * fix StackOverflowError when building from eclipse (CASSANDRA-2687)
 * only provide replication_factor to strategy_options "help" for
   SimpleStrategy, OldNetworkTopologyStrategy (CASSANDRA-2678, 2713)
 * fix exception adding validators to non-string columns (CASSANDRA-2696)
 * avoid instantiating DatabaseDescriptor in JDBC (CASSANDRA-2694)
 * fix potential stack overflow during compaction (CASSANDRA-2626)
 * clone super columns to avoid modifying them during flush (CASSANDRA-2675)
 * reset underlying iterator in EchoedRow constructor (CASSANDRA-2653)


0.8.0-rc1
 * faster flushes and compaction from fixing excessively pessimistic 
   rebuffering in BRAF (CASSANDRA-2581)
 * fix returning null column values in the python cql driver (CASSANDRA-2593)
 * fix merkle tree splitting exiting early (CASSANDRA-2605)
 * snapshot_before_compaction directory name fix (CASSANDRA-2598)
 * Disable compaction throttling during bootstrap (CASSANDRA-2612) 
 * fix CQL treatment of > and < operators in range slices (CASSANDRA-2592)
 * fix potential double-application of counter updates on commitlog replay
   by moving replay position from header to sstable metadata (CASSANDRA-2419)
 * JDBC CQL driver exposes getColumn for access to timestamp
 * JDBC ResultSetMetadata properties added to AbstractType
 * r/m clustertool (CASSANDRA-2607)
 * add support for presenting row key as a column in CQL result sets 
   (CASSANDRA-2622)
 * Don't allow {LOCAL|EACH}_QUORUM unless strategy is NTS (CASSANDRA-2627)
 * validate keyspace strategy_options during CQL create (CASSANDRA-2624)
 * fix empty Result with secondary index when limit=1 (CASSANDRA-2628)
 * Fix regression where bootstrapping a node with no schema fails
   (CASSANDRA-2625)
 * Allow removing LocationInfo sstables (CASSANDRA-2632)
 * avoid attempting to replay mutations from dropped keyspaces (CASSANDRA-2631)
 * avoid using cached position of a key when GT is requested (CASSANDRA-2633)
 * fix counting bloom filter true positives (CASSANDRA-2637)
 * initialize local ep state prior to gossip startup if needed (CASSANDRA-2638)
 * fix counter increment lost after restart (CASSANDRA-2642)
 * add quote-escaping via backslash to CLI (CASSANDRA-2623)
 * fix pig example script (CASSANDRA-2487)
 * fix dynamic snitch race in adding latencies (CASSANDRA-2618)
 * Start/stop cassandra after more important services such as mdadm in
   debian packaging (CASSANDRA-2481)


0.8.0-beta2
 * fix NPE compacting index CFs (CASSANDRA-2528)
 * Remove checking all column families on startup for compaction candidates 
   (CASSANDRA-2444)
 * validate CQL create keyspace options (CASSANDRA-2525)
 * fix nodetool setcompactionthroughput (CASSANDRA-2550)
 * move	gossip heartbeat back to its own thread (CASSANDRA-2554)
 * validate cql TRUNCATE columnfamily before truncating (CASSANDRA-2570)
 * fix batch_mutate for mixed standard-counter mutations (CASSANDRA-2457)
 * disallow making schema changes to system keyspace (CASSANDRA-2563)
 * fix sending mutation messages multiple times (CASSANDRA-2557)
 * fix incorrect use of NBHM.size in ReadCallback that could cause
   reads to time out even when responses were received (CASSANDRA-2552)
 * trigger read repair correctly for LOCAL_QUORUM reads (CASSANDRA-2556)
 * Allow configuring the number of compaction thread (CASSANDRA-2558)
 * forceUserDefinedCompaction will attempt to compact what it is given
   even if the pessimistic estimate is that there is not enough disk space;
   automatic compactions will only compact 2 or more sstables (CASSANDRA-2575)
 * refuse to apply migrations with older timestamps than the current 
   schema (CASSANDRA-2536)
 * remove unframed Thrift transport option
 * include indexes in snapshots (CASSANDRA-2596)
 * improve ignoring of obsolete mutations in index maintenance (CASSANDRA-2401)
 * recognize attempt to drop just the index while leaving the column
   definition alone (CASSANDRA-2619)
  

0.8.0-beta1
 * remove Avro RPC support (CASSANDRA-926)
 * support for columns that act as incr/decr counters 
   (CASSANDRA-1072, 1937, 1944, 1936, 2101, 2093, 2288, 2105, 2384, 2236, 2342,
   2454)
 * CQL (CASSANDRA-1703, 1704, 1705, 1706, 1707, 1708, 1710, 1711, 1940, 
   2124, 2302, 2277, 2493)
 * avoid double RowMutation serialization on write path (CASSANDRA-1800)
 * make NetworkTopologyStrategy the default (CASSANDRA-1960)
 * configurable internode encryption (CASSANDRA-1567, 2152)
 * human readable column names in sstable2json output (CASSANDRA-1933)
 * change default JMX port to 7199 (CASSANDRA-2027)
 * backwards compatible internal messaging (CASSANDRA-1015)
 * atomic switch of memtables and sstables (CASSANDRA-2284)
 * add pluggable SeedProvider (CASSANDRA-1669)
 * Fix clustertool to not throw exception when calling get_endpoints (CASSANDRA-2437)
 * upgrade to thrift 0.6 (CASSANDRA-2412) 
 * repair works on a token range instead of full ring (CASSANDRA-2324)
 * purge tombstones from row cache (CASSANDRA-2305)
 * push replication_factor into strategy_options (CASSANDRA-1263)
 * give snapshots the same name on each node (CASSANDRA-1791)
 * remove "nodetool loadbalance" (CASSANDRA-2448)
 * multithreaded compaction (CASSANDRA-2191)
 * compaction throttling (CASSANDRA-2156)
 * add key type information and alias (CASSANDRA-2311, 2396)
 * cli no longer divides read_repair_chance by 100 (CASSANDRA-2458)
 * made CompactionInfo.getTaskType return an enum (CASSANDRA-2482)
 * add a server-wide cap on measured memtable memory usage and aggressively
   flush to keep under that threshold (CASSANDRA-2006)
 * add unified UUIDType (CASSANDRA-2233)
 * add off-heap row cache support (CASSANDRA-1969)


0.7.5
 * improvements/fixes to PIG driver (CASSANDRA-1618, CASSANDRA-2387,
   CASSANDRA-2465, CASSANDRA-2484)
 * validate index names (CASSANDRA-1761)
 * reduce contention on Table.flusherLock (CASSANDRA-1954)
 * try harder to detect failures during streaming, cleaning up temporary
   files more reliably (CASSANDRA-2088)
 * shut down server for OOM on a Thrift thread (CASSANDRA-2269)
 * fix tombstone handling in repair and sstable2json (CASSANDRA-2279)
 * preserve version when streaming data from old sstables (CASSANDRA-2283)
 * don't start repair if a neighboring node is marked as dead (CASSANDRA-2290)
 * purge tombstones from row cache (CASSANDRA-2305)
 * Avoid seeking when sstable2json exports the entire file (CASSANDRA-2318)
 * clear Built flag in system table when dropping an index (CASSANDRA-2320)
 * don't allow arbitrary argument for stress.java (CASSANDRA-2323)
 * validate values for index predicates in get_indexed_slice (CASSANDRA-2328)
 * queue secondary indexes for flush before the parent (CASSANDRA-2330)
 * allow job configuration to set the CL used in Hadoop jobs (CASSANDRA-2331)
 * add memtable_flush_queue_size defaulting to 4 (CASSANDRA-2333)
 * Allow overriding of initial_token, storage_port and rpc_port from system
   properties (CASSANDRA-2343)
 * fix comparator used for non-indexed secondary expressions in index scan
   (CASSANDRA-2347)
 * ensure size calculation and write phase of large-row compaction use
   the same threshold for TTL expiration (CASSANDRA-2349)
 * fix race when iterating CFs during add/drop (CASSANDRA-2350)
 * add ConsistencyLevel command to CLI (CASSANDRA-2354)
 * allow negative numbers in the cli (CASSANDRA-2358)
 * hard code serialVersionUID for tokens class (CASSANDRA-2361)
 * fix potential infinite loop in ByteBufferUtil.inputStream (CASSANDRA-2365)
 * fix encoding bugs in HintedHandoffManager, SystemTable when default
   charset is not UTF8 (CASSANDRA-2367)
 * avoids having removed node reappearing in Gossip (CASSANDRA-2371)
 * fix incorrect truncation of long to int when reading columns via block
   index (CASSANDRA-2376)
 * fix NPE during stream session (CASSANDRA-2377)
 * fix race condition that could leave orphaned data files when dropping CF or
   KS (CASSANDRA-2381)
 * fsync statistics component on write (CASSANDRA-2382)
 * fix duplicate results from CFS.scan (CASSANDRA-2406)
 * add IntegerType to CLI help (CASSANDRA-2414)
 * avoid caching token-only decoratedkeys (CASSANDRA-2416)
 * convert mmap assertion to if/throw so scrub can catch it (CASSANDRA-2417)
 * don't overwrite gc log (CASSANDR-2418)
 * invalidate row cache for streamed row to avoid inconsitencies
   (CASSANDRA-2420)
 * avoid copies in range/index scans (CASSANDRA-2425)
 * make sure we don't wipe data during cleanup if the node has not join
   the ring (CASSANDRA-2428)
 * Try harder to close files after compaction (CASSANDRA-2431)
 * re-set bootstrapped flag after move finishes (CASSANDRA-2435)
 * display validation_class in CLI 'describe keyspace' (CASSANDRA-2442)
 * make cleanup compactions cleanup the row cache (CASSANDRA-2451)
 * add column fields validation to scrub (CASSANDRA-2460)
 * use 64KB flush buffer instead of in_memory_compaction_limit (CASSANDRA-2463)
 * fix backslash substitutions in CLI (CASSANDRA-2492)
 * disable cache saving for system CFS (CASSANDRA-2502)
 * fixes for verifying destination availability under hinted conditions
   so UE can be thrown intead of timing out (CASSANDRA-2514)
 * fix update of validation class in column metadata (CASSANDRA-2512)
 * support LOCAL_QUORUM, EACH_QUORUM CLs outside of NTS (CASSANDRA-2516)
 * preserve version when streaming data from old sstables (CASSANDRA-2283)
 * fix backslash substitutions in CLI (CASSANDRA-2492)
 * count a row deletion as one operation towards memtable threshold 
   (CASSANDRA-2519)
 * support LOCAL_QUORUM, EACH_QUORUM CLs outside of NTS (CASSANDRA-2516)


0.7.4
 * add nodetool join command (CASSANDRA-2160)
 * fix secondary indexes on pre-existing or streamed data (CASSANDRA-2244)
 * initialize endpoint in gossiper earlier (CASSANDRA-2228)
 * add ability to write to Cassandra from Pig (CASSANDRA-1828)
 * add rpc_[min|max]_threads (CASSANDRA-2176)
 * add CL.TWO, CL.THREE (CASSANDRA-2013)
 * avoid exporting an un-requested row in sstable2json, when exporting 
   a key that does not exist (CASSANDRA-2168)
 * add incremental_backups option (CASSANDRA-1872)
 * add configurable row limit to Pig loadfunc (CASSANDRA-2276)
 * validate column values in batches as well as single-Column inserts
   (CASSANDRA-2259)
 * move sample schema from cassandra.yaml to schema-sample.txt,
   a cli scripts (CASSANDRA-2007)
 * avoid writing empty rows when scrubbing tombstoned rows (CASSANDRA-2296)
 * fix assertion error in range and index scans for CL < ALL
   (CASSANDRA-2282)
 * fix commitlog replay when flush position refers to data that didn't
   get synced before server died (CASSANDRA-2285)
 * fix fd leak in sstable2json with non-mmap'd i/o (CASSANDRA-2304)
 * reduce memory use during streaming of multiple sstables (CASSANDRA-2301)
 * purge tombstoned rows from cache after GCGraceSeconds (CASSANDRA-2305)
 * allow zero replicas in a NTS datacenter (CASSANDRA-1924)
 * make range queries respect snitch for local replicas (CASSANDRA-2286)
 * fix HH delivery when column index is larger than 2GB (CASSANDRA-2297)
 * make 2ary indexes use parent CF flush thresholds during initial build
   (CASSANDRA-2294)
 * update memtable_throughput to be a long (CASSANDRA-2158)


0.7.3
 * Keep endpoint state until aVeryLongTime (CASSANDRA-2115)
 * lower-latency read repair (CASSANDRA-2069)
 * add hinted_handoff_throttle_delay_in_ms option (CASSANDRA-2161)
 * fixes for cache save/load (CASSANDRA-2172, -2174)
 * Handle whole-row deletions in CFOutputFormat (CASSANDRA-2014)
 * Make memtable_flush_writers flush in parallel (CASSANDRA-2178)
 * Add compaction_preheat_key_cache option (CASSANDRA-2175)
 * refactor stress.py to have only one copy of the format string 
   used for creating row keys (CASSANDRA-2108)
 * validate index names for \w+ (CASSANDRA-2196)
 * Fix Cassandra cli to respect timeout if schema does not settle 
   (CASSANDRA-2187)
 * fix for compaction and cleanup writing old-format data into new-version 
   sstable (CASSANDRA-2211, -2216)
 * add nodetool scrub (CASSANDRA-2217, -2240)
 * fix sstable2json large-row pagination (CASSANDRA-2188)
 * fix EOFing on requests for the last bytes in a file (CASSANDRA-2213)
 * fix BufferedRandomAccessFile bugs (CASSANDRA-2218, -2241)
 * check for memtable flush_after_mins exceeded every 10s (CASSANDRA-2183)
 * fix cache saving on Windows (CASSANDRA-2207)
 * add validateSchemaAgreement call + synchronization to schema
   modification operations (CASSANDRA-2222)
 * fix for reversed slice queries on large rows (CASSANDRA-2212)
 * fat clients were writing local data (CASSANDRA-2223)
 * set DEFAULT_MEMTABLE_LIFETIME_IN_MINS to 24h
 * improve detection and cleanup of partially-written sstables 
   (CASSANDRA-2206)
 * fix supercolumn de/serialization when subcolumn comparator is different
   from supercolumn's (CASSANDRA-2104)
 * fix starting up on Windows when CASSANDRA_HOME contains whitespace
   (CASSANDRA-2237)
 * add [get|set][row|key]cacheSavePeriod to JMX (CASSANDRA-2100)
 * fix Hadoop ColumnFamilyOutputFormat dropping of mutations
   when batch fills up (CASSANDRA-2255)
 * move file deletions off of scheduledtasks executor (CASSANDRA-2253)


0.7.2
 * copy DecoratedKey.key when inserting into caches to avoid retaining
   a reference to the underlying buffer (CASSANDRA-2102)
 * format subcolumn names with subcomparator (CASSANDRA-2136)
 * fix column bloom filter deserialization (CASSANDRA-2165)


0.7.1
 * refactor MessageDigest creation code. (CASSANDRA-2107)
 * buffer network stack to avoid inefficient small TCP messages while avoiding
   the nagle/delayed ack problem (CASSANDRA-1896)
 * check log4j configuration for changes every 10s (CASSANDRA-1525, 1907)
 * more-efficient cross-DC replication (CASSANDRA-1530, -2051, -2138)
 * avoid polluting page cache with commitlog or sstable writes
   and seq scan operations (CASSANDRA-1470)
 * add RMI authentication options to nodetool (CASSANDRA-1921)
 * make snitches configurable at runtime (CASSANDRA-1374)
 * retry hadoop split requests on connection failure (CASSANDRA-1927)
 * implement describeOwnership for BOP, COPP (CASSANDRA-1928)
 * make read repair behave as expected for ConsistencyLevel > ONE
   (CASSANDRA-982, 2038)
 * distributed test harness (CASSANDRA-1859, 1964)
 * reduce flush lock contention (CASSANDRA-1930)
 * optimize supercolumn deserialization (CASSANDRA-1891)
 * fix CFMetaData.apply to only compare objects of the same class 
   (CASSANDRA-1962)
 * allow specifying specific SSTables to compact from JMX (CASSANDRA-1963)
 * fix race condition in MessagingService.targets (CASSANDRA-1959, 2094, 2081)
 * refuse to open sstables from a future version (CASSANDRA-1935)
 * zero-copy reads (CASSANDRA-1714)
 * fix copy bounds for word Text in wordcount demo (CASSANDRA-1993)
 * fixes for contrib/javautils (CASSANDRA-1979)
 * check more frequently for memtable expiration (CASSANDRA-2000)
 * fix writing SSTable column count statistics (CASSANDRA-1976)
 * fix streaming of multiple CFs during bootstrap (CASSANDRA-1992)
 * explicitly set JVM GC new generation size with -Xmn (CASSANDRA-1968)
 * add short options for CLI flags (CASSANDRA-1565)
 * make keyspace argument to "describe keyspace" in CLI optional
   when authenticated to keyspace already (CASSANDRA-2029)
 * added option to specify -Dcassandra.join_ring=false on startup
   to allow "warm spare" nodes or performing JMX maintenance before
   joining the ring (CASSANDRA-526)
 * log migrations at INFO (CASSANDRA-2028)
 * add CLI verbose option in file mode (CASSANDRA-2030)
 * add single-line "--" comments to CLI (CASSANDRA-2032)
 * message serialization tests (CASSANDRA-1923)
 * switch from ivy to maven-ant-tasks (CASSANDRA-2017)
 * CLI attempts to block for new schema to propagate (CASSANDRA-2044)
 * fix potential overflow in nodetool cfstats (CASSANDRA-2057)
 * add JVM shutdownhook to sync commitlog (CASSANDRA-1919)
 * allow nodes to be up without being part of  normal traffic (CASSANDRA-1951)
 * fix CLI "show keyspaces" with null options on NTS (CASSANDRA-2049)
 * fix possible ByteBuffer race conditions (CASSANDRA-2066)
 * reduce garbage generated by MessagingService to prevent load spikes
   (CASSANDRA-2058)
 * fix math in RandomPartitioner.describeOwnership (CASSANDRA-2071)
 * fix deletion of sstable non-data components (CASSANDRA-2059)
 * avoid blocking gossip while deleting handoff hints (CASSANDRA-2073)
 * ignore messages from newer versions, keep track of nodes in gossip 
   regardless of version (CASSANDRA-1970)
 * cache writing moved to CompactionManager to reduce i/o contention and
   updated to use non-cache-polluting writes (CASSANDRA-2053)
 * page through large rows when exporting to JSON (CASSANDRA-2041)
 * add flush_largest_memtables_at and reduce_cache_sizes_at options
   (CASSANDRA-2142)
 * add cli 'describe cluster' command (CASSANDRA-2127)
 * add cli support for setting username/password at 'connect' command 
   (CASSANDRA-2111)
 * add -D option to Stress.java to allow reading hosts from a file 
   (CASSANDRA-2149)
 * bound hints CF throughput between 32M and 256M (CASSANDRA-2148)
 * continue starting when invalid saved cache entries are encountered
   (CASSANDRA-2076)
 * add max_hint_window_in_ms option (CASSANDRA-1459)


0.7.0-final
 * fix offsets to ByteBuffer.get (CASSANDRA-1939)


0.7.0-rc4
 * fix cli crash after backgrounding (CASSANDRA-1875)
 * count timeouts in storageproxy latencies, and include latency 
   histograms in StorageProxyMBean (CASSANDRA-1893)
 * fix CLI get recognition of supercolumns (CASSANDRA-1899)
 * enable keepalive on intra-cluster sockets (CASSANDRA-1766)
 * count timeouts towards dynamicsnitch latencies (CASSANDRA-1905)
 * Expose index-building status in JMX + cli schema description
   (CASSANDRA-1871)
 * allow [LOCAL|EACH]_QUORUM to be used with non-NetworkTopology 
   replication Strategies
 * increased amount of index locks for faster commitlog replay
 * collect secondary index tombstones immediately (CASSANDRA-1914)
 * revert commitlog changes from #1780 (CASSANDRA-1917)
 * change RandomPartitioner min token to -1 to avoid collision w/
   tokens on actual nodes (CASSANDRA-1901)
 * examine the right nibble when validating TimeUUID (CASSANDRA-1910)
 * include secondary indexes in cleanup (CASSANDRA-1916)
 * CFS.scrubDataDirectories should also cleanup invalid secondary indexes
   (CASSANDRA-1904)
 * ability to disable/enable gossip on nodes to force them down
   (CASSANDRA-1108)


0.7.0-rc3
 * expose getNaturalEndpoints in StorageServiceMBean taking byte[]
   key; RMI cannot serialize ByteBuffer (CASSANDRA-1833)
 * infer org.apache.cassandra.locator for replication strategy classes
   when not otherwise specified
 * validation that generates less garbage (CASSANDRA-1814)
 * add TTL support to CLI (CASSANDRA-1838)
 * cli defaults to bytestype for subcomparator when creating
   column families (CASSANDRA-1835)
 * unregister index MBeans when index is dropped (CASSANDRA-1843)
 * make ByteBufferUtil.clone thread-safe (CASSANDRA-1847)
 * change exception for read requests during bootstrap from 
   InvalidRequest to Unavailable (CASSANDRA-1862)
 * respect row-level tombstones post-flush in range scans
   (CASSANDRA-1837)
 * ReadResponseResolver check digests against each other (CASSANDRA-1830)
 * return InvalidRequest when remove of subcolumn without supercolumn
   is requested (CASSANDRA-1866)
 * flush before repair (CASSANDRA-1748)
 * SSTableExport validates key order (CASSANDRA-1884)
 * large row support for SSTableExport (CASSANDRA-1867)
 * Re-cache hot keys post-compaction without hitting disk (CASSANDRA-1878)
 * manage read repair in coordinator instead of data source, to
   provide latency information to dynamic snitch (CASSANDRA-1873)


0.7.0-rc2
 * fix live-column-count of slice ranges including tombstoned supercolumn 
   with live subcolumn (CASSANDRA-1591)
 * rename o.a.c.internal.AntientropyStage -> AntiEntropyStage,
   o.a.c.request.Request_responseStage -> RequestResponseStage,
   o.a.c.internal.Internal_responseStage -> InternalResponseStage
 * add AbstractType.fromString (CASSANDRA-1767)
 * require index_type to be present when specifying index_name
   on ColumnDef (CASSANDRA-1759)
 * fix add/remove index bugs in CFMetadata (CASSANDRA-1768)
 * rebuild Strategy during system_update_keyspace (CASSANDRA-1762)
 * cli updates prompt to ... in continuation lines (CASSANDRA-1770)
 * support multiple Mutations per key in hadoop ColumnFamilyOutputFormat
   (CASSANDRA-1774)
 * improvements to Debian init script (CASSANDRA-1772)
 * use local classloader to check for version.properties (CASSANDRA-1778)
 * Validate that column names in column_metadata are valid for the
   defined comparator, and decode properly in cli (CASSANDRA-1773)
 * use cross-platform newlines in cli (CASSANDRA-1786)
 * add ExpiringColumn support to sstable import/export (CASSANDRA-1754)
 * add flush for each append to periodic commitlog mode; added
   periodic_without_flush option to disable this (CASSANDRA-1780)
 * close file handle used for post-flush truncate (CASSANDRA-1790)
 * various code cleanup (CASSANDRA-1793, -1794, -1795)
 * fix range queries against wrapped range (CASSANDRA-1781)
 * fix consistencylevel calculations for NetworkTopologyStrategy
   (CASSANDRA-1804)
 * cli support index type enum names (CASSANDRA-1810)
 * improved validation of column_metadata (CASSANDRA-1813)
 * reads at ConsistencyLevel > 1 throw UnavailableException
   immediately if insufficient live nodes exist (CASSANDRA-1803)
 * copy bytebuffers for local writes to avoid retaining the entire
   Thrift frame (CASSANDRA-1801)
 * fix NPE adding index to column w/o prior metadata (CASSANDRA-1764)
 * reduce fat client timeout (CASSANDRA-1730)
 * fix botched merge of CASSANDRA-1316


0.7.0-rc1
 * fix compaction and flush races with schema updates (CASSANDRA-1715)
 * add clustertool, config-converter, sstablekeys, and schematool 
   Windows .bat files (CASSANDRA-1723)
 * reject range queries received during bootstrap (CASSANDRA-1739)
 * fix wrapping-range queries on non-minimum token (CASSANDRA-1700)
 * add nodetool cfhistogram (CASSANDRA-1698)
 * limit repaired ranges to what the nodes have in common (CASSANDRA-1674)
 * index scan treats missing columns as not matching secondary
   expressions (CASSANDRA-1745)
 * Fix misuse of DataOutputBuffer.getData in AntiEntropyService
   (CASSANDRA-1729)
 * detect and warn when obsolete version of JNA is present (CASSANDRA-1760)
 * reduce fat client timeout (CASSANDRA-1730)
 * cleanup smallest CFs first to increase free temp space for larger ones
   (CASSANDRA-1811)
 * Update windows .bat files to work outside of main Cassandra
   directory (CASSANDRA-1713)
 * fix read repair regression from 0.6.7 (CASSANDRA-1727)
 * more-efficient read repair (CASSANDRA-1719)
 * fix hinted handoff replay (CASSANDRA-1656)
 * log type of dropped messages (CASSANDRA-1677)
 * upgrade to SLF4J 1.6.1
 * fix ByteBuffer bug in ExpiringColumn.updateDigest (CASSANDRA-1679)
 * fix IntegerType.getString (CASSANDRA-1681)
 * make -Djava.net.preferIPv4Stack=true the default (CASSANDRA-628)
 * add INTERNAL_RESPONSE verb to differentiate from responses related
   to client requests (CASSANDRA-1685)
 * log tpstats when dropping messages (CASSANDRA-1660)
 * include unreachable nodes in describeSchemaVersions (CASSANDRA-1678)
 * Avoid dropping messages off the client request path (CASSANDRA-1676)
 * fix jna errno reporting (CASSANDRA-1694)
 * add friendlier error for UnknownHostException on startup (CASSANDRA-1697)
 * include jna dependency in RPM package (CASSANDRA-1690)
 * add --skip-keys option to stress.py (CASSANDRA-1696)
 * improve cli handling of non-string keys and column names 
   (CASSANDRA-1701, -1693)
 * r/m extra subcomparator line in cli keyspaces output (CASSANDRA-1712)
 * add read repair chance to cli "show keyspaces"
 * upgrade to ConcurrentLinkedHashMap 1.1 (CASSANDRA-975)
 * fix index scan routing (CASSANDRA-1722)
 * fix tombstoning of supercolumns in range queries (CASSANDRA-1734)
 * clear endpoint cache after updating keyspace metadata (CASSANDRA-1741)
 * fix wrapping-range queries on non-minimum token (CASSANDRA-1700)
 * truncate includes secondary indexes (CASSANDRA-1747)
 * retain reference to PendingFile sstables (CASSANDRA-1749)
 * fix sstableimport regression (CASSANDRA-1753)
 * fix for bootstrap when no non-system tables are defined (CASSANDRA-1732)
 * handle replica unavailability in index scan (CASSANDRA-1755)
 * fix service initialization order deadlock (CASSANDRA-1756)
 * multi-line cli commands (CASSANDRA-1742)
 * fix race between snapshot and compaction (CASSANDRA-1736)
 * add listEndpointsPendingHints, deleteHintsForEndpoint JMX methods 
   (CASSANDRA-1551)


0.7.0-beta3
 * add strategy options to describe_keyspace output (CASSANDRA-1560)
 * log warning when using randomly generated token (CASSANDRA-1552)
 * re-organize JMX into .db, .net, .internal, .request (CASSANDRA-1217)
 * allow nodes to change IPs between restarts (CASSANDRA-1518)
 * remember ring state between restarts by default (CASSANDRA-1518)
 * flush index built flag so we can read it before log replay (CASSANDRA-1541)
 * lock row cache updates to prevent race condition (CASSANDRA-1293)
 * remove assertion causing rare (and harmless) error messages in
   commitlog (CASSANDRA-1330)
 * fix moving nodes with no keyspaces defined (CASSANDRA-1574)
 * fix unbootstrap when no data is present in a transfer range (CASSANDRA-1573)
 * take advantage of AVRO-495 to simplify our avro IDL (CASSANDRA-1436)
 * extend authorization hierarchy to column family (CASSANDRA-1554)
 * deletion support in secondary indexes (CASSANDRA-1571)
 * meaningful error message for invalid replication strategy class 
   (CASSANDRA-1566)
 * allow keyspace creation with RF > N (CASSANDRA-1428)
 * improve cli error handling (CASSANDRA-1580)
 * add cache save/load ability (CASSANDRA-1417, 1606, 1647)
 * add StorageService.getDrainProgress (CASSANDRA-1588)
 * Disallow bootstrap to an in-use token (CASSANDRA-1561)
 * Allow dynamic secondary index creation and destruction (CASSANDRA-1532)
 * log auto-guessed memtable thresholds (CASSANDRA-1595)
 * add ColumnDef support to cli (CASSANDRA-1583)
 * reduce index sample time by 75% (CASSANDRA-1572)
 * add cli support for column, strategy metadata (CASSANDRA-1578, 1612)
 * add cli support for schema modification (CASSANDRA-1584)
 * delete temp files on failed compactions (CASSANDRA-1596)
 * avoid blocking for dead nodes during removetoken (CASSANDRA-1605)
 * remove ConsistencyLevel.ZERO (CASSANDRA-1607)
 * expose in-progress compaction type in jmx (CASSANDRA-1586)
 * removed IClock & related classes from internals (CASSANDRA-1502)
 * fix removing tokens from SystemTable on decommission and removetoken
   (CASSANDRA-1609)
 * include CF metadata in cli 'show keyspaces' (CASSANDRA-1613)
 * switch from Properties to HashMap in PropertyFileSnitch to
   avoid synchronization bottleneck (CASSANDRA-1481)
 * PropertyFileSnitch configuration file renamed to 
   cassandra-topology.properties
 * add cli support for get_range_slices (CASSANDRA-1088, CASSANDRA-1619)
 * Make memtable flush thresholds per-CF instead of global 
   (CASSANDRA-1007, 1637)
 * add cli support for binary data without CfDef hints (CASSANDRA-1603)
 * fix building SSTable statistics post-stream (CASSANDRA-1620)
 * fix potential infinite loop in 2ary index queries (CASSANDRA-1623)
 * allow creating NTS keyspaces with no replicas configured (CASSANDRA-1626)
 * add jmx histogram of sstables accessed per read (CASSANDRA-1624)
 * remove system_rename_column_family and system_rename_keyspace from the
   client API until races can be fixed (CASSANDRA-1630, CASSANDRA-1585)
 * add cli sanity tests (CASSANDRA-1582)
 * update GC settings in cassandra.bat (CASSANDRA-1636)
 * cli support for index queries (CASSANDRA-1635)
 * cli support for updating schema memtable settings (CASSANDRA-1634)
 * cli --file option (CASSANDRA-1616)
 * reduce automatically chosen memtable sizes by 50% (CASSANDRA-1641)
 * move endpoint cache from snitch to strategy (CASSANDRA-1643)
 * fix commitlog recovery deleting the newly-created segment as well as
   the old ones (CASSANDRA-1644)
 * upgrade to Thrift 0.5 (CASSANDRA-1367)
 * renamed CL.DCQUORUM to LOCAL_QUORUM and DCQUORUMSYNC to EACH_QUORUM
 * cli truncate support (CASSANDRA-1653)
 * update GC settings in cassandra.bat (CASSANDRA-1636)
 * avoid logging when a node's ip/token is gossipped back to it (CASSANDRA-1666)


0.7-beta2
 * always use UTF-8 for hint keys (CASSANDRA-1439)
 * remove cassandra.yaml dependency from Hadoop and Pig (CASSADRA-1322)
 * expose CfDef metadata in describe_keyspaces (CASSANDRA-1363)
 * restore use of mmap_index_only option (CASSANDRA-1241)
 * dropping a keyspace with no column families generated an error 
   (CASSANDRA-1378)
 * rename RackAwareStrategy to OldNetworkTopologyStrategy, RackUnawareStrategy 
   to SimpleStrategy, DatacenterShardStrategy to NetworkTopologyStrategy,
   AbstractRackAwareSnitch to AbstractNetworkTopologySnitch (CASSANDRA-1392)
 * merge StorageProxy.mutate, mutateBlocking (CASSANDRA-1396)
 * faster UUIDType, LongType comparisons (CASSANDRA-1386, 1393)
 * fix setting read_repair_chance from CLI addColumnFamily (CASSANDRA-1399)
 * fix updates to indexed columns (CASSANDRA-1373)
 * fix race condition leaving to FileNotFoundException (CASSANDRA-1382)
 * fix sharded lock hash on index write path (CASSANDRA-1402)
 * add support for GT/E, LT/E in subordinate index clauses (CASSANDRA-1401)
 * cfId counter got out of sync when CFs were added (CASSANDRA-1403)
 * less chatty schema updates (CASSANDRA-1389)
 * rename column family mbeans. 'type' will now include either 
   'IndexColumnFamilies' or 'ColumnFamilies' depending on the CFS type.
   (CASSANDRA-1385)
 * disallow invalid keyspace and column family names. This includes name that
   matches a '^\w+' regex. (CASSANDRA-1377)
 * use JNA, if present, to take snapshots (CASSANDRA-1371)
 * truncate hints if starting 0.7 for the first time (CASSANDRA-1414)
 * fix FD leak in single-row slicepredicate queries (CASSANDRA-1416)
 * allow index expressions against columns that are not part of the 
   SlicePredicate (CASSANDRA-1410)
 * config-converter properly handles snitches and framed support 
   (CASSANDRA-1420)
 * remove keyspace argument from multiget_count (CASSANDRA-1422)
 * allow specifying cassandra.yaml location as (local or remote) URL
   (CASSANDRA-1126)
 * fix using DynamicEndpointSnitch with NetworkTopologyStrategy
   (CASSANDRA-1429)
 * Add CfDef.default_validation_class (CASSANDRA-891)
 * fix EstimatedHistogram.max (CASSANDRA-1413)
 * quorum read optimization (CASSANDRA-1622)
 * handle zero-length (or missing) rows during HH paging (CASSANDRA-1432)
 * include secondary indexes during schema migrations (CASSANDRA-1406)
 * fix commitlog header race during schema change (CASSANDRA-1435)
 * fix ColumnFamilyStoreMBeanIterator to use new type name (CASSANDRA-1433)
 * correct filename generated by xml->yaml converter (CASSANDRA-1419)
 * add CMSInitiatingOccupancyFraction=75 and UseCMSInitiatingOccupancyOnly
   to default JVM options
 * decrease jvm heap for cassandra-cli (CASSANDRA-1446)
 * ability to modify keyspaces and column family definitions on a live cluster
   (CASSANDRA-1285)
 * support for Hadoop Streaming [non-jvm map/reduce via stdin/out]
   (CASSANDRA-1368)
 * Move persistent sstable stats from the system table to an sstable component
   (CASSANDRA-1430)
 * remove failed bootstrap attempt from pending ranges when gossip times
   it out after 1h (CASSANDRA-1463)
 * eager-create tcp connections to other cluster members (CASSANDRA-1465)
 * enumerate stages and derive stage from message type instead of 
   transmitting separately (CASSANDRA-1465)
 * apply reversed flag during collation from different data sources
   (CASSANDRA-1450)
 * make failure to remove commitlog segment non-fatal (CASSANDRA-1348)
 * correct ordering of drain operations so CL.recover is no longer 
   necessary (CASSANDRA-1408)
 * removed keyspace from describe_splits method (CASSANDRA-1425)
 * rename check_schema_agreement to describe_schema_versions
   (CASSANDRA-1478)
 * fix QUORUM calculation for RF > 3 (CASSANDRA-1487)
 * remove tombstones during non-major compactions when bloom filter
   verifies that row does not exist in other sstables (CASSANDRA-1074)
 * nodes that coordinated a loadbalance in the past could not be seen by
   newly added nodes (CASSANDRA-1467)
 * exposed endpoint states (gossip details) via jmx (CASSANDRA-1467)
 * ensure that compacted sstables are not included when new readers are
   instantiated (CASSANDRA-1477)
 * by default, calculate heap size and memtable thresholds at runtime (CASSANDRA-1469)
 * fix races dealing with adding/dropping keyspaces and column families in
   rapid succession (CASSANDRA-1477)
 * clean up of Streaming system (CASSANDRA-1503, 1504, 1506)
 * add options to configure Thrift socket keepalive and buffer sizes (CASSANDRA-1426)
 * make contrib CassandraServiceDataCleaner recursive (CASSANDRA-1509)
 * min, max compaction threshold are configurable and persistent 
   per-ColumnFamily (CASSANDRA-1468)
 * fix replaying the last mutation in a commitlog unnecessarily 
   (CASSANDRA-1512)
 * invoke getDefaultUncaughtExceptionHandler from DTPE with the original
   exception rather than the ExecutionException wrapper (CASSANDRA-1226)
 * remove Clock from the Thrift (and Avro) API (CASSANDRA-1501)
 * Close intra-node sockets when connection is broken (CASSANDRA-1528)
 * RPM packaging spec file (CASSANDRA-786)
 * weighted request scheduler (CASSANDRA-1485)
 * treat expired columns as deleted (CASSANDRA-1539)
 * make IndexInterval configurable (CASSANDRA-1488)
 * add describe_snitch to Thrift API (CASSANDRA-1490)
 * MD5 authenticator compares plain text submitted password with MD5'd
   saved property, instead of vice versa (CASSANDRA-1447)
 * JMX MessagingService pending and completed counts (CASSANDRA-1533)
 * fix race condition processing repair responses (CASSANDRA-1511)
 * make repair blocking (CASSANDRA-1511)
 * create EndpointSnitchInfo and MBean to expose rack and DC (CASSANDRA-1491)
 * added option to contrib/word_count to output results back to Cassandra
   (CASSANDRA-1342)
 * rewrite Hadoop ColumnFamilyRecordWriter to pool connections, retry to
   multiple Cassandra nodes, and smooth impact on the Cassandra cluster
   by using smaller batch sizes (CASSANDRA-1434)
 * fix setting gc_grace_seconds via CLI (CASSANDRA-1549)
 * support TTL'd index values (CASSANDRA-1536)
 * make removetoken work like decommission (CASSANDRA-1216)
 * make cli comparator-aware and improve quote rules (CASSANDRA-1523,-1524)
 * make nodetool compact and cleanup blocking (CASSANDRA-1449)
 * add memtable, cache information to GCInspector logs (CASSANDRA-1558)
 * enable/disable HintedHandoff via JMX (CASSANDRA-1550)
 * Ignore stray files in the commit log directory (CASSANDRA-1547)
 * Disallow bootstrap to an in-use token (CASSANDRA-1561)


0.7-beta1
 * sstable versioning (CASSANDRA-389)
 * switched to slf4j logging (CASSANDRA-625)
 * add (optional) expiration time for column (CASSANDRA-699)
 * access levels for authentication/authorization (CASSANDRA-900)
 * add ReadRepairChance to CF definition (CASSANDRA-930)
 * fix heisenbug in system tests, especially common on OS X (CASSANDRA-944)
 * convert to byte[] keys internally and all public APIs (CASSANDRA-767)
 * ability to alter schema definitions on a live cluster (CASSANDRA-44)
 * renamed configuration file to cassandra.xml, and log4j.properties to
   log4j-server.properties, which must now be loaded from
   the classpath (which is how our scripts in bin/ have always done it)
   (CASSANDRA-971)
 * change get_count to require a SlicePredicate. create multi_get_count
   (CASSANDRA-744)
 * re-organized endpointsnitch implementations and added SimpleSnitch
   (CASSANDRA-994)
 * Added preload_row_cache option (CASSANDRA-946)
 * add CRC to commitlog header (CASSANDRA-999)
 * removed deprecated batch_insert and get_range_slice methods (CASSANDRA-1065)
 * add truncate thrift method (CASSANDRA-531)
 * http mini-interface using mx4j (CASSANDRA-1068)
 * optimize away copy of sliced row on memtable read path (CASSANDRA-1046)
 * replace constant-size 2GB mmaped segments and special casing for index 
   entries spanning segment boundaries, with SegmentedFile that computes 
   segments that always contain entire entries/rows (CASSANDRA-1117)
 * avoid reading large rows into memory during compaction (CASSANDRA-16)
 * added hadoop OutputFormat (CASSANDRA-1101)
 * efficient Streaming (no more anticompaction) (CASSANDRA-579)
 * split commitlog header into separate file and add size checksum to
   mutations (CASSANDRA-1179)
 * avoid allocating a new byte[] for each mutation on replay (CASSANDRA-1219)
 * revise HH schema to be per-endpoint (CASSANDRA-1142)
 * add joining/leaving status to nodetool ring (CASSANDRA-1115)
 * allow multiple repair sessions per node (CASSANDRA-1190)
 * optimize away MessagingService for local range queries (CASSANDRA-1261)
 * make framed transport the default so malformed requests can't OOM the 
   server (CASSANDRA-475)
 * significantly faster reads from row cache (CASSANDRA-1267)
 * take advantage of row cache during range queries (CASSANDRA-1302)
 * make GCGraceSeconds a per-ColumnFamily value (CASSANDRA-1276)
 * keep persistent row size and column count statistics (CASSANDRA-1155)
 * add IntegerType (CASSANDRA-1282)
 * page within a single row during hinted handoff (CASSANDRA-1327)
 * push DatacenterShardStrategy configuration into keyspace definition,
   eliminating datacenter.properties. (CASSANDRA-1066)
 * optimize forward slices starting with '' and single-index-block name 
   queries by skipping the column index (CASSANDRA-1338)
 * streaming refactor (CASSANDRA-1189)
 * faster comparison for UUID types (CASSANDRA-1043)
 * secondary index support (CASSANDRA-749 and subtasks)
 * make compaction buckets deterministic (CASSANDRA-1265)


0.6.6
 * Allow using DynamicEndpointSnitch with RackAwareStrategy (CASSANDRA-1429)
 * remove the remaining vestiges of the unfinished DatacenterShardStrategy 
   (replaced by NetworkTopologyStrategy in 0.7)
   

0.6.5
 * fix key ordering in range query results with RandomPartitioner
   and ConsistencyLevel > ONE (CASSANDRA-1145)
 * fix for range query starting with the wrong token range (CASSANDRA-1042)
 * page within a single row during hinted handoff (CASSANDRA-1327)
 * fix compilation on non-sun JDKs (CASSANDRA-1061)
 * remove String.trim() call on row keys in batch mutations (CASSANDRA-1235)
 * Log summary of dropped messages instead of spamming log (CASSANDRA-1284)
 * add dynamic endpoint snitch (CASSANDRA-981)
 * fix streaming for keyspaces with hyphens in their name (CASSANDRA-1377)
 * fix errors in hard-coded bloom filter optKPerBucket by computing it
   algorithmically (CASSANDRA-1220
 * remove message deserialization stage, and uncap read/write stages
   so slow reads/writes don't block gossip processing (CASSANDRA-1358)
 * add jmx port configuration to Debian package (CASSANDRA-1202)
 * use mlockall via JNA, if present, to prevent Linux from swapping
   out parts of the JVM (CASSANDRA-1214)


0.6.4
 * avoid queuing multiple hint deliveries for the same endpoint
   (CASSANDRA-1229)
 * better performance for and stricter checking of UTF8 column names
   (CASSANDRA-1232)
 * extend option to lower compaction priority to hinted handoff
   as well (CASSANDRA-1260)
 * log errors in gossip instead of re-throwing (CASSANDRA-1289)
 * avoid aborting commitlog replay prematurely if a flushed-but-
   not-removed commitlog segment is encountered (CASSANDRA-1297)
 * fix duplicate rows being read during mapreduce (CASSANDRA-1142)
 * failure detection wasn't closing command sockets (CASSANDRA-1221)
 * cassandra-cli.bat works on windows (CASSANDRA-1236)
 * pre-emptively drop requests that cannot be processed within RPCTimeout
   (CASSANDRA-685)
 * add ack to Binary write verb and update CassandraBulkLoader
   to wait for acks for each row (CASSANDRA-1093)
 * added describe_partitioner Thrift method (CASSANDRA-1047)
 * Hadoop jobs no longer require the Cassandra storage-conf.xml
   (CASSANDRA-1280, CASSANDRA-1047)
 * log thread pool stats when GC is excessive (CASSANDRA-1275)
 * remove gossip message size limit (CASSANDRA-1138)
 * parallelize local and remote reads during multiget, and respect snitch 
   when determining whether to do local read for CL.ONE (CASSANDRA-1317)
 * fix read repair to use requested consistency level on digest mismatch,
   rather than assuming QUORUM (CASSANDRA-1316)
 * process digest mismatch re-reads in parallel (CASSANDRA-1323)
 * switch hints CF comparator to BytesType (CASSANDRA-1274)


0.6.3
 * retry to make streaming connections up to 8 times. (CASSANDRA-1019)
 * reject describe_ring() calls on invalid keyspaces (CASSANDRA-1111)
 * fix cache size calculation for size of 100% (CASSANDRA-1129)
 * fix cache capacity only being recalculated once (CASSANDRA-1129)
 * remove hourly scan of all hints on the off chance that the gossiper
   missed a status change; instead, expose deliverHintsToEndpoint to JMX
   so it can be done manually, if necessary (CASSANDRA-1141)
 * don't reject reads at CL.ALL (CASSANDRA-1152)
 * reject deletions to supercolumns in CFs containing only standard
   columns (CASSANDRA-1139)
 * avoid preserving login information after client disconnects
   (CASSANDRA-1057)
 * prefer sun jdk to openjdk in debian init script (CASSANDRA-1174)
 * detect partioner config changes between restarts and fail fast 
   (CASSANDRA-1146)
 * use generation time to resolve node token reassignment disagreements
   (CASSANDRA-1118)
 * restructure the startup ordering of Gossiper and MessageService to avoid
   timing anomalies (CASSANDRA-1160)
 * detect incomplete commit log hearders (CASSANDRA-1119)
 * force anti-entropy service to stream files on the stream stage to avoid
   sending streams out of order (CASSANDRA-1169)
 * remove inactive stream managers after AES streams files (CASSANDRA-1169)
 * allow removing entire row through batch_mutate Deletion (CASSANDRA-1027)
 * add JMX metrics for row-level bloom filter false positives (CASSANDRA-1212)
 * added a redhat init script to contrib (CASSANDRA-1201)
 * use midpoint when bootstrapping a new machine into range with not
   much data yet instead of random token (CASSANDRA-1112)
 * kill server on OOM in executor stage as well as Thrift (CASSANDRA-1226)
 * remove opportunistic repairs, when two machines with overlapping replica
   responsibilities happen to finish major compactions of the same CF near
   the same time.  repairs are now fully manual (CASSANDRA-1190)
 * add ability to lower compaction priority (default is no change from 0.6.2)
   (CASSANDRA-1181)


0.6.2
 * fix contrib/word_count build. (CASSANDRA-992)
 * split CommitLogExecutorService into BatchCommitLogExecutorService and 
   PeriodicCommitLogExecutorService (CASSANDRA-1014)
 * add latency histograms to CFSMBean (CASSANDRA-1024)
 * make resolving timestamp ties deterministic by using value bytes
   as a tiebreaker (CASSANDRA-1039)
 * Add option to turn off Hinted Handoff (CASSANDRA-894)
 * fix windows startup (CASSANDRA-948)
 * make concurrent_reads, concurrent_writes configurable at runtime via JMX
   (CASSANDRA-1060)
 * disable GCInspector on non-Sun JVMs (CASSANDRA-1061)
 * fix tombstone handling in sstable rows with no other data (CASSANDRA-1063)
 * fix size of row in spanned index entries (CASSANDRA-1056)
 * install json2sstable, sstable2json, and sstablekeys to Debian package
 * StreamingService.StreamDestinations wouldn't empty itself after streaming
   finished (CASSANDRA-1076)
 * added Collections.shuffle(splits) before returning the splits in 
   ColumnFamilyInputFormat (CASSANDRA-1096)
 * do not recalculate cache capacity post-compaction if it's been manually 
   modified (CASSANDRA-1079)
 * better defaults for flush sorter + writer executor queue sizes
   (CASSANDRA-1100)
 * windows scripts for SSTableImport/Export (CASSANDRA-1051)
 * windows script for nodetool (CASSANDRA-1113)
 * expose PhiConvictThreshold (CASSANDRA-1053)
 * make repair of RF==1 a no-op (CASSANDRA-1090)
 * improve default JVM GC options (CASSANDRA-1014)
 * fix SlicePredicate serialization inside Hadoop jobs (CASSANDRA-1049)
 * close Thrift sockets in Hadoop ColumnFamilyRecordReader (CASSANDRA-1081)


0.6.1
 * fix NPE in sstable2json when no excluded keys are given (CASSANDRA-934)
 * keep the replica set constant throughout the read repair process
   (CASSANDRA-937)
 * allow querying getAllRanges with empty token list (CASSANDRA-933)
 * fix command line arguments inversion in clustertool (CASSANDRA-942)
 * fix race condition that could trigger a false-positive assertion
   during post-flush discard of old commitlog segments (CASSANDRA-936)
 * fix neighbor calculation for anti-entropy repair (CASSANDRA-924)
 * perform repair even for small entropy differences (CASSANDRA-924)
 * Use hostnames in CFInputFormat to allow Hadoop's naive string-based
   locality comparisons to work (CASSANDRA-955)
 * cache read-only BufferedRandomAccessFile length to avoid
   3 system calls per invocation (CASSANDRA-950)
 * nodes with IPv6 (and no IPv4) addresses could not join cluster
   (CASSANDRA-969)
 * Retrieve the correct number of undeleted columns, if any, from
   a supercolumn in a row that had been deleted previously (CASSANDRA-920)
 * fix index scans that cross the 2GB mmap boundaries for both mmap
   and standard i/o modes (CASSANDRA-866)
 * expose drain via nodetool (CASSANDRA-978)


0.6.0-RC1
 * JMX drain to flush memtables and run through commit log (CASSANDRA-880)
 * Bootstrapping can skip ranges under the right conditions (CASSANDRA-902)
 * fix merging row versions in range_slice for CL > ONE (CASSANDRA-884)
 * default write ConsistencyLeven chaned from ZERO to ONE
 * fix for index entries spanning mmap buffer boundaries (CASSANDRA-857)
 * use lexical comparison if time part of TimeUUIDs are the same 
   (CASSANDRA-907)
 * bound read, mutation, and response stages to fix possible OOM
   during log replay (CASSANDRA-885)
 * Use microseconds-since-epoch (UTC) in cli, instead of milliseconds
 * Treat batch_mutate Deletion with null supercolumn as "apply this predicate 
   to top level supercolumns" (CASSANDRA-834)
 * Streaming destination nodes do not update their JMX status (CASSANDRA-916)
 * Fix internal RPC timeout calculation (CASSANDRA-911)
 * Added Pig loadfunc to contrib/pig (CASSANDRA-910)


0.6.0-beta3
 * fix compaction bucketing bug (CASSANDRA-814)
 * update windows batch file (CASSANDRA-824)
 * deprecate KeysCachedFraction configuration directive in favor
   of KeysCached; move to unified-per-CF key cache (CASSANDRA-801)
 * add invalidateRowCache to ColumnFamilyStoreMBean (CASSANDRA-761)
 * send Handoff hints to natural locations to reduce load on
   remaining nodes in a failure scenario (CASSANDRA-822)
 * Add RowWarningThresholdInMB configuration option to warn before very 
   large rows get big enough to threaten node stability, and -x option to
   be able to remove them with sstable2json if the warning is unheeded
   until it's too late (CASSANDRA-843)
 * Add logging of GC activity (CASSANDRA-813)
 * fix ConcurrentModificationException in commitlog discard (CASSANDRA-853)
 * Fix hardcoded row count in Hadoop RecordReader (CASSANDRA-837)
 * Add a jmx status to the streaming service and change several DEBUG
   messages to INFO (CASSANDRA-845)
 * fix classpath in cassandra-cli.bat for Windows (CASSANDRA-858)
 * allow re-specifying host, port to cassandra-cli if invalid ones
   are first tried (CASSANDRA-867)
 * fix race condition handling rpc timeout in the coordinator
   (CASSANDRA-864)
 * Remove CalloutLocation and StagingFileDirectory from storage-conf files 
   since those settings are no longer used (CASSANDRA-878)
 * Parse a long from RowWarningThresholdInMB instead of an int (CASSANDRA-882)
 * Remove obsolete ControlPort code from DatabaseDescriptor (CASSANDRA-886)
 * move skipBytes side effect out of assert (CASSANDRA-899)
 * add "double getLoad" to StorageServiceMBean (CASSANDRA-898)
 * track row stats per CF at compaction time (CASSANDRA-870)
 * disallow CommitLogDirectory matching a DataFileDirectory (CASSANDRA-888)
 * default key cache size is 200k entries, changed from 10% (CASSANDRA-863)
 * add -Dcassandra-foreground=yes to cassandra.bat
 * exit if cluster name is changed unexpectedly (CASSANDRA-769)


0.6.0-beta1/beta2
 * add batch_mutate thrift command, deprecating batch_insert (CASSANDRA-336)
 * remove get_key_range Thrift API, deprecated in 0.5 (CASSANDRA-710)
 * add optional login() Thrift call for authentication (CASSANDRA-547)
 * support fat clients using gossiper and StorageProxy to perform
   replication in-process [jvm-only] (CASSANDRA-535)
 * support mmapped I/O for reads, on by default on 64bit JVMs 
   (CASSANDRA-408, CASSANDRA-669)
 * improve insert concurrency, particularly during Hinted Handoff
   (CASSANDRA-658)
 * faster network code (CASSANDRA-675)
 * stress.py moved to contrib (CASSANDRA-635)
 * row caching [must be explicitly enabled per-CF in config] (CASSANDRA-678)
 * present a useful measure of compaction progress in JMX (CASSANDRA-599)
 * add bin/sstablekeys (CASSNADRA-679)
 * add ConsistencyLevel.ANY (CASSANDRA-687)
 * make removetoken remove nodes from gossip entirely (CASSANDRA-644)
 * add ability to set cache sizes at runtime (CASSANDRA-708)
 * report latency and cache hit rate statistics with lifetime totals
   instead of average over the last minute (CASSANDRA-702)
 * support get_range_slice for RandomPartitioner (CASSANDRA-745)
 * per-keyspace replication factory and replication strategy (CASSANDRA-620)
 * track latency in microseconds (CASSANDRA-733)
 * add describe_ Thrift methods, deprecating get_string_property and 
   get_string_list_property
 * jmx interface for tracking operation mode and streams in general.
   (CASSANDRA-709)
 * keep memtables in sorted order to improve range query performance
   (CASSANDRA-799)
 * use while loop instead of recursion when trimming sstables compaction list 
   to avoid blowing stack in pathological cases (CASSANDRA-804)
 * basic Hadoop map/reduce support (CASSANDRA-342)


0.5.1
 * ensure all files for an sstable are streamed to the same directory.
   (CASSANDRA-716)
 * more accurate load estimate for bootstrapping (CASSANDRA-762)
 * tolerate dead or unavailable bootstrap target on write (CASSANDRA-731)
 * allow larger numbers of keys (> 140M) in a sstable bloom filter
   (CASSANDRA-790)
 * include jvm argument improvements from CASSANDRA-504 in debian package
 * change streaming chunk size to 32MB to accomodate Windows XP limitations
   (was 64MB) (CASSANDRA-795)
 * fix get_range_slice returning results in the wrong order (CASSANDRA-781)
 

0.5.0 final
 * avoid attempting to delete temporary bootstrap files twice (CASSANDRA-681)
 * fix bogus NaN in nodeprobe cfstats output (CASSANDRA-646)
 * provide a policy for dealing with single thread executors w/ a full queue
   (CASSANDRA-694)
 * optimize inner read in MessagingService, vastly improving multiple-node
   performance (CASSANDRA-675)
 * wait for table flush before streaming data back to a bootstrapping node.
   (CASSANDRA-696)
 * keep track of bootstrapping sources by table so that bootstrapping doesn't 
   give the indication of finishing early (CASSANDRA-673)


0.5.0 RC3
 * commit the correct version of the patch for CASSANDRA-663


0.5.0 RC2 (unreleased)
 * fix bugs in converting get_range_slice results to Thrift 
   (CASSANDRA-647, CASSANDRA-649)
 * expose java.util.concurrent.TimeoutException in StorageProxy methods
   (CASSANDRA-600)
 * TcpConnectionManager was holding on to disconnected connections, 
   giving the false indication they were being used. (CASSANDRA-651)
 * Remove duplicated write. (CASSANDRA-662)
 * Abort bootstrap if IP is already in the token ring (CASSANDRA-663)
 * increase default commitlog sync period, and wait for last sync to 
   finish before submitting another (CASSANDRA-668)


0.5.0 RC1
 * Fix potential NPE in get_range_slice (CASSANDRA-623)
 * add CRC32 to commitlog entries (CASSANDRA-605)
 * fix data streaming on windows (CASSANDRA-630)
 * GC compacted sstables after cleanup and compaction (CASSANDRA-621)
 * Speed up anti-entropy validation (CASSANDRA-629)
 * Fix anti-entropy assertion error (CASSANDRA-639)
 * Fix pending range conflicts when bootstapping or moving
   multiple nodes at once (CASSANDRA-603)
 * Handle obsolete gossip related to node movement in the case where
   one or more nodes is down when the movement occurs (CASSANDRA-572)
 * Include dead nodes in gossip to avoid a variety of problems
   and fix HH to removed nodes (CASSANDRA-634)
 * return an InvalidRequestException for mal-formed SlicePredicates
   (CASSANDRA-643)
 * fix bug determining closest neighbor for use in multiple datacenters
   (CASSANDRA-648)
 * Vast improvements in anticompaction speed (CASSANDRA-607)
 * Speed up log replay and writes by avoiding redundant serializations
   (CASSANDRA-652)


0.5.0 beta 2
 * Bootstrap improvements (several tickets)
 * add nodeprobe repair anti-entropy feature (CASSANDRA-193, CASSANDRA-520)
 * fix possibility of partition when many nodes restart at once
   in clusters with multiple seeds (CASSANDRA-150)
 * fix NPE in get_range_slice when no data is found (CASSANDRA-578)
 * fix potential NPE in hinted handoff (CASSANDRA-585)
 * fix cleanup of local "system" keyspace (CASSANDRA-576)
 * improve computation of cluster load balance (CASSANDRA-554)
 * added super column read/write, column count, and column/row delete to
   cassandra-cli (CASSANDRA-567, CASSANDRA-594)
 * fix returning live subcolumns of deleted supercolumns (CASSANDRA-583)
 * respect JAVA_HOME in bin/ scripts (several tickets)
 * add StorageService.initClient for fat clients on the JVM (CASSANDRA-535)
   (see contrib/client_only for an example of use)
 * make consistency_level functional in get_range_slice (CASSANDRA-568)
 * optimize key deserialization for RandomPartitioner (CASSANDRA-581)
 * avoid GCing tombstones except on major compaction (CASSANDRA-604)
 * increase failure conviction threshold, resulting in less nodes
   incorrectly (and temporarily) marked as down (CASSANDRA-610)
 * respect memtable thresholds during log replay (CASSANDRA-609)
 * support ConsistencyLevel.ALL on read (CASSANDRA-584)
 * add nodeprobe removetoken command (CASSANDRA-564)


0.5.0 beta
 * Allow multiple simultaneous flushes, improving flush throughput 
   on multicore systems (CASSANDRA-401)
 * Split up locks to improve write and read throughput on multicore systems
   (CASSANDRA-444, CASSANDRA-414)
 * More efficient use of memory during compaction (CASSANDRA-436)
 * autobootstrap option: when enabled, all non-seed nodes will attempt
   to bootstrap when started, until bootstrap successfully
   completes. -b option is removed.  (CASSANDRA-438)
 * Unless a token is manually specified in the configuration xml,
   a bootstraping node will use a token that gives it half the
   keys from the most-heavily-loaded node in the cluster,
   instead of generating a random token. 
   (CASSANDRA-385, CASSANDRA-517)
 * Miscellaneous bootstrap fixes (several tickets)
 * Ability to change a node's token even after it has data on it
   (CASSANDRA-541)
 * Ability to decommission a live node from the ring (CASSANDRA-435)
 * Semi-automatic loadbalancing via nodeprobe (CASSANDRA-192)
 * Add ability to set compaction thresholds at runtime via
   JMX / nodeprobe.  (CASSANDRA-465)
 * Add "comment" field to ColumnFamily definition. (CASSANDRA-481)
 * Additional JMX metrics (CASSANDRA-482)
 * JSON based export and import tools (several tickets)
 * Hinted Handoff fixes (several tickets)
 * Add key cache to improve read performance (CASSANDRA-423)
 * Simplified construction of custom ReplicationStrategy classes
   (CASSANDRA-497)
 * Graphical application (Swing) for ring integrity verification and 
   visualization was added to contrib (CASSANDRA-252)
 * Add DCQUORUM, DCQUORUMSYNC consistency levels and corresponding
   ReplicationStrategy / EndpointSnitch classes.  Experimental.
   (CASSANDRA-492)
 * Web client interface added to contrib (CASSANDRA-457)
 * More-efficient flush for Random, CollatedOPP partitioners 
   for normal writes (CASSANDRA-446) and bulk load (CASSANDRA-420)
 * Add MemtableFlushAfterMinutes, a global replacement for the old 
   per-CF FlushPeriodInMinutes setting (CASSANDRA-463)
 * optimizations to slice reading (CASSANDRA-350) and supercolumn
   queries (CASSANDRA-510)
 * force binding to given listenaddress for nodes with multiple
   interfaces (CASSANDRA-546)
 * stress.py benchmarking tool improvements (several tickets)
 * optimized replica placement code (CASSANDRA-525)
 * faster log replay on restart (CASSANDRA-539, CASSANDRA-540)
 * optimized local-node writes (CASSANDRA-558)
 * added get_range_slice, deprecating get_key_range (CASSANDRA-344)
 * expose TimedOutException to thrift (CASSANDRA-563)
 

0.4.2
 * Add validation disallowing null keys (CASSANDRA-486)
 * Fix race conditions in TCPConnectionManager (CASSANDRA-487)
 * Fix using non-utf8-aware comparison as a sanity check.
   (CASSANDRA-493)
 * Improve default garbage collector options (CASSANDRA-504)
 * Add "nodeprobe flush" (CASSANDRA-505)
 * remove NotFoundException from get_slice throws list (CASSANDRA-518)
 * fix get (not get_slice) of entire supercolumn (CASSANDRA-508)
 * fix null token during bootstrap (CASSANDRA-501)


0.4.1
 * Fix FlushPeriod columnfamily configuration regression
   (CASSANDRA-455)
 * Fix long column name support (CASSANDRA-460)
 * Fix for serializing a row that only contains tombstones
   (CASSANDRA-458)
 * Fix for discarding unneeded commitlog segments (CASSANDRA-459)
 * Add SnapshotBeforeCompaction configuration option (CASSANDRA-426)
 * Fix compaction abort under insufficient disk space (CASSANDRA-473)
 * Fix reading subcolumn slice from tombstoned CF (CASSANDRA-484)
 * Fix race condition in RVH causing occasional NPE (CASSANDRA-478)


0.4.0
 * fix get_key_range problems when a node is down (CASSANDRA-440)
   and add UnavailableException to more Thrift methods
 * Add example EndPointSnitch contrib code (several tickets)


0.4.0 RC2
 * fix SSTable generation clash during compaction (CASSANDRA-418)
 * reject method calls with null parameters (CASSANDRA-308)
 * properly order ranges in nodeprobe output (CASSANDRA-421)
 * fix logging of certain errors on executor threads (CASSANDRA-425)


0.4.0 RC1
 * Bootstrap feature is live; use -b on startup (several tickets)
 * Added multiget api (CASSANDRA-70)
 * fix Deadlock with SelectorManager.doProcess and TcpConnection.write
   (CASSANDRA-392)
 * remove key cache b/c of concurrency bugs in third-party
   CLHM library (CASSANDRA-405)
 * update non-major compaction logic to use two threshold values
   (CASSANDRA-407)
 * add periodic / batch commitlog sync modes (several tickets)
 * inline BatchMutation into batch_insert params (CASSANDRA-403)
 * allow setting the logging level at runtime via mbean (CASSANDRA-402)
 * change default comparator to BytesType (CASSANDRA-400)
 * add forwards-compatible ConsistencyLevel parameter to get_key_range
   (CASSANDRA-322)
 * r/m special case of blocking for local destination when writing with 
   ConsistencyLevel.ZERO (CASSANDRA-399)
 * Fixes to make BinaryMemtable [bulk load interface] useful (CASSANDRA-337);
   see contrib/bmt_example for an example of using it.
 * More JMX properties added (several tickets)
 * Thrift changes (several tickets)
    - Merged _super get methods with the normal ones; return values
      are now of ColumnOrSuperColumn.
    - Similarly, merged batch_insert_super into batch_insert.



0.4.0 beta
 * On-disk data format has changed to allow billions of keys/rows per
   node instead of only millions
 * Multi-keyspace support
 * Scan all sstables for all queries to avoid situations where
   different types of operation on the same ColumnFamily could
   disagree on what data was present
 * Snapshot support via JMX
 * Thrift API has changed a _lot_:
    - removed time-sorted CFs; instead, user-defined comparators
      may be defined on the column names, which are now byte arrays.
      Default comparators are provided for UTF8, Bytes, Ascii, Long (i64),
      and UUID types.
    - removed colon-delimited strings in thrift api in favor of explicit
      structs such as ColumnPath, ColumnParent, etc.  Also normalized
      thrift struct and argument naming.
    - Added columnFamily argument to get_key_range.
    - Change signature of get_slice to accept starting and ending
      columns as well as an offset.  (This allows use of indexes.)
      Added "ascending" flag to allow reasonably-efficient reverse
      scans as well.  Removed get_slice_by_range as redundant.
    - get_key_range operates on one CF at a time
    - changed `block` boolean on insert methods to ConsistencyLevel enum,
      with options of NONE, ONE, QUORUM, and ALL.
    - added similar consistency_level parameter to read methods
    - column-name-set slice with no names given now returns zero columns
      instead of all of them.  ("all" can run your server out of memory.
      use a range-based slice with a high max column count instead.)
 * Removed the web interface. Node information can now be obtained by 
   using the newly introduced nodeprobe utility.
 * More JMX stats
 * Remove magic values from internals (e.g. special key to indicate
   when to flush memtables)
 * Rename configuration "table" to "keyspace"
 * Moved to crash-only design; no more shutdown (just kill the process)
 * Lots of bug fixes

Full list of issues resolved in 0.4 is at https://issues.apache.org/jira/secure/IssueNavigator.jspa?reset=true&&pid=12310865&fixfor=12313862&resolution=1&sorter/field=issuekey&sorter/order=DESC


0.3.0 RC3
 * Fix potential deadlock under load in TCPConnection.
   (CASSANDRA-220)


0.3.0 RC2
 * Fix possible data loss when server is stopped after replaying
   log but before new inserts force memtable flush.
   (CASSANDRA-204)
 * Added BUGS file


0.3.0 RC1
 * Range queries on keys, including user-defined key collation
 * Remove support
 * Workarounds for a weird bug in JDK select/register that seems
   particularly common on VM environments. Cassandra should deploy
   fine on EC2 now
 * Much improved infrastructure: the beginnings of a decent test suite
   ("ant test" for unit tests; "nosetests" for system tests), code
   coverage reporting, etc.
 * Expanded node status reporting via JMX
 * Improved error reporting/logging on both server and client
 * Reduced memory footprint in default configuration
 * Combined blocking and non-blocking versions of insert APIs
 * Added FlushPeriodInMinutes configuration parameter to force
   flushing of infrequently-updated ColumnFamilies<|MERGE_RESOLUTION|>--- conflicted
+++ resolved
@@ -1,4 +1,3 @@
-<<<<<<< HEAD
 2.2.4
  * Fix JSON update with prepared statements (CASSANDRA-10631)
  * Don't do anticompaction after subrange repair (CASSANDRA-10422)
@@ -14,10 +13,7 @@
  * Deprecate Pig support (CASSANDRA-10542)
  * Reduce contention getting instances of CompositeType (CASSANDRA-10433)
 Merged from 2.1:
-=======
-2.1.12
  * Force encoding when computing statement ids (CASSANDRA-10755)
->>>>>>> b5b9f710
  * Properly reject counters as map keys (CASSANDRA-10760)
  * Fix the sstable-needs-cleanup check (CASSANDRA-10740)
  * (cqlsh) Print column names before COPY operation (CASSANDRA-8935)
