--- conflicted
+++ resolved
@@ -1,13 +1,9 @@
-<<<<<<< HEAD
 3.11.7
  * Upgrade Jackson to 2.9.10 (CASSANDRA-15867)
  * Fix CQL formatting of read command restrictions for slow query log (CASSANDRA-15503)
  * Allow sstableloader to use SSL on the native port (CASSANDRA-14904)
 Merged from 3.0:
-=======
-3.0.21
  * Fixed range read concurrency factor computation and capped as 10 times tpc cores (CASSANDRA-15752)
->>>>>>> abdf5085
  * Catch exception on bootstrap resume and init native transport (CASSANDRA-15863)
  * Fix replica-side filtering returning stale data with CL > ONE (CASSANDRA-8272, CASSANDRA-8273)
  * Fix duplicated row on 2.x upgrades when multi-rows range tombstones interact with collection ones (CASSANDRA-15805)
