--- conflicted
+++ resolved
@@ -1,4 +1,3 @@
-<<<<<<< HEAD
 3.0.0-beta2
  * Fix incorrect handling of range tombstones in thrift (CASSANDRA-10046)
  * Only use batchlog when paired materialized view replica is remote (CASSANDRA-10061)
@@ -8,12 +7,10 @@
 Merged from 2.2:
  * (cqlsh) default load-from-file encoding to utf-8 (CASSANDRA-9898)
  * Avoid returning Permission.NONE when failing to query users table (CASSANDRA-10168)
- * add CLEAR cqlsh command (CASSANDRA-10086)
-=======
-2.2.1
  * (cqlsh) add CLEAR command (CASSANDRA-10086)
->>>>>>> 134bcda0
  * Support string literals as Role names for compatibility (CASSANDRA-10135)
+Merged from 2.1:
+ * (cqlsh) update list of CQL keywords (CASSANDRA-9232)
 
 
 3.0.0-beta1
@@ -47,13 +44,6 @@
  * Add checksum to saved cache files (CASSANDRA-9265)
  * Log warning when using an aggregate without partition key (CASSANDRA-9737)
 Merged from 2.1:
-<<<<<<< HEAD
-=======
- * (cqlsh) update list of CQL keywords (CASSANDRA-9232)
- * Avoid race condition during read repair (CASSANDRA-9460)
- * (cqlsh) default load-from-file encoding to utf-8 (CASSANDRA-9898)
- * Avoid returning Permission.NONE when failing to query users table (CASSANDRA-10168)
->>>>>>> 134bcda0
  * (cqlsh) Allow encoding to be set through command line (CASSANDRA-10004)
  * Add new JMX methods to change local compaction strategy (CASSANDRA-9965)
  * Write hints for paxos commits (CASSANDRA-7342)
