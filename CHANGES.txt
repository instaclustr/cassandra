--- conflicted
+++ resolved
@@ -1,11 +1,7 @@
-<<<<<<< HEAD
 3.11.15
  * Fix Splitter sometimes creating more splits than requested (CASSANDRA-18013)
 Merged from 3.0:
-=======
-3.0.29
  * Fix RepairJob unnecessarily reporting cancellation error (CASSANDRA-17701)
->>>>>>> f6a04ca8
  * Fix the ordering of sstables when running sstableupgrade tool (CASSANDRA-18143)
  * Fix default file system error handler for disk_failure_policy die (CASSANDRA-18294)
  * Introduce check for names of test classes (CASSANDRA-17964)
