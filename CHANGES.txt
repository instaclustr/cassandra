--- conflicted
+++ resolved
@@ -1,4 +1,3 @@
-<<<<<<< HEAD
 3.11.14
  * Make LongBufferPoolTest insensitive to timing (CASSANDRA-16681)
  * Suppress CVE-2022-25857 and other snakeyaml CVEs (CASSANDRA-17907)
@@ -7,10 +6,7 @@
  * Creating of a keyspace on insufficient number of replicas should filter out gosspping-only members (CASSANDRA-17759)
  * Only use statically defined subcolumns when determining column definition for supercolumn cell (CASSANDRA-14113)
 Merged from 3.0:
-=======
-3.0.28
  * Rename tests ending on 'Tests' to they are picked for execution in CI (CASSANDRA-17964)
->>>>>>> bb42bd19
  * Fix auto-completing "WITH" when creating a materialized view (CASSANDRA-17879)
  * Fix scrubber falling into infinite loop when the last partition is broken (CASSANDRA-17862)
  * Improve libjemalloc resolution in bin/cassandra (CASSANDRA-15767)
