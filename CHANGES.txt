2.1
 * Multithreaded commitlog (CASSANDRA-3578)
 * allocate fixed index summary memory pool and resample cold index summaries 
   to use less memory (CASSANDRA-5519)
 * Removed multithreaded compaction (CASSANDRA-6142)
 * Parallelize fetching rows for low-cardinality indexes (CASSANDRA-1337)
 * change logging from log4j to logback (CASSANDRA-5883)
 * switch to LZ4 compression for internode communication (CASSANDRA-5887)
 * Stop using Thrift-generated Index* classes internally (CASSANDRA-5971)
 * Remove 1.2 network compatibility code (CASSANDRA-5960)
 * Remove leveled json manifest migration code (CASSANDRA-5996)
 * Remove CFDefinition (CASSANDRA-6253)
 * Use AtomicIntegerFieldUpdater in RefCountedMemory (CASSANDRA-6278)
 * User-defined types for CQL3 (CASSANDRA-5590)
 * Use of o.a.c.metrics in nodetool (CASSANDRA-5871, 6406)
 * Batch read from OTC's queue and cleanup (CASSANDRA-1632)
 * Secondary index support for collections (CASSANDRA-4511)
 * SSTable metadata(Stats.db) format change (CASSANDRA-6356)


2.0.4
<<<<<<< HEAD
=======
 * Fix assertion failure in filterColdSSTables (CASSANDRA-6483)
 * Fix row tombstones in larger-than-memory compactions (CASSANDRA-6008)
>>>>>>> c9609759
 * Fix cleanup ClassCastException (CASSANDRA-6462)
 * Reduce gossip memory use by interning VersionedValue strings (CASSANDRA-6410)
 * Allow specifying datacenters to participate in a repair (CASSANDRA-6218)
 * Fix divide-by-zero in PCI (CASSANDRA-6403)
 * Fix setting last compacted key in the wrong level for LCS (CASSANDRA-6284)
 * Add sub-ms precision formats to the timestamp parser (CASSANDRA-6395)
 * Add snapshot space used to cfstats (CASSANDRA-6231)
 * Expose a total memtable size metric for a CF (CASSANDRA-6391)
 * cqlsh: handle symlinks properly (CASSANDRA-6425)
 * Don't resubmit counter mutation runnables internally (CASSANDRA-6427)
Merged from 1.2:
 * Fix thundering herd on endpoint cache invalidation (CASSANDRA-6345)
 * cqlsh: quote single quotes in strings inside collections (CASSANDRA-6172)
 * Improve gossip performance for typical messages (CASSANDRA-6409)
 * Throw IRE if a prepared statement has more markers than supported 
   (CASSANDRA-5598)
 * Expose Thread metrics for the native protocol server (CASSANDRA-6234)
 * Change snapshot response message verb to INTERNAL to avoid dropping it 
   (CASSANDRA-6415)
 * Warn when collection read has > 65K elements (CASSANDRA-5428)
 * Fix cache persistence when both row and key cache are enabled 
   (CASSANDRA-6413)
 * (Hadoop) add describe_local_ring (CASSANDRA-6268)
 * Fix handling of concurrent directory creation failure (CASSANDRA-6459)
 * Randomize batchlog candidates selection (CASSANDRA-6481)


2.0.3
 * Fix FD leak on slice read path (CASSANDRA-6275)
 * Cancel read meter task when closing SSTR (CASSANDRA-6358)
 * free off-heap IndexSummary during bulk (CASSANDRA-6359)
 * Recover from IOException in accept() thread (CASSANDRA-6349)
 * Improve Gossip tolerance of abnormally slow tasks (CASSANDRA-6338)
 * Fix trying to hint timed out counter writes (CASSANDRA-6322)
 * Allow restoring specific columnfamilies from archived CL (CASSANDRA-4809)
 * Avoid flushing compaction_history after each operation (CASSANDRA-6287)
 * Fix repair assertion error when tombstones expire (CASSANDRA-6277)
 * Skip loading corrupt key cache (CASSANDRA-6260)
 * Fixes for compacting larger-than-memory rows (CASSANDRA-6274)
 * Compact hottest sstables first and optionally omit coldest from
   compaction entirely (CASSANDRA-6109)
 * Fix modifying column_metadata from thrift (CASSANDRA-6182)
 * cqlsh: fix LIST USERS output (CASSANDRA-6242)
 * Add IRequestSink interface (CASSANDRA-6248)
 * Update memtable size while flushing (CASSANDRA-6249)
 * Provide hooks around CQL2/CQL3 statement execution (CASSANDRA-6252)
 * Require Permission.SELECT for CAS updates (CASSANDRA-6247)
 * New CQL-aware SSTableWriter (CASSANDRA-5894)
 * Reject CAS operation when the protocol v1 is used (CASSANDRA-6270)
 * Correctly throw error when frame too large (CASSANDRA-5981)
 * Fix serialization bug in PagedRange with 2ndary indexes (CASSANDRA-6299)
 * Fix CQL3 table validation in Thrift (CASSANDRA-6140)
 * Fix bug missing results with IN clauses (CASSANDRA-6327)
 * Fix paging with reversed slices (CASSANDRA-6343)
 * Set minTimestamp correctly to be able to drop expired sstables (CASSANDRA-6337)
 * Support NaN and Infinity as float literals (CASSANDRA-6003)
 * Remove RF from nodetool ring output (CASSANDRA-6289)
 * Fix attempting to flush empty rows (CASSANDRA-6374)
 * Fix potential out of bounds exception when paging (CASSANDRA-6333)
Merged from 1.2:
 * Optimize FD phi calculation (CASSANDRA-6386)
 * Improve initial FD phi estimate when starting up (CASSANDRA-6385)
 * Don't list CQL3 table in CLI describe even if named explicitely 
   (CASSANDRA-5750)
 * Invalidate row cache when dropping CF (CASSANDRA-6351)
 * add non-jamm path for cached statements (CASSANDRA-6293)
 * (Hadoop) Require CFRR batchSize to be at least 2 (CASSANDRA-6114)
 * Fix altering column types (CASSANDRA-6185)
 * cqlsh: fix CREATE/ALTER WITH completion (CASSANDRA-6196)
 * add windows bat files for shell commands (CASSANDRA-6145)
 * Fix potential stack overflow during range tombstones insertion (CASSANDRA-6181)
 * (Hadoop) Make LOCAL_ONE the default consistency level (CASSANDRA-6214)
 * Require logging in for Thrift CQL2/3 statement preparation (CASSANDRA-6254)
 * restrict max_num_tokens to 1536 (CASSANDRA-6267)
 * Nodetool gets default JMX port from cassandra-env.sh (CASSANDRA-6273)
 * make calculatePendingRanges asynchronous (CASSANDRA-6244)
 * Remove blocking flushes in gossip thread (CASSANDRA-6297)
 * Fix potential socket leak in connectionpool creation (CASSANDRA-6308)
 * Allow LOCAL_ONE/LOCAL_QUORUM to work with SimpleStrategy (CASSANDRA-6238)
 * cqlsh: handle 'null' as session duration (CASSANDRA-6317)
 * Fix json2sstable handling of range tombstones (CASSANDRA-6316)
 * Fix missing one row in reverse query (CASSANDRA-6330)
 * Fix reading expired row value from row cache (CASSANDRA-6325)
 * Fix AssertionError when doing set element deletion (CASSANDRA-6341)
 * Make CL code for the native protocol match the one in C* 2.0
   (CASSANDRA-6347)
 * Disallow altering CQL3 table from thrift (CASSANDRA-6370)
 * Fix size computation of prepared statement (CASSANDRA-6369)


2.0.2
 * Update FailureDetector to use nanontime (CASSANDRA-4925)
 * Fix FileCacheService regressions (CASSANDRA-6149)
 * Never return WriteTimeout for CL.ANY (CASSANDRA-6032)
 * Fix race conditions in bulk loader (CASSANDRA-6129)
 * Add configurable metrics reporting (CASSANDRA-4430)
 * drop queries exceeding a configurable number of tombstones (CASSANDRA-6117)
 * Track and persist sstable read activity (CASSANDRA-5515)
 * Fixes for speculative retry (CASSANDRA-5932, CASSANDRA-6194)
 * Improve memory usage of metadata min/max column names (CASSANDRA-6077)
 * Fix thrift validation refusing row markers on CQL3 tables (CASSANDRA-6081)
 * Fix insertion of collections with CAS (CASSANDRA-6069)
 * Correctly send metadata on SELECT COUNT (CASSANDRA-6080)
 * Track clients' remote addresses in ClientState (CASSANDRA-6070)
 * Create snapshot dir if it does not exist when migrating
   leveled manifest (CASSANDRA-6093)
 * make sequential nodetool repair the default (CASSANDRA-5950)
 * Add more hooks for compaction strategy implementations (CASSANDRA-6111)
 * Fix potential NPE on composite 2ndary indexes (CASSANDRA-6098)
 * Delete can potentially be skipped in batch (CASSANDRA-6115)
 * Allow alter keyspace on system_traces (CASSANDRA-6016)
 * Disallow empty column names in cql (CASSANDRA-6136)
 * Use Java7 file-handling APIs and fix file moving on Windows (CASSANDRA-5383)
 * Save compaction history to system keyspace (CASSANDRA-5078)
 * Fix NPE if StorageService.getOperationMode() is executed before full startup (CASSANDRA-6166)
 * CQL3: support pre-epoch longs for TimestampType (CASSANDRA-6212)
 * Add reloadtriggers command to nodetool (CASSANDRA-4949)
 * cqlsh: ignore empty 'value alias' in DESCRIBE (CASSANDRA-6139)
 * Fix sstable loader (CASSANDRA-6205)
 * Reject bootstrapping if the node already exists in gossip (CASSANDRA-5571)
 * Fix NPE while loading paxos state (CASSANDRA-6211)
 * cqlsh: add SHOW SESSION <tracing-session> command (CASSANDRA-6228)
 * Reject bootstrapping if the node already exists in gossip (CASSANDRA-5571)
 * Fix NPE while loading paxos state (CASSANDRA-6211)
 * cqlsh: add SHOW SESSION <tracing-session> command (CASSANDRA-6228)
Merged from 1.2:
 * (Hadoop) Require CFRR batchSize to be at least 2 (CASSANDRA-6114)
 * Add a warning for small LCS sstable size (CASSANDRA-6191)
 * Add ability to list specific KS/CF combinations in nodetool cfstats (CASSANDRA-4191)
 * Mark CF clean if a mutation raced the drop and got it marked dirty (CASSANDRA-5946)
 * Add a LOCAL_ONE consistency level (CASSANDRA-6202)
 * Limit CQL prepared statement cache by size instead of count (CASSANDRA-6107)
 * Tracing should log write failure rather than raw exceptions (CASSANDRA-6133)
 * lock access to TM.endpointToHostIdMap (CASSANDRA-6103)
 * Allow estimated memtable size to exceed slab allocator size (CASSANDRA-6078)
 * Start MeteredFlusher earlier to prevent OOM during CL replay (CASSANDRA-6087)
 * Avoid sending Truncate command to fat clients (CASSANDRA-6088)
 * Allow cache-keys-to-save to be set at runtime (CASSANDRA-5980)
 * Allow where clause conditions to be in parenthesis (CASSANDRA-6037)
 * Do not open non-ssl storage port if encryption option is all (CASSANDRA-3916)
 * Move batchlog replay to its own executor (CASSANDRA-6079)
 * Add tombstone debug threshold and histogram (CASSANDRA-6042, 6057)
 * Enable tcp keepalive on incoming connections (CASSANDRA-4053)
 * Fix fat client schema pull NPE (CASSANDRA-6089)
 * Fix memtable flushing for indexed tables (CASSANDRA-6112)
 * Fix skipping columns with multiple slices (CASSANDRA-6119)
 * Expose connected thrift + native client counts (CASSANDRA-5084)
 * Optimize auth setup (CASSANDRA-6122)
 * Trace index selection (CASSANDRA-6001)
 * Update sstablesPerReadHistogram to use biased sampling (CASSANDRA-6164)
 * Log UnknownColumnfamilyException when closing socket (CASSANDRA-5725)
 * Properly error out on CREATE INDEX for counters table (CASSANDRA-6160)
 * Handle JMX notification failure for repair (CASSANDRA-6097)
 * (Hadoop) Fetch no more than 128 splits in parallel (CASSANDRA-6169)
 * stress: add username/password authentication support (CASSANDRA-6068)
 * Fix indexed queries with row cache enabled on parent table (CASSANDRA-5732)
 * Fix compaction race during columnfamily drop (CASSANDRA-5957)
 * Fix validation of empty column names for compact tables (CASSANDRA-6152)
 * Skip replaying mutations that pass CRC but fail to deserialize (CASSANDRA-6183)
 * Rework token replacement to use replace_address (CASSANDRA-5916)
 * Fix altering column types (CASSANDRA-6185)
 * cqlsh: fix CREATE/ALTER WITH completion (CASSANDRA-6196)
 * Fix altering column types (CASSANDRA-6185)
 * cqlsh: fix CREATE/ALTER WITH completion (CASSANDRA-6196)
 * add windows bat files for shell commands (CASSANDRA-6145)
 * Fix potential stack overflow during range tombstones insertion (CASSANDRA-6181)
 * (Hadoop) Make LOCAL_ONE the default consistency level (CASSANDRA-6214)


2.0.1
 * Fix bug that could allow reading deleted data temporarily (CASSANDRA-6025)
 * Improve memory use defaults (CASSANDRA-6059)
 * Make ThriftServer more easlly extensible (CASSANDRA-6058)
 * Remove Hadoop dependency from ITransportFactory (CASSANDRA-6062)
 * add file_cache_size_in_mb setting (CASSANDRA-5661)
 * Improve error message when yaml contains invalid properties (CASSANDRA-5958)
 * Improve leveled compaction's ability to find non-overlapping L0 compactions
   to work on concurrently (CASSANDRA-5921)
 * Notify indexer of columns shadowed by range tombstones (CASSANDRA-5614)
 * Log Merkle tree stats (CASSANDRA-2698)
 * Switch from crc32 to adler32 for compressed sstable checksums (CASSANDRA-5862)
 * Improve offheap memcpy performance (CASSANDRA-5884)
 * Use a range aware scanner for cleanup (CASSANDRA-2524)
 * Cleanup doesn't need to inspect sstables that contain only local data
   (CASSANDRA-5722)
 * Add ability for CQL3 to list partition keys (CASSANDRA-4536)
 * Improve native protocol serialization (CASSANDRA-5664)
 * Upgrade Thrift to 0.9.1 (CASSANDRA-5923)
 * Require superuser status for adding triggers (CASSANDRA-5963)
 * Make standalone scrubber handle old and new style leveled manifest
   (CASSANDRA-6005)
 * Fix paxos bugs (CASSANDRA-6012, 6013, 6023)
 * Fix paged ranges with multiple replicas (CASSANDRA-6004)
 * Fix potential AssertionError during tracing (CASSANDRA-6041)
 * Fix NPE in sstablesplit (CASSANDRA-6027)
 * Migrate pre-2.0 key/value/column aliases to system.schema_columns
   (CASSANDRA-6009)
 * Paging filter empty rows too agressively (CASSANDRA-6040)
 * Support variadic parameters for IN clauses (CASSANDRA-4210)
 * cqlsh: return the result of CAS writes (CASSANDRA-5796)
 * Fix validation of IN clauses with 2ndary indexes (CASSANDRA-6050)
 * Support named bind variables in CQL (CASSANDRA-6033)
Merged from 1.2:
 * Allow cache-keys-to-save to be set at runtime (CASSANDRA-5980)
 * Avoid second-guessing out-of-space state (CASSANDRA-5605)
 * Tuning knobs for dealing with large blobs and many CFs (CASSANDRA-5982)
 * (Hadoop) Fix CQLRW for thrift tables (CASSANDRA-6002)
 * Fix possible divide-by-zero in HHOM (CASSANDRA-5990)
 * Allow local batchlog writes for CL.ANY (CASSANDRA-5967)
 * Upgrade metrics-core to version 2.2.0 (CASSANDRA-5947)
 * Add snitch, schema version, cluster, partitioner to JMX (CASSANDRA-5881)
 * Fix CqlRecordWriter with composite keys (CASSANDRA-5949)
 * Add snitch, schema version, cluster, partitioner to JMX (CASSANDRA-5881)
 * Allow disabling SlabAllocator (CASSANDRA-5935)
 * Make user-defined compaction JMX blocking (CASSANDRA-4952)
 * Fix streaming does not transfer wrapped range (CASSANDRA-5948)
 * Fix loading index summary containing empty key (CASSANDRA-5965)
 * Correctly handle limits in CompositesSearcher (CASSANDRA-5975)
 * Pig: handle CQL collections (CASSANDRA-5867)
 * Pass the updated cf to the PRSI index() method (CASSANDRA-5999)
 * Allow empty CQL3 batches (as no-op) (CASSANDRA-5994)
 * Support null in CQL3 functions (CASSANDRA-5910)
 * Replace the deprecated MapMaker with CacheLoader (CASSANDRA-6007)
 * Add SSTableDeletingNotification to DataTracker (CASSANDRA-6010)
 * Fix snapshots in use get deleted during snapshot repair (CASSANDRA-6011)
 * Move hints and exception count to o.a.c.metrics (CASSANDRA-6017)
 * Fix memory leak in snapshot repair (CASSANDRA-6047)
 * Fix sstable2sjon for CQL3 tables (CASSANDRA-5852)


2.0.0
 * Fix thrift validation when inserting into CQL3 tables (CASSANDRA-5138)
 * Fix periodic memtable flushing behavior with clean memtables (CASSANDRA-5931)
 * Fix dateOf() function for pre-2.0 timestamp columns (CASSANDRA-5928)
 * Fix SSTable unintentionally loads BF when opened for batch (CASSANDRA-5938)
 * Add stream session progress to JMX (CASSANDRA-4757)
 * Fix NPE during CAS operation (CASSANDRA-5925)
Merged from 1.2:
 * Fix getBloomFilterDiskSpaceUsed for AlwaysPresentFilter (CASSANDRA-5900)
 * Don't announce schema version until we've loaded the changes locally
   (CASSANDRA-5904)
 * Fix to support off heap bloom filters size greater than 2 GB (CASSANDRA-5903)
 * Properly handle parsing huge map and set literals (CASSANDRA-5893)


2.0.0-rc2
 * enable vnodes by default (CASSANDRA-5869)
 * fix CAS contention timeout (CASSANDRA-5830)
 * fix HsHa to respect max frame size (CASSANDRA-4573)
 * Fix (some) 2i on composite components omissions (CASSANDRA-5851)
 * cqlsh: add DESCRIBE FULL SCHEMA variant (CASSANDRA-5880)
Merged from 1.2:
 * Correctly validate sparse composite cells in scrub (CASSANDRA-5855)
 * Add KeyCacheHitRate metric to CF metrics (CASSANDRA-5868)
 * cqlsh: add support for multiline comments (CASSANDRA-5798)
 * Handle CQL3 SELECT duplicate IN restrictions on clustering columns
   (CASSANDRA-5856)


2.0.0-rc1
 * improve DecimalSerializer performance (CASSANDRA-5837)
 * fix potential spurious wakeup in AsyncOneResponse (CASSANDRA-5690)
 * fix schema-related trigger issues (CASSANDRA-5774)
 * Better validation when accessing CQL3 table from thrift (CASSANDRA-5138)
 * Fix assertion error during repair (CASSANDRA-5801)
 * Fix range tombstone bug (CASSANDRA-5805)
 * DC-local CAS (CASSANDRA-5797)
 * Add a native_protocol_version column to the system.local table (CASSANRDA-5819)
 * Use index_interval from cassandra.yaml when upgraded (CASSANDRA-5822)
 * Fix buffer underflow on socket close (CASSANDRA-5792)
Merged from 1.2:
 * Fix reading DeletionTime from 1.1-format sstables (CASSANDRA-5814)
 * cqlsh: add collections support to COPY (CASSANDRA-5698)
 * retry important messages for any IOException (CASSANDRA-5804)
 * Allow empty IN relations in SELECT/UPDATE/DELETE statements (CASSANDRA-5626)
 * cqlsh: fix crashing on Windows due to libedit detection (CASSANDRA-5812)
 * fix bulk-loading compressed sstables (CASSANDRA-5820)
 * (Hadoop) fix quoting in CqlPagingRecordReader and CqlRecordWriter 
   (CASSANDRA-5824)
 * update default LCS sstable size to 160MB (CASSANDRA-5727)
 * Allow compacting 2Is via nodetool (CASSANDRA-5670)
 * Hex-encode non-String keys in OPP (CASSANDRA-5793)
 * nodetool history logging (CASSANDRA-5823)
 * (Hadoop) fix support for Thrift tables in CqlPagingRecordReader 
   (CASSANDRA-5752)
 * add "all time blocked" to StatusLogger output (CASSANDRA-5825)
 * Future-proof inter-major-version schema migrations (CASSANDRA-5845)
 * (Hadoop) add CqlPagingRecordReader support for ReversedType in Thrift table
   (CASSANDRA-5718)
 * Add -no-snapshot option to scrub (CASSANDRA-5891)
 * Fix to support off heap bloom filters size greater than 2 GB (CASSANDRA-5903)
 * Properly handle parsing huge map and set literals (CASSANDRA-5893)
 * Fix LCS L0 compaction may overlap in L1 (CASSANDRA-5907)
 * New sstablesplit tool to split large sstables offline (CASSANDRA-4766)
 * Fix potential deadlock in native protocol server (CASSANDRA-5926)
 * Disallow incompatible type change in CQL3 (CASSANDRA-5882)
Merged from 1.1:
 * Correctly validate sparse composite cells in scrub (CASSANDRA-5855)


2.0.0-beta2
 * Replace countPendingHints with Hints Created metric (CASSANDRA-5746)
 * Allow nodetool with no args, and with help to run without a server (CASSANDRA-5734)
 * Cleanup AbstractType/TypeSerializer classes (CASSANDRA-5744)
 * Remove unimplemented cli option schema-mwt (CASSANDRA-5754)
 * Support range tombstones in thrift (CASSANDRA-5435)
 * Normalize table-manipulating CQL3 statements' class names (CASSANDRA-5759)
 * cqlsh: add missing table options to DESCRIBE output (CASSANDRA-5749)
 * Fix assertion error during repair (CASSANDRA-5757)
 * Fix bulkloader (CASSANDRA-5542)
 * Add LZ4 compression to the native protocol (CASSANDRA-5765)
 * Fix bugs in the native protocol v2 (CASSANDRA-5770)
 * CAS on 'primary key only' table (CASSANDRA-5715)
 * Support streaming SSTables of old versions (CASSANDRA-5772)
 * Always respect protocol version in native protocol (CASSANDRA-5778)
 * Fix ConcurrentModificationException during streaming (CASSANDRA-5782)
 * Update deletion timestamp in Commit#updatesWithPaxosTime (CASSANDRA-5787)
 * Thrift cas() method crashes if input columns are not sorted (CASSANDRA-5786)
 * Order columns names correctly when querying for CAS (CASSANDRA-5788)
 * Fix streaming retry (CASSANDRA-5775)
Merged from 1.2:
 * if no seeds can be a reached a node won't start in a ring by itself (CASSANDRA-5768)
 * add cassandra.unsafesystem property (CASSANDRA-5704)
 * (Hadoop) quote identifiers in CqlPagingRecordReader (CASSANDRA-5763)
 * Add replace_node functionality for vnodes (CASSANDRA-5337)
 * Add timeout events to query traces (CASSANDRA-5520)
 * Fix serialization of the LEFT gossip value (CASSANDRA-5696)
 * Pig: support for cql3 tables (CASSANDRA-5234)
 * cqlsh: Don't show 'null' in place of empty values (CASSANDRA-5675)
 * Race condition in detecting version on a mixed 1.1/1.2 cluster
   (CASSANDRA-5692)
 * Fix skipping range tombstones with reverse queries (CASSANDRA-5712)
 * Expire entries out of ThriftSessionManager (CASSANDRA-5719)
 * Don't keep ancestor information in memory (CASSANDRA-5342)
 * cqlsh: fix handling of semicolons inside BATCH queries (CASSANDRA-5697)
 * Expose native protocol server status in nodetool info (CASSANDRA-5735)
 * Fix pathetic performance of range tombstones (CASSANDRA-5677)
 * Fix querying with an empty (impossible) range (CASSANDRA-5573)
 * cqlsh: handle CUSTOM 2i in DESCRIBE output (CASSANDRA-5760)
 * Fix minor bug in Range.intersects(Bound) (CASSANDRA-5771)
 * cqlsh: handle disabled compression in DESCRIBE output (CASSANDRA-5766)
 * Ensure all UP events are notified on the native protocol (CASSANDRA-5769)
 * Fix formatting of sstable2json with multiple -k arguments (CASSANDRA-5781)
 * Don't rely on row marker for queries in general to hide lost markers
   after TTL expires (CASSANDRA-5762)
 * Sort nodetool help output (CASSANDRA-5776)
 * Fix column expiring during 2 phases compaction (CASSANDRA-5799)
 * now() is being rejected in INSERTs when inside collections (CASSANDRA-5795)


2.0.0-beta1
 * Add support for indexing clustered columns (CASSANDRA-5125)
 * Removed on-heap row cache (CASSANDRA-5348)
 * use nanotime consistently for node-local timeouts (CASSANDRA-5581)
 * Avoid unnecessary second pass on name-based queries (CASSANDRA-5577)
 * Experimental triggers (CASSANDRA-1311)
 * JEMalloc support for off-heap allocation (CASSANDRA-3997)
 * Single-pass compaction (CASSANDRA-4180)
 * Removed token range bisection (CASSANDRA-5518)
 * Removed compatibility with pre-1.2.5 sstables and network messages
   (CASSANDRA-5511)
 * removed PBSPredictor (CASSANDRA-5455)
 * CAS support (CASSANDRA-5062, 5441, 5442, 5443, 5619, 5667)
 * Leveled compaction performs size-tiered compactions in L0 
   (CASSANDRA-5371, 5439)
 * Add yaml network topology snitch for mixed ec2/other envs (CASSANDRA-5339)
 * Log when a node is down longer than the hint window (CASSANDRA-4554)
 * Optimize tombstone creation for ExpiringColumns (CASSANDRA-4917)
 * Improve LeveledScanner work estimation (CASSANDRA-5250, 5407)
 * Replace compaction lock with runWithCompactionsDisabled (CASSANDRA-3430)
 * Change Message IDs to ints (CASSANDRA-5307)
 * Move sstable level information into the Stats component, removing the
   need for a separate Manifest file (CASSANDRA-4872)
 * avoid serializing to byte[] on commitlog append (CASSANDRA-5199)
 * make index_interval configurable per columnfamily (CASSANDRA-3961, CASSANDRA-5650)
 * add default_time_to_live (CASSANDRA-3974)
 * add memtable_flush_period_in_ms (CASSANDRA-4237)
 * replace supercolumns internally by composites (CASSANDRA-3237, 5123)
 * upgrade thrift to 0.9.0 (CASSANDRA-3719)
 * drop unnecessary keyspace parameter from user-defined compaction API 
   (CASSANDRA-5139)
 * more robust solution to incomplete compactions + counters (CASSANDRA-5151)
 * Change order of directory searching for c*.in.sh (CASSANDRA-3983)
 * Add tool to reset SSTable compaction level for LCS (CASSANDRA-5271)
 * Allow custom configuration loader (CASSANDRA-5045)
 * Remove memory emergency pressure valve logic (CASSANDRA-3534)
 * Reduce request latency with eager retry (CASSANDRA-4705)
 * cqlsh: Remove ASSUME command (CASSANDRA-5331)
 * Rebuild BF when loading sstables if bloom_filter_fp_chance
   has changed since compaction (CASSANDRA-5015)
 * remove row-level bloom filters (CASSANDRA-4885)
 * Change Kernel Page Cache skipping into row preheating (disabled by default)
   (CASSANDRA-4937)
 * Improve repair by deciding on a gcBefore before sending
   out TreeRequests (CASSANDRA-4932)
 * Add an official way to disable compactions (CASSANDRA-5074)
 * Reenable ALTER TABLE DROP with new semantics (CASSANDRA-3919)
 * Add binary protocol versioning (CASSANDRA-5436)
 * Swap THshaServer for TThreadedSelectorServer (CASSANDRA-5530)
 * Add alias support to SELECT statement (CASSANDRA-5075)
 * Don't create empty RowMutations in CommitLogReplayer (CASSANDRA-5541)
 * Use range tombstones when dropping cfs/columns from schema (CASSANDRA-5579)
 * cqlsh: drop CQL2/CQL3-beta support (CASSANDRA-5585)
 * Track max/min column names in sstables to be able to optimize slice
   queries (CASSANDRA-5514, CASSANDRA-5595, CASSANDRA-5600)
 * Binary protocol: allow batching already prepared statements (CASSANDRA-4693)
 * Allow preparing timestamp, ttl and limit in CQL3 queries (CASSANDRA-4450)
 * Support native link w/o JNA in Java7 (CASSANDRA-3734)
 * Use SASL authentication in binary protocol v2 (CASSANDRA-5545)
 * Replace Thrift HsHa with LMAX Disruptor based implementation (CASSANDRA-5582)
 * cqlsh: Add row count to SELECT output (CASSANDRA-5636)
 * Include a timestamp with all read commands to determine column expiration
   (CASSANDRA-5149)
 * Streaming 2.0 (CASSANDRA-5286, 5699)
 * Conditional create/drop ks/table/index statements in CQL3 (CASSANDRA-2737)
 * more pre-table creation property validation (CASSANDRA-5693)
 * Redesign repair messages (CASSANDRA-5426)
 * Fix ALTER RENAME post-5125 (CASSANDRA-5702)
 * Disallow renaming a 2ndary indexed column (CASSANDRA-5705)
 * Rename Table to Keyspace (CASSANDRA-5613)
 * Ensure changing column_index_size_in_kb on different nodes don't corrupt the
   sstable (CASSANDRA-5454)
 * Move resultset type information into prepare, not execute (CASSANDRA-5649)
 * Auto paging in binary protocol (CASSANDRA-4415, 5714)
 * Don't tie client side use of AbstractType to JDBC (CASSANDRA-4495)
 * Adds new TimestampType to replace DateType (CASSANDRA-5723, CASSANDRA-5729)
Merged from 1.2:
 * make starting native protocol server idempotent (CASSANDRA-5728)
 * Fix loading key cache when a saved entry is no longer valid (CASSANDRA-5706)
 * Fix serialization of the LEFT gossip value (CASSANDRA-5696)
 * cqlsh: Don't show 'null' in place of empty values (CASSANDRA-5675)
 * Race condition in detecting version on a mixed 1.1/1.2 cluster
   (CASSANDRA-5692)
 * Fix skipping range tombstones with reverse queries (CASSANDRA-5712)
 * Expire entries out of ThriftSessionManager (CASSANRDA-5719)
 * Don't keep ancestor information in memory (CASSANDRA-5342)
 * cqlsh: fix handling of semicolons inside BATCH queries (CASSANDRA-5697)


1.2.6
 * Fix tracing when operation completes before all responses arrive 
   (CASSANDRA-5668)
 * Fix cross-DC mutation forwarding (CASSANDRA-5632)
 * Reduce SSTableLoader memory usage (CASSANDRA-5555)
 * Scale hinted_handoff_throttle_in_kb to cluster size (CASSANDRA-5272)
 * (Hadoop) Add CQL3 input/output formats (CASSANDRA-4421, 5622)
 * (Hadoop) Fix InputKeyRange in CFIF (CASSANDRA-5536)
 * Fix dealing with ridiculously large max sstable sizes in LCS (CASSANDRA-5589)
 * Ignore pre-truncate hints (CASSANDRA-4655)
 * Move System.exit on OOM into a separate thread (CASSANDRA-5273)
 * Write row markers when serializing schema (CASSANDRA-5572)
 * Check only SSTables for the requested range when streaming (CASSANDRA-5569)
 * Improve batchlog replay behavior and hint ttl handling (CASSANDRA-5314)
 * Exclude localTimestamp from validation for tombstones (CASSANDRA-5398)
 * cqlsh: add custom prompt support (CASSANDRA-5539)
 * Reuse prepared statements in hot auth queries (CASSANDRA-5594)
 * cqlsh: add vertical output option (see EXPAND) (CASSANDRA-5597)
 * Add a rate limit option to stress (CASSANDRA-5004)
 * have BulkLoader ignore snapshots directories (CASSANDRA-5587) 
 * fix SnitchProperties logging context (CASSANDRA-5602)
 * Expose whether jna is enabled and memory is locked via JMX (CASSANDRA-5508)
 * cqlsh: fix COPY FROM with ReversedType (CASSANDRA-5610)
 * Allow creating CUSTOM indexes on collections (CASSANDRA-5615)
 * Evaluate now() function at execution time (CASSANDRA-5616)
 * Expose detailed read repair metrics (CASSANDRA-5618)
 * Correct blob literal + ReversedType parsing (CASSANDRA-5629)
 * Allow GPFS to prefer the internal IP like EC2MRS (CASSANDRA-5630)
 * fix help text for -tspw cassandra-cli (CASSANDRA-5643)
 * don't throw away initial causes exceptions for internode encryption issues 
   (CASSANDRA-5644)
 * Fix message spelling errors for cql select statements (CASSANDRA-5647)
 * Suppress custom exceptions thru jmx (CASSANDRA-5652)
 * Update CREATE CUSTOM INDEX syntax (CASSANDRA-5639)
 * Fix PermissionDetails.equals() method (CASSANDRA-5655)
 * Never allow partition key ranges in CQL3 without token() (CASSANDRA-5666)
 * Gossiper incorrectly drops AppState for an upgrading node (CASSANDRA-5660)
 * Connection thrashing during multi-region ec2 during upgrade, due to 
   messaging version (CASSANDRA-5669)
 * Avoid over reconnecting in EC2MRS (CASSANDRA-5678)
 * Fix ReadResponseSerializer.serializedSize() for digest reads (CASSANDRA-5476)
 * allow sstable2json on 2i CFs (CASSANDRA-5694)
Merged from 1.1:
 * Remove buggy thrift max message length option (CASSANDRA-5529)
 * Fix NPE in Pig's widerow mode (CASSANDRA-5488)
 * Add split size parameter to Pig and disable split combination (CASSANDRA-5544)


1.2.5
 * make BytesToken.toString only return hex bytes (CASSANDRA-5566)
 * Ensure that submitBackground enqueues at least one task (CASSANDRA-5554)
 * fix 2i updates with identical values and timestamps (CASSANDRA-5540)
 * fix compaction throttling bursty-ness (CASSANDRA-4316)
 * reduce memory consumption of IndexSummary (CASSANDRA-5506)
 * remove per-row column name bloom filters (CASSANDRA-5492)
 * Include fatal errors in trace events (CASSANDRA-5447)
 * Ensure that PerRowSecondaryIndex is notified of row-level deletes
   (CASSANDRA-5445)
 * Allow empty blob literals in CQL3 (CASSANDRA-5452)
 * Fix streaming RangeTombstones at column index boundary (CASSANDRA-5418)
 * Fix preparing statements when current keyspace is not set (CASSANDRA-5468)
 * Fix SemanticVersion.isSupportedBy minor/patch handling (CASSANDRA-5496)
 * Don't provide oldCfId for post-1.1 system cfs (CASSANDRA-5490)
 * Fix primary range ignores replication strategy (CASSANDRA-5424)
 * Fix shutdown of binary protocol server (CASSANDRA-5507)
 * Fix repair -snapshot not working (CASSANDRA-5512)
 * Set isRunning flag later in binary protocol server (CASSANDRA-5467)
 * Fix use of CQL3 functions with descending clustering order (CASSANDRA-5472)
 * Disallow renaming columns one at a time for thrift table in CQL3
   (CASSANDRA-5531)
 * cqlsh: add CLUSTERING ORDER BY support to DESCRIBE (CASSANDRA-5528)
 * Add custom secondary index support to CQL3 (CASSANDRA-5484)
 * Fix repair hanging silently on unexpected error (CASSANDRA-5229)
 * Fix Ec2Snitch regression introduced by CASSANDRA-5171 (CASSANDRA-5432)
 * Add nodetool enablebackup/disablebackup (CASSANDRA-5556)
 * cqlsh: fix DESCRIBE after case insensitive USE (CASSANDRA-5567)
Merged from 1.1
 * Remove buggy thrift max message length option (CASSANDRA-5529)
 * Add retry mechanism to OTC for non-droppable_verbs (CASSANDRA-5393)
 * Use allocator information to improve memtable memory usage estimate
   (CASSANDRA-5497)
 * Fix trying to load deleted row into row cache on startup (CASSANDRA-4463)
 * fsync leveled manifest to avoid corruption (CASSANDRA-5535)
 * Fix Bound intersection computation (CASSANDRA-5551)
 * sstablescrub now respects max memory size in cassandra.in.sh (CASSANDRA-5562)


1.2.4
 * Ensure that PerRowSecondaryIndex updates see the most recent values
   (CASSANDRA-5397)
 * avoid duplicate index entries ind PrecompactedRow and 
   ParallelCompactionIterable (CASSANDRA-5395)
 * remove the index entry on oldColumn when new column is a tombstone 
   (CASSANDRA-5395)
 * Change default stream throughput from 400 to 200 mbps (CASSANDRA-5036)
 * Gossiper logs DOWN for symmetry with UP (CASSANDRA-5187)
 * Fix mixing prepared statements between keyspaces (CASSANDRA-5352)
 * Fix consistency level during bootstrap - strike 3 (CASSANDRA-5354)
 * Fix transposed arguments in AlreadyExistsException (CASSANDRA-5362)
 * Improve asynchronous hint delivery (CASSANDRA-5179)
 * Fix Guava dependency version (12.0 -> 13.0.1) for Maven (CASSANDRA-5364)
 * Validate that provided CQL3 collection value are < 64K (CASSANDRA-5355)
 * Make upgradeSSTable skip current version sstables by default (CASSANDRA-5366)
 * Optimize min/max timestamp collection (CASSANDRA-5373)
 * Invalid streamId in cql binary protocol when using invalid CL 
   (CASSANDRA-5164)
 * Fix validation for IN where clauses with collections (CASSANDRA-5376)
 * Copy resultSet on count query to avoid ConcurrentModificationException 
   (CASSANDRA-5382)
 * Correctly typecheck in CQL3 even with ReversedType (CASSANDRA-5386)
 * Fix streaming compressed files when using encryption (CASSANDRA-5391)
 * cassandra-all 1.2.0 pom missing netty dependency (CASSANDRA-5392)
 * Fix writetime/ttl functions on null values (CASSANDRA-5341)
 * Fix NPE during cql3 select with token() (CASSANDRA-5404)
 * IndexHelper.skipBloomFilters won't skip non-SHA filters (CASSANDRA-5385)
 * cqlsh: Print maps ordered by key, sort sets (CASSANDRA-5413)
 * Add null syntax support in CQL3 for inserts (CASSANDRA-3783)
 * Allow unauthenticated set_keyspace() calls (CASSANDRA-5423)
 * Fix potential incremental backups race (CASSANDRA-5410)
 * Fix prepared BATCH statements with batch-level timestamps (CASSANDRA-5415)
 * Allow overriding superuser setup delay (CASSANDRA-5430)
 * cassandra-shuffle with JMX usernames and passwords (CASSANDRA-5431)
Merged from 1.1:
 * cli: Quote ks and cf names in schema output when needed (CASSANDRA-5052)
 * Fix bad default for min/max timestamp in SSTableMetadata (CASSANDRA-5372)
 * Fix cf name extraction from manifest in Directories.migrateFile() 
   (CASSANDRA-5242)
 * Support pluggable internode authentication (CASSANDRA-5401)


1.2.3
 * add check for sstable overlap within a level on startup (CASSANDRA-5327)
 * replace ipv6 colons in jmx object names (CASSANDRA-5298, 5328)
 * Avoid allocating SSTableBoundedScanner during repair when the range does 
   not intersect the sstable (CASSANDRA-5249)
 * Don't lowercase property map keys (this breaks NTS) (CASSANDRA-5292)
 * Fix composite comparator with super columns (CASSANDRA-5287)
 * Fix insufficient validation of UPDATE queries against counter cfs
   (CASSANDRA-5300)
 * Fix PropertyFileSnitch default DC/Rack behavior (CASSANDRA-5285)
 * Handle null values when executing prepared statement (CASSANDRA-5081)
 * Add netty to pom dependencies (CASSANDRA-5181)
 * Include type arguments in Thrift CQLPreparedResult (CASSANDRA-5311)
 * Fix compaction not removing columns when bf_fp_ratio is 1 (CASSANDRA-5182)
 * cli: Warn about missing CQL3 tables in schema descriptions (CASSANDRA-5309)
 * Re-enable unknown option in replication/compaction strategies option for
   backward compatibility (CASSANDRA-4795)
 * Add binary protocol support to stress (CASSANDRA-4993)
 * cqlsh: Fix COPY FROM value quoting and null handling (CASSANDRA-5305)
 * Fix repair -pr for vnodes (CASSANDRA-5329)
 * Relax CL for auth queries for non-default users (CASSANDRA-5310)
 * Fix AssertionError during repair (CASSANDRA-5245)
 * Don't announce migrations to pre-1.2 nodes (CASSANDRA-5334)
Merged from 1.1:
 * Fix trying to load deleted row into row cache on startup (CASSANDRA-4463)
 * Update offline scrub for 1.0 -> 1.1 directory structure (CASSANDRA-5195)
 * add tmp flag to Descriptor hashcode (CASSANDRA-4021)
 * fix logging of "Found table data in data directories" when only system tables
   are present (CASSANDRA-5289)
 * cli: Add JMX authentication support (CASSANDRA-5080)
 * nodetool: ability to repair specific range (CASSANDRA-5280)
 * Fix possible assertion triggered in SliceFromReadCommand (CASSANDRA-5284)
 * cqlsh: Add inet type support on Windows (ipv4-only) (CASSANDRA-4801)
 * Fix race when initializing ColumnFamilyStore (CASSANDRA-5350)
 * Add UseTLAB JVM flag (CASSANDRA-5361)


1.2.2
 * fix potential for multiple concurrent compactions of the same sstables
   (CASSANDRA-5256)
 * avoid no-op caching of byte[] on commitlog append (CASSANDRA-5199)
 * fix symlinks under data dir not working (CASSANDRA-5185)
 * fix bug in compact storage metadata handling (CASSANDRA-5189)
 * Validate login for USE queries (CASSANDRA-5207)
 * cli: remove default username and password (CASSANDRA-5208)
 * configure populate_io_cache_on_flush per-CF (CASSANDRA-4694)
 * allow configuration of internode socket buffer (CASSANDRA-3378)
 * Make sstable directory picking blacklist-aware again (CASSANDRA-5193)
 * Correctly expire gossip states for edge cases (CASSANDRA-5216)
 * Improve handling of directory creation failures (CASSANDRA-5196)
 * Expose secondary indicies to the rest of nodetool (CASSANDRA-4464)
 * Binary protocol: avoid sending notification for 0.0.0.0 (CASSANDRA-5227)
 * add UseCondCardMark XX jvm settings on jdk 1.7 (CASSANDRA-4366)
 * CQL3 refactor to allow conversion function (CASSANDRA-5226)
 * Fix drop of sstables in some circumstance (CASSANDRA-5232)
 * Implement caching of authorization results (CASSANDRA-4295)
 * Add support for LZ4 compression (CASSANDRA-5038)
 * Fix missing columns in wide rows queries (CASSANDRA-5225)
 * Simplify auth setup and make system_auth ks alterable (CASSANDRA-5112)
 * Stop compactions from hanging during bootstrap (CASSANDRA-5244)
 * fix compressed streaming sending extra chunk (CASSANDRA-5105)
 * Add CQL3-based implementations of IAuthenticator and IAuthorizer
   (CASSANDRA-4898)
 * Fix timestamp-based tomstone removal logic (CASSANDRA-5248)
 * cli: Add JMX authentication support (CASSANDRA-5080)
 * Fix forceFlush behavior (CASSANDRA-5241)
 * cqlsh: Add username autocompletion (CASSANDRA-5231)
 * Fix CQL3 composite partition key error (CASSANDRA-5240)
 * Allow IN clause on last clustering key (CASSANDRA-5230)
Merged from 1.1:
 * fix start key/end token validation for wide row iteration (CASSANDRA-5168)
 * add ConfigHelper support for Thrift frame and max message sizes (CASSANDRA-5188)
 * fix nodetool repair not fail on node down (CASSANDRA-5203)
 * always collect tombstone hints (CASSANDRA-5068)
 * Fix error when sourcing file in cqlsh (CASSANDRA-5235)


1.2.1
 * stream undelivered hints on decommission (CASSANDRA-5128)
 * GossipingPropertyFileSnitch loads saved dc/rack info if needed (CASSANDRA-5133)
 * drain should flush system CFs too (CASSANDRA-4446)
 * add inter_dc_tcp_nodelay setting (CASSANDRA-5148)
 * re-allow wrapping ranges for start_token/end_token range pairitspwng (CASSANDRA-5106)
 * fix validation compaction of empty rows (CASSANDRA-5136)
 * nodetool methods to enable/disable hint storage/delivery (CASSANDRA-4750)
 * disallow bloom filter false positive chance of 0 (CASSANDRA-5013)
 * add threadpool size adjustment methods to JMXEnabledThreadPoolExecutor and 
   CompactionManagerMBean (CASSANDRA-5044)
 * fix hinting for dropped local writes (CASSANDRA-4753)
 * off-heap cache doesn't need mutable column container (CASSANDRA-5057)
 * apply disk_failure_policy to bad disks on initial directory creation 
   (CASSANDRA-4847)
 * Optimize name-based queries to use ArrayBackedSortedColumns (CASSANDRA-5043)
 * Fall back to old manifest if most recent is unparseable (CASSANDRA-5041)
 * pool [Compressed]RandomAccessReader objects on the partitioned read path
   (CASSANDRA-4942)
 * Add debug logging to list filenames processed by Directories.migrateFile 
   method (CASSANDRA-4939)
 * Expose black-listed directories via JMX (CASSANDRA-4848)
 * Log compaction merge counts (CASSANDRA-4894)
 * Minimize byte array allocation by AbstractData{Input,Output} (CASSANDRA-5090)
 * Add SSL support for the binary protocol (CASSANDRA-5031)
 * Allow non-schema system ks modification for shuffle to work (CASSANDRA-5097)
 * cqlsh: Add default limit to SELECT statements (CASSANDRA-4972)
 * cqlsh: fix DESCRIBE for 1.1 cfs in CQL3 (CASSANDRA-5101)
 * Correctly gossip with nodes >= 1.1.7 (CASSANDRA-5102)
 * Ensure CL guarantees on digest mismatch (CASSANDRA-5113)
 * Validate correctly selects on composite partition key (CASSANDRA-5122)
 * Fix exception when adding collection (CASSANDRA-5117)
 * Handle states for non-vnode clusters correctly (CASSANDRA-5127)
 * Refuse unrecognized replication and compaction strategy options (CASSANDRA-4795)
 * Pick the correct value validator in sstable2json for cql3 tables (CASSANDRA-5134)
 * Validate login for describe_keyspace, describe_keyspaces and set_keyspace
   (CASSANDRA-5144)
 * Fix inserting empty maps (CASSANDRA-5141)
 * Don't remove tokens from System table for node we know (CASSANDRA-5121)
 * fix streaming progress report for compresed files (CASSANDRA-5130)
 * Coverage analysis for low-CL queries (CASSANDRA-4858)
 * Stop interpreting dates as valid timeUUID value (CASSANDRA-4936)
 * Adds E notation for floating point numbers (CASSANDRA-4927)
 * Detect (and warn) unintentional use of the cql2 thrift methods when cql3 was
   intended (CASSANDRA-5172)
 * cli: Quote ks and cf names in schema output when needed (CASSANDRA-5052)
 * Fix bad default for min/max timestamp in SSTableMetadata (CASSANDRA-5372)
 * Fix cf name extraction from manifest in Directories.migrateFile() (CASSANDRA-5242)
 * Support pluggable internode authentication (CASSANDRA-5401)
 * Replace mistaken usage of commons-logging with slf4j (CASSANDRA-5464)
 * Ensure Jackson dependency matches lib (CASSANDRA-5126)
 * Expose droppable tombstone ratio stats over JMX (CASSANDRA-5159)
Merged from 1.1:
 * Simplify CompressedRandomAccessReader to work around JDK FD bug (CASSANDRA-5088)
 * Improve handling a changing target throttle rate mid-compaction (CASSANDRA-5087)
 * Pig: correctly decode row keys in widerow mode (CASSANDRA-5098)
 * nodetool repair command now prints progress (CASSANDRA-4767)
 * fix user defined compaction to run against 1.1 data directory (CASSANDRA-5118)
 * Fix CQL3 BATCH authorization caching (CASSANDRA-5145)
 * fix get_count returns incorrect value with TTL (CASSANDRA-5099)
 * better handling for mid-compaction failure (CASSANDRA-5137)
 * convert default marshallers list to map for better readability (CASSANDRA-5109)
 * fix ConcurrentModificationException in getBootstrapSource (CASSANDRA-5170)
 * fix sstable maxtimestamp for row deletes and pre-1.1.1 sstables (CASSANDRA-5153)
 * Fix thread growth on node removal (CASSANDRA-5175)
 * Make Ec2Region's datacenter name configurable (CASSANDRA-5155)


1.2.0
 * Disallow counters in collections (CASSANDRA-5082)
 * cqlsh: add unit tests (CASSANDRA-3920)
 * fix default bloom_filter_fp_chance for LeveledCompactionStrategy (CASSANDRA-5093)
Merged from 1.1:
 * add validation for get_range_slices with start_key and end_token (CASSANDRA-5089)


1.2.0-rc2
 * fix nodetool ownership display with vnodes (CASSANDRA-5065)
 * cqlsh: add DESCRIBE KEYSPACES command (CASSANDRA-5060)
 * Fix potential infinite loop when reloading CFS (CASSANDRA-5064)
 * Fix SimpleAuthorizer example (CASSANDRA-5072)
 * cqlsh: force CL.ONE for tracing and system.schema* queries (CASSANDRA-5070)
 * Includes cassandra-shuffle in the debian package (CASSANDRA-5058)
Merged from 1.1:
 * fix multithreaded compaction deadlock (CASSANDRA-4492)
 * fix temporarily missing schema after upgrade from pre-1.1.5 (CASSANDRA-5061)
 * Fix ALTER TABLE overriding compression options with defaults
   (CASSANDRA-4996, 5066)
 * fix specifying and altering crc_check_chance (CASSANDRA-5053)
 * fix Murmur3Partitioner ownership% calculation (CASSANDRA-5076)
 * Don't expire columns sooner than they should in 2ndary indexes (CASSANDRA-5079)


1.2-rc1
 * rename rpc_timeout settings to request_timeout (CASSANDRA-5027)
 * add BF with 0.1 FP to LCS by default (CASSANDRA-5029)
 * Fix preparing insert queries (CASSANDRA-5016)
 * Fix preparing queries with counter increment (CASSANDRA-5022)
 * Fix preparing updates with collections (CASSANDRA-5017)
 * Don't generate UUID based on other node address (CASSANDRA-5002)
 * Fix message when trying to alter a clustering key type (CASSANDRA-5012)
 * Update IAuthenticator to match the new IAuthorizer (CASSANDRA-5003)
 * Fix inserting only a key in CQL3 (CASSANDRA-5040)
 * Fix CQL3 token() function when used with strings (CASSANDRA-5050)
Merged from 1.1:
 * reduce log spam from invalid counter shards (CASSANDRA-5026)
 * Improve schema propagation performance (CASSANDRA-5025)
 * Fix for IndexHelper.IndexFor throws OOB Exception (CASSANDRA-5030)
 * cqlsh: make it possible to describe thrift CFs (CASSANDRA-4827)
 * cqlsh: fix timestamp formatting on some platforms (CASSANDRA-5046)


1.2-beta3
 * make consistency level configurable in cqlsh (CASSANDRA-4829)
 * fix cqlsh rendering of blob fields (CASSANDRA-4970)
 * fix cqlsh DESCRIBE command (CASSANDRA-4913)
 * save truncation position in system table (CASSANDRA-4906)
 * Move CompressionMetadata off-heap (CASSANDRA-4937)
 * allow CLI to GET cql3 columnfamily data (CASSANDRA-4924)
 * Fix rare race condition in getExpireTimeForEndpoint (CASSANDRA-4402)
 * acquire references to overlapping sstables during compaction so bloom filter
   doesn't get free'd prematurely (CASSANDRA-4934)
 * Don't share slice query filter in CQL3 SelectStatement (CASSANDRA-4928)
 * Separate tracing from Log4J (CASSANDRA-4861)
 * Exclude gcable tombstones from merkle-tree computation (CASSANDRA-4905)
 * Better printing of AbstractBounds for tracing (CASSANDRA-4931)
 * Optimize mostRecentTombstone check in CC.collectAllData (CASSANDRA-4883)
 * Change stream session ID to UUID to avoid collision from same node (CASSANDRA-4813)
 * Use Stats.db when bulk loading if present (CASSANDRA-4957)
 * Skip repair on system_trace and keyspaces with RF=1 (CASSANDRA-4956)
 * (cql3) Remove arbitrary SELECT limit (CASSANDRA-4918)
 * Correctly handle prepared operation on collections (CASSANDRA-4945)
 * Fix CQL3 LIMIT (CASSANDRA-4877)
 * Fix Stress for CQL3 (CASSANDRA-4979)
 * Remove cassandra specific exceptions from JMX interface (CASSANDRA-4893)
 * (CQL3) Force using ALLOW FILTERING on potentially inefficient queries (CASSANDRA-4915)
 * (cql3) Fix adding column when the table has collections (CASSANDRA-4982)
 * (cql3) Fix allowing collections with compact storage (CASSANDRA-4990)
 * (cql3) Refuse ttl/writetime function on collections (CASSANDRA-4992)
 * Replace IAuthority with new IAuthorizer (CASSANDRA-4874)
 * clqsh: fix KEY pseudocolumn escaping when describing Thrift tables
   in CQL3 mode (CASSANDRA-4955)
 * add basic authentication support for Pig CassandraStorage (CASSANDRA-3042)
 * fix CQL2 ALTER TABLE compaction_strategy_class altering (CASSANDRA-4965)
Merged from 1.1:
 * Fall back to old describe_splits if d_s_ex is not available (CASSANDRA-4803)
 * Improve error reporting when streaming ranges fail (CASSANDRA-5009)
 * Fix cqlsh timestamp formatting of timezone info (CASSANDRA-4746)
 * Fix assertion failure with leveled compaction (CASSANDRA-4799)
 * Check for null end_token in get_range_slice (CASSANDRA-4804)
 * Remove all remnants of removed nodes (CASSANDRA-4840)
 * Add aut-reloading of the log4j file in debian package (CASSANDRA-4855)
 * Fix estimated row cache entry size (CASSANDRA-4860)
 * reset getRangeSlice filter after finishing a row for get_paged_slice
   (CASSANDRA-4919)
 * expunge row cache post-truncate (CASSANDRA-4940)
 * Allow static CF definition with compact storage (CASSANDRA-4910)
 * Fix endless loop/compaction of schema_* CFs due to broken timestamps (CASSANDRA-4880)
 * Fix 'wrong class type' assertion in CounterColumn (CASSANDRA-4976)


1.2-beta2
 * fp rate of 1.0 disables BF entirely; LCS defaults to 1.0 (CASSANDRA-4876)
 * off-heap bloom filters for row keys (CASSANDRA_4865)
 * add extension point for sstable components (CASSANDRA-4049)
 * improve tracing output (CASSANDRA-4852, 4862)
 * make TRACE verb droppable (CASSANDRA-4672)
 * fix BulkLoader recognition of CQL3 columnfamilies (CASSANDRA-4755)
 * Sort commitlog segments for replay by id instead of mtime (CASSANDRA-4793)
 * Make hint delivery asynchronous (CASSANDRA-4761)
 * Pluggable Thrift transport factories for CLI and cqlsh (CASSANDRA-4609, 4610)
 * cassandra-cli: allow Double value type to be inserted to a column (CASSANDRA-4661)
 * Add ability to use custom TServerFactory implementations (CASSANDRA-4608)
 * optimize batchlog flushing to skip successful batches (CASSANDRA-4667)
 * include metadata for system keyspace itself in schema tables (CASSANDRA-4416)
 * add check to PropertyFileSnitch to verify presence of location for
   local node (CASSANDRA-4728)
 * add PBSPredictor consistency modeler (CASSANDRA-4261)
 * remove vestiges of Thrift unframed mode (CASSANDRA-4729)
 * optimize single-row PK lookups (CASSANDRA-4710)
 * adjust blockFor calculation to account for pending ranges due to node 
   movement (CASSANDRA-833)
 * Change CQL version to 3.0.0 and stop accepting 3.0.0-beta1 (CASSANDRA-4649)
 * (CQL3) Make prepared statement global instead of per connection 
   (CASSANDRA-4449)
 * Fix scrubbing of CQL3 created tables (CASSANDRA-4685)
 * (CQL3) Fix validation when using counter and regular columns in the same 
   table (CASSANDRA-4706)
 * Fix bug starting Cassandra with simple authentication (CASSANDRA-4648)
 * Add support for batchlog in CQL3 (CASSANDRA-4545, 4738)
 * Add support for multiple column family outputs in CFOF (CASSANDRA-4208)
 * Support repairing only the local DC nodes (CASSANDRA-4747)
 * Use rpc_address for binary protocol and change default port (CASSANDRA-4751)
 * Fix use of collections in prepared statements (CASSANDRA-4739)
 * Store more information into peers table (CASSANDRA-4351, 4814)
 * Configurable bucket size for size tiered compaction (CASSANDRA-4704)
 * Run leveled compaction in parallel (CASSANDRA-4310)
 * Fix potential NPE during CFS reload (CASSANDRA-4786)
 * Composite indexes may miss results (CASSANDRA-4796)
 * Move consistency level to the protocol level (CASSANDRA-4734, 4824)
 * Fix Subcolumn slice ends not respected (CASSANDRA-4826)
 * Fix Assertion error in cql3 select (CASSANDRA-4783)
 * Fix list prepend logic (CQL3) (CASSANDRA-4835)
 * Add booleans as literals in CQL3 (CASSANDRA-4776)
 * Allow renaming PK columns in CQL3 (CASSANDRA-4822)
 * Fix binary protocol NEW_NODE event (CASSANDRA-4679)
 * Fix potential infinite loop in tombstone compaction (CASSANDRA-4781)
 * Remove system tables accounting from schema (CASSANDRA-4850)
 * (cql3) Force provided columns in clustering key order in 
   'CLUSTERING ORDER BY' (CASSANDRA-4881)
 * Fix composite index bug (CASSANDRA-4884)
 * Fix short read protection for CQL3 (CASSANDRA-4882)
 * Add tracing support to the binary protocol (CASSANDRA-4699)
 * (cql3) Don't allow prepared marker inside collections (CASSANDRA-4890)
 * Re-allow order by on non-selected columns (CASSANDRA-4645)
 * Bug when composite index is created in a table having collections (CASSANDRA-4909)
 * log index scan subject in CompositesSearcher (CASSANDRA-4904)
Merged from 1.1:
 * add get[Row|Key]CacheEntries to CacheServiceMBean (CASSANDRA-4859)
 * fix get_paged_slice to wrap to next row correctly (CASSANDRA-4816)
 * fix indexing empty column values (CASSANDRA-4832)
 * allow JdbcDate to compose null Date objects (CASSANDRA-4830)
 * fix possible stackoverflow when compacting 1000s of sstables
   (CASSANDRA-4765)
 * fix wrong leveled compaction progress calculation (CASSANDRA-4807)
 * add a close() method to CRAR to prevent leaking file descriptors (CASSANDRA-4820)
 * fix potential infinite loop in get_count (CASSANDRA-4833)
 * fix compositeType.{get/from}String methods (CASSANDRA-4842)
 * (CQL) fix CREATE COLUMNFAMILY permissions check (CASSANDRA-4864)
 * Fix DynamicCompositeType same type comparison (CASSANDRA-4711)
 * Fix duplicate SSTable reference when stream session failed (CASSANDRA-3306)
 * Allow static CF definition with compact storage (CASSANDRA-4910)
 * Fix endless loop/compaction of schema_* CFs due to broken timestamps (CASSANDRA-4880)
 * Fix 'wrong class type' assertion in CounterColumn (CASSANDRA-4976)


1.2-beta1
 * add atomic_batch_mutate (CASSANDRA-4542, -4635)
 * increase default max_hint_window_in_ms to 3h (CASSANDRA-4632)
 * include message initiation time to replicas so they can more
   accurately drop timed-out requests (CASSANDRA-2858)
 * fix clientutil.jar dependencies (CASSANDRA-4566)
 * optimize WriteResponse (CASSANDRA-4548)
 * new metrics (CASSANDRA-4009)
 * redesign KEYS indexes to avoid read-before-write (CASSANDRA-2897)
 * debug tracing (CASSANDRA-1123)
 * parallelize row cache loading (CASSANDRA-4282)
 * Make compaction, flush JBOD-aware (CASSANDRA-4292)
 * run local range scans on the read stage (CASSANDRA-3687)
 * clean up ioexceptions (CASSANDRA-2116)
 * add disk_failure_policy (CASSANDRA-2118)
 * Introduce new json format with row level deletion (CASSANDRA-4054)
 * remove redundant "name" column from schema_keyspaces (CASSANDRA-4433)
 * improve "nodetool ring" handling of multi-dc clusters (CASSANDRA-3047)
 * update NTS calculateNaturalEndpoints to be O(N log N) (CASSANDRA-3881)
 * split up rpc timeout by operation type (CASSANDRA-2819)
 * rewrite key cache save/load to use only sequential i/o (CASSANDRA-3762)
 * update MS protocol with a version handshake + broadcast address id
   (CASSANDRA-4311)
 * multithreaded hint replay (CASSANDRA-4189)
 * add inter-node message compression (CASSANDRA-3127)
 * remove COPP (CASSANDRA-2479)
 * Track tombstone expiration and compact when tombstone content is
   higher than a configurable threshold, default 20% (CASSANDRA-3442, 4234)
 * update MurmurHash to version 3 (CASSANDRA-2975)
 * (CLI) track elapsed time for `delete' operation (CASSANDRA-4060)
 * (CLI) jline version is bumped to 1.0 to properly  support
   'delete' key function (CASSANDRA-4132)
 * Save IndexSummary into new SSTable 'Summary' component (CASSANDRA-2392, 4289)
 * Add support for range tombstones (CASSANDRA-3708)
 * Improve MessagingService efficiency (CASSANDRA-3617)
 * Avoid ID conflicts from concurrent schema changes (CASSANDRA-3794)
 * Set thrift HSHA server thread limit to unlimited by default (CASSANDRA-4277)
 * Avoids double serialization of CF id in RowMutation messages
   (CASSANDRA-4293)
 * stream compressed sstables directly with java nio (CASSANDRA-4297)
 * Support multiple ranges in SliceQueryFilter (CASSANDRA-3885)
 * Add column metadata to system column families (CASSANDRA-4018)
 * (cql3) Always use composite types by default (CASSANDRA-4329)
 * (cql3) Add support for set, map and list (CASSANDRA-3647)
 * Validate date type correctly (CASSANDRA-4441)
 * (cql3) Allow definitions with only a PK (CASSANDRA-4361)
 * (cql3) Add support for row key composites (CASSANDRA-4179)
 * improve DynamicEndpointSnitch by using reservoir sampling (CASSANDRA-4038)
 * (cql3) Add support for 2ndary indexes (CASSANDRA-3680)
 * (cql3) fix defining more than one PK to be invalid (CASSANDRA-4477)
 * remove schema agreement checking from all external APIs (Thrift, CQL and CQL3) (CASSANDRA-4487)
 * add Murmur3Partitioner and make it default for new installations (CASSANDRA-3772, 4621)
 * (cql3) update pseudo-map syntax to use map syntax (CASSANDRA-4497)
 * Finer grained exceptions hierarchy and provides error code with exceptions (CASSANDRA-3979)
 * Adds events push to binary protocol (CASSANDRA-4480)
 * Rewrite nodetool help (CASSANDRA-2293)
 * Make CQL3 the default for CQL (CASSANDRA-4640)
 * update stress tool to be able to use CQL3 (CASSANDRA-4406)
 * Accept all thrift update on CQL3 cf but don't expose their metadata (CASSANDRA-4377)
 * Replace Throttle with Guava's RateLimiter for HintedHandOff (CASSANDRA-4541)
 * fix counter add/get using CQL2 and CQL3 in stress tool (CASSANDRA-4633)
 * Add sstable count per level to cfstats (CASSANDRA-4537)
 * (cql3) Add ALTER KEYSPACE statement (CASSANDRA-4611)
 * (cql3) Allow defining default consistency levels (CASSANDRA-4448)
 * (cql3) Fix queries using LIMIT missing results (CASSANDRA-4579)
 * fix cross-version gossip messaging (CASSANDRA-4576)
 * added inet data type (CASSANDRA-4627)


1.1.6
 * Wait for writes on synchronous read digest mismatch (CASSANDRA-4792)
 * fix commitlog replay for nanotime-infected sstables (CASSANDRA-4782)
 * preflight check ttl for maximum of 20 years (CASSANDRA-4771)
 * (Pig) fix widerow input with single column rows (CASSANDRA-4789)
 * Fix HH to compact with correct gcBefore, which avoids wiping out
   undelivered hints (CASSANDRA-4772)
 * LCS will merge up to 32 L0 sstables as intended (CASSANDRA-4778)
 * NTS will default unconfigured DC replicas to zero (CASSANDRA-4675)
 * use default consistency level in counter validation if none is
   explicitly provide (CASSANDRA-4700)
 * Improve IAuthority interface by introducing fine-grained
   access permissions and grant/revoke commands (CASSANDRA-4490, 4644)
 * fix assumption error in CLI when updating/describing keyspace 
   (CASSANDRA-4322)
 * Adds offline sstablescrub to debian packaging (CASSANDRA-4642)
 * Automatic fixing of overlapping leveled sstables (CASSANDRA-4644)
 * fix error when using ORDER BY with extended selections (CASSANDRA-4689)
 * (CQL3) Fix validation for IN queries for non-PK cols (CASSANDRA-4709)
 * fix re-created keyspace disappering after 1.1.5 upgrade 
   (CASSANDRA-4698, 4752)
 * (CLI) display elapsed time in 2 fraction digits (CASSANDRA-3460)
 * add authentication support to sstableloader (CASSANDRA-4712)
 * Fix CQL3 'is reversed' logic (CASSANDRA-4716, 4759)
 * (CQL3) Don't return ReversedType in result set metadata (CASSANDRA-4717)
 * Backport adding AlterKeyspace statement (CASSANDRA-4611)
 * (CQL3) Correcty accept upper-case data types (CASSANDRA-4770)
 * Add binary protocol events for schema changes (CASSANDRA-4684)
Merged from 1.0:
 * Switch from NBHM to CHM in MessagingService's callback map, which
   prevents OOM in long-running instances (CASSANDRA-4708)


1.1.5
 * add SecondaryIndex.reload API (CASSANDRA-4581)
 * use millis + atomicint for commitlog segment creation instead of
   nanotime, which has issues under some hypervisors (CASSANDRA-4601)
 * fix FD leak in slice queries (CASSANDRA-4571)
 * avoid recursion in leveled compaction (CASSANDRA-4587)
 * increase stack size under Java7 to 180K
 * Log(info) schema changes (CASSANDRA-4547)
 * Change nodetool setcachecapcity to manipulate global caches (CASSANDRA-4563)
 * (cql3) fix setting compaction strategy (CASSANDRA-4597)
 * fix broken system.schema_* timestamps on system startup (CASSANDRA-4561)
 * fix wrong skip of cache saving (CASSANDRA-4533)
 * Avoid NPE when lost+found is in data dir (CASSANDRA-4572)
 * Respect five-minute flush moratorium after initial CL replay (CASSANDRA-4474)
 * Adds ntp as recommended in debian packaging (CASSANDRA-4606)
 * Configurable transport in CF Record{Reader|Writer} (CASSANDRA-4558)
 * (cql3) fix potential NPE with both equal and unequal restriction (CASSANDRA-4532)
 * (cql3) improves ORDER BY validation (CASSANDRA-4624)
 * Fix potential deadlock during counter writes (CASSANDRA-4578)
 * Fix cql error with ORDER BY when using IN (CASSANDRA-4612)
Merged from 1.0:
 * increase Xss to 160k to accomodate latest 1.6 JVMs (CASSANDRA-4602)
 * fix toString of hint destination tokens (CASSANDRA-4568)
 * Fix multiple values for CurrentLocal NodeID (CASSANDRA-4626)


1.1.4
 * fix offline scrub to catch >= out of order rows (CASSANDRA-4411)
 * fix cassandra-env.sh on RHEL and other non-dash-based systems 
   (CASSANDRA-4494)
Merged from 1.0:
 * (Hadoop) fix setting key length for old-style mapred api (CASSANDRA-4534)
 * (Hadoop) fix iterating through a resultset consisting entirely
   of tombstoned rows (CASSANDRA-4466)
 * Fix multiple values for CurrentLocal NodeID (CASSANDRA-4626)


1.1.3
 * (cqlsh) add COPY TO (CASSANDRA-4434)
 * munmap commitlog segments before rename (CASSANDRA-4337)
 * (JMX) rename getRangeKeySample to sampleKeyRange to avoid returning
   multi-MB results as an attribute (CASSANDRA-4452)
 * flush based on data size, not throughput; overwritten columns no 
   longer artificially inflate liveRatio (CASSANDRA-4399)
 * update default commitlog segment size to 32MB and total commitlog
   size to 32/1024 MB for 32/64 bit JVMs, respectively (CASSANDRA-4422)
 * avoid using global partitioner to estimate ranges in index sstables
   (CASSANDRA-4403)
 * restore pre-CASSANDRA-3862 approach to removing expired tombstones
   from row cache during compaction (CASSANDRA-4364)
 * (stress) support for CQL prepared statements (CASSANDRA-3633)
 * Correctly catch exception when Snappy cannot be loaded (CASSANDRA-4400)
 * (cql3) Support ORDER BY when IN condition is given in WHERE clause (CASSANDRA-4327)
 * (cql3) delete "component_index" column on DROP TABLE call (CASSANDRA-4420)
 * change nanoTime() to currentTimeInMillis() in schema related code (CASSANDRA-4432)
 * add a token generation tool (CASSANDRA-3709)
 * Fix LCS bug with sstable containing only 1 row (CASSANDRA-4411)
 * fix "Can't Modify Index Name" problem on CF update (CASSANDRA-4439)
 * Fix assertion error in getOverlappingSSTables during repair (CASSANDRA-4456)
 * fix nodetool's setcompactionthreshold command (CASSANDRA-4455)
 * Ensure compacted files are never used, to avoid counter overcount (CASSANDRA-4436)
Merged from 1.0:
 * Push the validation of secondary index values to the SecondaryIndexManager (CASSANDRA-4240)
 * (Hadoop) fix iterating through a resultset consisting entirely
   of tombstoned rows (CASSANDRA-4466)
 * allow dropping columns shadowed by not-yet-expired supercolumn or row
   tombstones in PrecompactedRow (CASSANDRA-4396)


1.1.2
 * Fix cleanup not deleting index entries (CASSANDRA-4379)
 * Use correct partitioner when saving + loading caches (CASSANDRA-4331)
 * Check schema before trying to export sstable (CASSANDRA-2760)
 * Raise a meaningful exception instead of NPE when PFS encounters
   an unconfigured node + no default (CASSANDRA-4349)
 * fix bug in sstable blacklisting with LCS (CASSANDRA-4343)
 * LCS no longer promotes tiny sstables out of L0 (CASSANDRA-4341)
 * skip tombstones during hint replay (CASSANDRA-4320)
 * fix NPE in compactionstats (CASSANDRA-4318)
 * enforce 1m min keycache for auto (CASSANDRA-4306)
 * Have DeletedColumn.isMFD always return true (CASSANDRA-4307)
 * (cql3) exeption message for ORDER BY constraints said primary filter can be
    an IN clause, which is misleading (CASSANDRA-4319)
 * (cql3) Reject (not yet supported) creation of 2ndardy indexes on tables with
   composite primary keys (CASSANDRA-4328)
 * Set JVM stack size to 160k for java 7 (CASSANDRA-4275)
 * cqlsh: add COPY command to load data from CSV flat files (CASSANDRA-4012)
 * CFMetaData.fromThrift to throw ConfigurationException upon error (CASSANDRA-4353)
 * Use CF comparator to sort indexed columns in SecondaryIndexManager
   (CASSANDRA-4365)
 * add strategy_options to the KSMetaData.toString() output (CASSANDRA-4248)
 * (cql3) fix range queries containing unqueried results (CASSANDRA-4372)
 * (cql3) allow updating column_alias types (CASSANDRA-4041)
 * (cql3) Fix deletion bug (CASSANDRA-4193)
 * Fix computation of overlapping sstable for leveled compaction (CASSANDRA-4321)
 * Improve scrub and allow to run it offline (CASSANDRA-4321)
 * Fix assertionError in StorageService.bulkLoad (CASSANDRA-4368)
 * (cqlsh) add option to authenticate to a keyspace at startup (CASSANDRA-4108)
 * (cqlsh) fix ASSUME functionality (CASSANDRA-4352)
 * Fix ColumnFamilyRecordReader to not return progress > 100% (CASSANDRA-3942)
Merged from 1.0:
 * Set gc_grace on index CF to 0 (CASSANDRA-4314)


1.1.1
 * allow larger cache capacities than 2GB (CASSANDRA-4150)
 * add getsstables command to nodetool (CASSANDRA-4199)
 * apply parent CF compaction settings to secondary index CFs (CASSANDRA-4280)
 * preserve commitlog size cap when recycling segments at startup
   (CASSANDRA-4201)
 * (Hadoop) fix split generation regression (CASSANDRA-4259)
 * ignore min/max compactions settings in LCS, while preserving
   behavior that min=max=0 disables autocompaction (CASSANDRA-4233)
 * log number of rows read from saved cache (CASSANDRA-4249)
 * calculate exact size required for cleanup operations (CASSANDRA-1404)
 * avoid blocking additional writes during flush when the commitlog
   gets behind temporarily (CASSANDRA-1991)
 * enable caching on index CFs based on data CF cache setting (CASSANDRA-4197)
 * warn on invalid replication strategy creation options (CASSANDRA-4046)
 * remove [Freeable]Memory finalizers (CASSANDRA-4222)
 * include tombstone size in ColumnFamily.size, which can prevent OOM
   during sudden mass delete operations by yielding a nonzero liveRatio
   (CASSANDRA-3741)
 * Open 1 sstableScanner per level for leveled compaction (CASSANDRA-4142)
 * Optimize reads when row deletion timestamps allow us to restrict
   the set of sstables we check (CASSANDRA-4116)
 * add support for commitlog archiving and point-in-time recovery
   (CASSANDRA-3690)
 * avoid generating redundant compaction tasks during streaming
   (CASSANDRA-4174)
 * add -cf option to nodetool snapshot, and takeColumnFamilySnapshot to
   StorageService mbean (CASSANDRA-556)
 * optimize cleanup to drop entire sstables where possible (CASSANDRA-4079)
 * optimize truncate when autosnapshot is disabled (CASSANDRA-4153)
 * update caches to use byte[] keys to reduce memory overhead (CASSANDRA-3966)
 * add column limit to cli (CASSANDRA-3012, 4098)
 * clean up and optimize DataOutputBuffer, used by CQL compression and
   CompositeType (CASSANDRA-4072)
 * optimize commitlog checksumming (CASSANDRA-3610)
 * identify and blacklist corrupted SSTables from future compactions 
   (CASSANDRA-2261)
 * Move CfDef and KsDef validation out of thrift (CASSANDRA-4037)
 * Expose API to repair a user provided range (CASSANDRA-3912)
 * Add way to force the cassandra-cli to refresh its schema (CASSANDRA-4052)
 * Avoid having replicate on write tasks stacking up at CL.ONE (CASSANDRA-2889)
 * (cql3) Backwards compatibility for composite comparators in non-cql3-aware
   clients (CASSANDRA-4093)
 * (cql3) Fix order by for reversed queries (CASSANDRA-4160)
 * (cql3) Add ReversedType support (CASSANDRA-4004)
 * (cql3) Add timeuuid type (CASSANDRA-4194)
 * (cql3) Minor fixes (CASSANDRA-4185)
 * (cql3) Fix prepared statement in BATCH (CASSANDRA-4202)
 * (cql3) Reduce the list of reserved keywords (CASSANDRA-4186)
 * (cql3) Move max/min compaction thresholds to compaction strategy options
   (CASSANDRA-4187)
 * Fix exception during move when localhost is the only source (CASSANDRA-4200)
 * (cql3) Allow paging through non-ordered partitioner results (CASSANDRA-3771)
 * (cql3) Fix drop index (CASSANDRA-4192)
 * (cql3) Don't return range ghosts anymore (CASSANDRA-3982)
 * fix re-creating Keyspaces/ColumnFamilies with the same name as dropped
   ones (CASSANDRA-4219)
 * fix SecondaryIndex LeveledManifest save upon snapshot (CASSANDRA-4230)
 * fix missing arrayOffset in FBUtilities.hash (CASSANDRA-4250)
 * (cql3) Add name of parameters in CqlResultSet (CASSANDRA-4242)
 * (cql3) Correctly validate order by queries (CASSANDRA-4246)
 * rename stress to cassandra-stress for saner packaging (CASSANDRA-4256)
 * Fix exception on colum metadata with non-string comparator (CASSANDRA-4269)
 * Check for unknown/invalid compression options (CASSANDRA-4266)
 * (cql3) Adds simple access to column timestamp and ttl (CASSANDRA-4217)
 * (cql3) Fix range queries with secondary indexes (CASSANDRA-4257)
 * Better error messages from improper input in cli (CASSANDRA-3865)
 * Try to stop all compaction upon Keyspace or ColumnFamily drop (CASSANDRA-4221)
 * (cql3) Allow keyspace properties to contain hyphens (CASSANDRA-4278)
 * (cql3) Correctly validate keyspace access in create table (CASSANDRA-4296)
 * Avoid deadlock in migration stage (CASSANDRA-3882)
 * Take supercolumn names and deletion info into account in memtable throughput
   (CASSANDRA-4264)
 * Add back backward compatibility for old style replication factor (CASSANDRA-4294)
 * Preserve compatibility with pre-1.1 index queries (CASSANDRA-4262)
Merged from 1.0:
 * Fix super columns bug where cache is not updated (CASSANDRA-4190)
 * fix maxTimestamp to include row tombstones (CASSANDRA-4116)
 * (CLI) properly handle quotes in create/update keyspace commands (CASSANDRA-4129)
 * Avoids possible deadlock during bootstrap (CASSANDRA-4159)
 * fix stress tool that hangs forever on timeout or error (CASSANDRA-4128)
 * stress tool to return appropriate exit code on failure (CASSANDRA-4188)
 * fix compaction NPE when out of disk space and assertions disabled
   (CASSANDRA-3985)
 * synchronize LCS getEstimatedTasks to avoid CME (CASSANDRA-4255)
 * ensure unique streaming session id's (CASSANDRA-4223)
 * kick off background compaction when min/max thresholds change 
   (CASSANDRA-4279)
 * improve ability of STCS.getBuckets to deal with 100s of 1000s of
   sstables, such as when convertinb back from LCS (CASSANDRA-4287)
 * Oversize integer in CQL throws NumberFormatException (CASSANDRA-4291)
 * fix 1.0.x node join to mixed version cluster, other nodes >= 1.1 (CASSANDRA-4195)
 * Fix LCS splitting sstable base on uncompressed size (CASSANDRA-4419)
 * Push the validation of secondary index values to the SecondaryIndexManager (CASSANDRA-4240)
 * Don't purge columns during upgradesstables (CASSANDRA-4462)
 * Make cqlsh work with piping (CASSANDRA-4113)
 * Validate arguments for nodetool decommission (CASSANDRA-4061)
 * Report thrift status in nodetool info (CASSANDRA-4010)


1.1.0-final
 * average a reduced liveRatio estimate with the previous one (CASSANDRA-4065)
 * Allow KS and CF names up to 48 characters (CASSANDRA-4157)
 * fix stress build (CASSANDRA-4140)
 * add time remaining estimate to nodetool compactionstats (CASSANDRA-4167)
 * (cql) fix NPE in cql3 ALTER TABLE (CASSANDRA-4163)
 * (cql) Add support for CL.TWO and CL.THREE in CQL (CASSANDRA-4156)
 * (cql) Fix type in CQL3 ALTER TABLE preventing update (CASSANDRA-4170)
 * (cql) Throw invalid exception from CQL3 on obsolete options (CASSANDRA-4171)
 * (cqlsh) fix recognizing uppercase SELECT keyword (CASSANDRA-4161)
 * Pig: wide row support (CASSANDRA-3909)
Merged from 1.0:
 * avoid streaming empty files with bulk loader if sstablewriter errors out
   (CASSANDRA-3946)


1.1-rc1
 * Include stress tool in binary builds (CASSANDRA-4103)
 * (Hadoop) fix wide row iteration when last row read was deleted
   (CASSANDRA-4154)
 * fix read_repair_chance to really default to 0.1 in the cli (CASSANDRA-4114)
 * Adds caching and bloomFilterFpChange to CQL options (CASSANDRA-4042)
 * Adds posibility to autoconfigure size of the KeyCache (CASSANDRA-4087)
 * fix KEYS index from skipping results (CASSANDRA-3996)
 * Remove sliced_buffer_size_in_kb dead option (CASSANDRA-4076)
 * make loadNewSStable preserve sstable version (CASSANDRA-4077)
 * Respect 1.0 cache settings as much as possible when upgrading 
   (CASSANDRA-4088)
 * relax path length requirement for sstable files when upgrading on 
   non-Windows platforms (CASSANDRA-4110)
 * fix terminination of the stress.java when errors were encountered
   (CASSANDRA-4128)
 * Move CfDef and KsDef validation out of thrift (CASSANDRA-4037)
 * Fix get_paged_slice (CASSANDRA-4136)
 * CQL3: Support slice with exclusive start and stop (CASSANDRA-3785)
Merged from 1.0:
 * support PropertyFileSnitch in bulk loader (CASSANDRA-4145)
 * add auto_snapshot option allowing disabling snapshot before drop/truncate
   (CASSANDRA-3710)
 * allow short snitch names (CASSANDRA-4130)


1.1-beta2
 * rename loaded sstables to avoid conflicts with local snapshots
   (CASSANDRA-3967)
 * start hint replay as soon as FD notifies that the target is back up
   (CASSANDRA-3958)
 * avoid unproductive deserializing of cached rows during compaction
   (CASSANDRA-3921)
 * fix concurrency issues with CQL keyspace creation (CASSANDRA-3903)
 * Show Effective Owership via Nodetool ring <keyspace> (CASSANDRA-3412)
 * Update ORDER BY syntax for CQL3 (CASSANDRA-3925)
 * Fix BulkRecordWriter to not throw NPE if reducer gets no map data from Hadoop (CASSANDRA-3944)
 * Fix bug with counters in super columns (CASSANDRA-3821)
 * Remove deprecated merge_shard_chance (CASSANDRA-3940)
 * add a convenient way to reset a node's schema (CASSANDRA-2963)
 * fix for intermittent SchemaDisagreementException (CASSANDRA-3884)
 * CLI `list <CF>` to limit number of columns and their order (CASSANDRA-3012)
 * ignore deprecated KsDef/CfDef/ColumnDef fields in native schema (CASSANDRA-3963)
 * CLI to report when unsupported column_metadata pair was given (CASSANDRA-3959)
 * reincarnate removed and deprecated KsDef/CfDef attributes (CASSANDRA-3953)
 * Fix race between writes and read for cache (CASSANDRA-3862)
 * perform static initialization of StorageProxy on start-up (CASSANDRA-3797)
 * support trickling fsync() on writes (CASSANDRA-3950)
 * expose counters for unavailable/timeout exceptions given to thrift clients (CASSANDRA-3671)
 * avoid quadratic startup time in LeveledManifest (CASSANDRA-3952)
 * Add type information to new schema_ columnfamilies and remove thrift
   serialization for schema (CASSANDRA-3792)
 * add missing column validator options to the CLI help (CASSANDRA-3926)
 * skip reading saved key cache if CF's caching strategy is NONE or ROWS_ONLY (CASSANDRA-3954)
 * Unify migration code (CASSANDRA-4017)
Merged from 1.0:
 * cqlsh: guess correct version of Python for Arch Linux (CASSANDRA-4090)
 * (CLI) properly handle quotes in create/update keyspace commands (CASSANDRA-4129)
 * Avoids possible deadlock during bootstrap (CASSANDRA-4159)
 * fix stress tool that hangs forever on timeout or error (CASSANDRA-4128)
 * Fix super columns bug where cache is not updated (CASSANDRA-4190)
 * stress tool to return appropriate exit code on failure (CASSANDRA-4188)


1.0.9
 * improve index sampling performance (CASSANDRA-4023)
 * always compact away deleted hints immediately after handoff (CASSANDRA-3955)
 * delete hints from dropped ColumnFamilies on handoff instead of
   erroring out (CASSANDRA-3975)
 * add CompositeType ref to the CLI doc for create/update column family (CASSANDRA-3980)
 * Pig: support Counter ColumnFamilies (CASSANDRA-3973)
 * Pig: Composite column support (CASSANDRA-3684)
 * Avoid NPE during repair when a keyspace has no CFs (CASSANDRA-3988)
 * Fix division-by-zero error on get_slice (CASSANDRA-4000)
 * don't change manifest level for cleanup, scrub, and upgradesstables
   operations under LeveledCompactionStrategy (CASSANDRA-3989, 4112)
 * fix race leading to super columns assertion failure (CASSANDRA-3957)
 * fix NPE on invalid CQL delete command (CASSANDRA-3755)
 * allow custom types in CLI's assume command (CASSANDRA-4081)
 * fix totalBytes count for parallel compactions (CASSANDRA-3758)
 * fix intermittent NPE in get_slice (CASSANDRA-4095)
 * remove unnecessary asserts in native code interfaces (CASSANDRA-4096)
 * Validate blank keys in CQL to avoid assertion errors (CASSANDRA-3612)
 * cqlsh: fix bad decoding of some column names (CASSANDRA-4003)
 * cqlsh: fix incorrect padding with unicode chars (CASSANDRA-4033)
 * Fix EC2 snitch incorrectly reporting region (CASSANDRA-4026)
 * Shut down thrift during decommission (CASSANDRA-4086)
 * Expose nodetool cfhistograms for 2ndary indexes (CASSANDRA-4063)
Merged from 0.8:
 * Fix ConcurrentModificationException in gossiper (CASSANDRA-4019)


1.1-beta1
 * (cqlsh)
   + add SOURCE and CAPTURE commands, and --file option (CASSANDRA-3479)
   + add ALTER COLUMNFAMILY WITH (CASSANDRA-3523)
   + bundle Python dependencies with Cassandra (CASSANDRA-3507)
   + added to Debian package (CASSANDRA-3458)
   + display byte data instead of erroring out on decode failure 
     (CASSANDRA-3874)
 * add nodetool rebuild_index (CASSANDRA-3583)
 * add nodetool rangekeysample (CASSANDRA-2917)
 * Fix streaming too much data during move operations (CASSANDRA-3639)
 * Nodetool and CLI connect to localhost by default (CASSANDRA-3568)
 * Reduce memory used by primary index sample (CASSANDRA-3743)
 * (Hadoop) separate input/output configurations (CASSANDRA-3197, 3765)
 * avoid returning internal Cassandra classes over JMX (CASSANDRA-2805)
 * add row-level isolation via SnapTree (CASSANDRA-2893)
 * Optimize key count estimation when opening sstable on startup
   (CASSANDRA-2988)
 * multi-dc replication optimization supporting CL > ONE (CASSANDRA-3577)
 * add command to stop compactions (CASSANDRA-1740, 3566, 3582)
 * multithreaded streaming (CASSANDRA-3494)
 * removed in-tree redhat spec (CASSANDRA-3567)
 * "defragment" rows for name-based queries under STCS, again (CASSANDRA-2503)
 * Recycle commitlog segments for improved performance 
   (CASSANDRA-3411, 3543, 3557, 3615)
 * update size-tiered compaction to prioritize small tiers (CASSANDRA-2407)
 * add message expiration logic to OutboundTcpConnection (CASSANDRA-3005)
 * off-heap cache to use sun.misc.Unsafe instead of JNA (CASSANDRA-3271)
 * EACH_QUORUM is only supported for writes (CASSANDRA-3272)
 * replace compactionlock use in schema migration by checking CFS.isValid
   (CASSANDRA-3116)
 * recognize that "SELECT first ... *" isn't really "SELECT *" (CASSANDRA-3445)
 * Use faster bytes comparison (CASSANDRA-3434)
 * Bulk loader is no longer a fat client, (HADOOP) bulk load output format
   (CASSANDRA-3045)
 * (Hadoop) add support for KeyRange.filter
 * remove assumption that keys and token are in bijection
   (CASSANDRA-1034, 3574, 3604)
 * always remove endpoints from delevery queue in HH (CASSANDRA-3546)
 * fix race between cf flush and its 2ndary indexes flush (CASSANDRA-3547)
 * fix potential race in AES when a repair fails (CASSANDRA-3548)
 * Remove columns shadowed by a deleted container even when we cannot purge
   (CASSANDRA-3538)
 * Improve memtable slice iteration performance (CASSANDRA-3545)
 * more efficient allocation of small bloom filters (CASSANDRA-3618)
 * Use separate writer thread in SSTableSimpleUnsortedWriter (CASSANDRA-3619)
 * fsync the directory after new sstable or commitlog segment are created (CASSANDRA-3250)
 * fix minor issues reported by FindBugs (CASSANDRA-3658)
 * global key/row caches (CASSANDRA-3143, 3849)
 * optimize memtable iteration during range scan (CASSANDRA-3638)
 * introduce 'crc_check_chance' in CompressionParameters to support
   a checksum percentage checking chance similarly to read-repair (CASSANDRA-3611)
 * a way to deactivate global key/row cache on per-CF basis (CASSANDRA-3667)
 * fix LeveledCompactionStrategy broken because of generation pre-allocation
   in LeveledManifest (CASSANDRA-3691)
 * finer-grained control over data directories (CASSANDRA-2749)
 * Fix ClassCastException during hinted handoff (CASSANDRA-3694)
 * Upgrade Thrift to 0.7 (CASSANDRA-3213)
 * Make stress.java insert operation to use microseconds (CASSANDRA-3725)
 * Allows (internally) doing a range query with a limit of columns instead of
   rows (CASSANDRA-3742)
 * Allow rangeSlice queries to be start/end inclusive/exclusive (CASSANDRA-3749)
 * Fix BulkLoader to support new SSTable layout and add stream
   throttling to prevent an NPE when there is no yaml config (CASSANDRA-3752)
 * Allow concurrent schema migrations (CASSANDRA-1391, 3832)
 * Add SnapshotCommand to trigger snapshot on remote node (CASSANDRA-3721)
 * Make CFMetaData conversions to/from thrift/native schema inverses
   (CASSANDRA_3559)
 * Add initial code for CQL 3.0-beta (CASSANDRA-2474, 3781, 3753)
 * Add wide row support for ColumnFamilyInputFormat (CASSANDRA-3264)
 * Allow extending CompositeType comparator (CASSANDRA-3657)
 * Avoids over-paging during get_count (CASSANDRA-3798)
 * Add new command to rebuild a node without (repair) merkle tree calculations
   (CASSANDRA-3483, 3922)
 * respect not only row cache capacity but caching mode when
   trying to read data (CASSANDRA-3812)
 * fix system tests (CASSANDRA-3827)
 * CQL support for altering row key type in ALTER TABLE (CASSANDRA-3781)
 * turn compression on by default (CASSANDRA-3871)
 * make hexToBytes refuse invalid input (CASSANDRA-2851)
 * Make secondary indexes CF inherit compression and compaction from their
   parent CF (CASSANDRA-3877)
 * Finish cleanup up tombstone purge code (CASSANDRA-3872)
 * Avoid NPE on aboarted stream-out sessions (CASSANDRA-3904)
 * BulkRecordWriter throws NPE for counter columns (CASSANDRA-3906)
 * Support compression using BulkWriter (CASSANDRA-3907)


1.0.8
 * fix race between cleanup and flush on secondary index CFSes (CASSANDRA-3712)
 * avoid including non-queried nodes in rangeslice read repair
   (CASSANDRA-3843)
 * Only snapshot CF being compacted for snapshot_before_compaction 
   (CASSANDRA-3803)
 * Log active compactions in StatusLogger (CASSANDRA-3703)
 * Compute more accurate compaction score per level (CASSANDRA-3790)
 * Return InvalidRequest when using a keyspace that doesn't exist
   (CASSANDRA-3764)
 * disallow user modification of System keyspace (CASSANDRA-3738)
 * allow using sstable2json on secondary index data (CASSANDRA-3738)
 * (cqlsh) add DESCRIBE COLUMNFAMILIES (CASSANDRA-3586)
 * (cqlsh) format blobs correctly and use colors to improve output
   readability (CASSANDRA-3726)
 * synchronize BiMap of bootstrapping tokens (CASSANDRA-3417)
 * show index options in CLI (CASSANDRA-3809)
 * add optional socket timeout for streaming (CASSANDRA-3838)
 * fix truncate not to leave behind non-CFS backed secondary indexes
   (CASSANDRA-3844)
 * make CLI `show schema` to use output stream directly instead
   of StringBuilder (CASSANDRA-3842)
 * remove the wait on hint future during write (CASSANDRA-3870)
 * (cqlsh) ignore missing CfDef opts (CASSANDRA-3933)
 * (cqlsh) look for cqlshlib relative to realpath (CASSANDRA-3767)
 * Fix short read protection (CASSANDRA-3934)
 * Make sure infered and actual schema match (CASSANDRA-3371)
 * Fix NPE during HH delivery (CASSANDRA-3677)
 * Don't put boostrapping node in 'hibernate' status (CASSANDRA-3737)
 * Fix double quotes in windows bat files (CASSANDRA-3744)
 * Fix bad validator lookup (CASSANDRA-3789)
 * Fix soft reset in EC2MultiRegionSnitch (CASSANDRA-3835)
 * Don't leave zombie connections with THSHA thrift server (CASSANDRA-3867)
 * (cqlsh) fix deserialization of data (CASSANDRA-3874)
 * Fix removetoken force causing an inconsistent state (CASSANDRA-3876)
 * Fix ahndling of some types with Pig (CASSANDRA-3886)
 * Don't allow to drop the system keyspace (CASSANDRA-3759)
 * Make Pig deletes disabled by default and configurable (CASSANDRA-3628)
Merged from 0.8:
 * (Pig) fix CassandraStorage to use correct comparator in Super ColumnFamily
   case (CASSANDRA-3251)
 * fix thread safety issues in commitlog replay, primarily affecting
   systems with many (100s) of CF definitions (CASSANDRA-3751)
 * Fix relevant tombstone ignored with super columns (CASSANDRA-3875)


1.0.7
 * fix regression in HH page size calculation (CASSANDRA-3624)
 * retry failed stream on IOException (CASSANDRA-3686)
 * allow configuring bloom_filter_fp_chance (CASSANDRA-3497)
 * attempt hint delivery every ten minutes, or when failure detector
   notifies us that a node is back up, whichever comes first.  hint
   handoff throttle delay default changed to 1ms, from 50 (CASSANDRA-3554)
 * add nodetool setstreamthroughput (CASSANDRA-3571)
 * fix assertion when dropping a columnfamily with no sstables (CASSANDRA-3614)
 * more efficient allocation of small bloom filters (CASSANDRA-3618)
 * CLibrary.createHardLinkWithExec() to check for errors (CASSANDRA-3101)
 * Avoid creating empty and non cleaned writer during compaction (CASSANDRA-3616)
 * stop thrift service in shutdown hook so we can quiesce MessagingService
   (CASSANDRA-3335)
 * (CQL) compaction_strategy_options and compression_parameters for
   CREATE COLUMNFAMILY statement (CASSANDRA-3374)
 * Reset min/max compaction threshold when creating size tiered compaction
   strategy (CASSANDRA-3666)
 * Don't ignore IOException during compaction (CASSANDRA-3655)
 * Fix assertion error for CF with gc_grace=0 (CASSANDRA-3579)
 * Shutdown ParallelCompaction reducer executor after use (CASSANDRA-3711)
 * Avoid < 0 value for pending tasks in leveled compaction (CASSANDRA-3693)
 * (Hadoop) Support TimeUUID in Pig CassandraStorage (CASSANDRA-3327)
 * Check schema is ready before continuing boostrapping (CASSANDRA-3629)
 * Catch overflows during parsing of chunk_length_kb (CASSANDRA-3644)
 * Improve stream protocol mismatch errors (CASSANDRA-3652)
 * Avoid multiple thread doing HH to the same target (CASSANDRA-3681)
 * Add JMX property for rp_timeout_in_ms (CASSANDRA-2940)
 * Allow DynamicCompositeType to compare component of different types
   (CASSANDRA-3625)
 * Flush non-cfs backed secondary indexes (CASSANDRA-3659)
 * Secondary Indexes should report memory consumption (CASSANDRA-3155)
 * fix for SelectStatement start/end key are not set correctly
   when a key alias is involved (CASSANDRA-3700)
 * fix CLI `show schema` command insert of an extra comma in
   column_metadata (CASSANDRA-3714)
Merged from 0.8:
 * avoid logging (harmless) exception when GC takes < 1ms (CASSANDRA-3656)
 * prevent new nodes from thinking down nodes are up forever (CASSANDRA-3626)
 * use correct list of replicas for LOCAL_QUORUM reads when read repair
   is disabled (CASSANDRA-3696)
 * block on flush before compacting hints (may prevent OOM) (CASSANDRA-3733)


1.0.6
 * (CQL) fix cqlsh support for replicate_on_write (CASSANDRA-3596)
 * fix adding to leveled manifest after streaming (CASSANDRA-3536)
 * filter out unavailable cipher suites when using encryption (CASSANDRA-3178)
 * (HADOOP) add old-style api support for CFIF and CFRR (CASSANDRA-2799)
 * Support TimeUUIDType column names in Stress.java tool (CASSANDRA-3541)
 * (CQL) INSERT/UPDATE/DELETE/TRUNCATE commands should allow CF names to
   be qualified by keyspace (CASSANDRA-3419)
 * always remove endpoints from delevery queue in HH (CASSANDRA-3546)
 * fix race between cf flush and its 2ndary indexes flush (CASSANDRA-3547)
 * fix potential race in AES when a repair fails (CASSANDRA-3548)
 * fix default value validation usage in CLI SET command (CASSANDRA-3553)
 * Optimize componentsFor method for compaction and startup time
   (CASSANDRA-3532)
 * (CQL) Proper ColumnFamily metadata validation on CREATE COLUMNFAMILY 
   (CASSANDRA-3565)
 * fix compression "chunk_length_kb" option to set correct kb value for 
   thrift/avro (CASSANDRA-3558)
 * fix missing response during range slice repair (CASSANDRA-3551)
 * 'describe ring' moved from CLI to nodetool and available through JMX (CASSANDRA-3220)
 * add back partitioner to sstable metadata (CASSANDRA-3540)
 * fix NPE in get_count for counters (CASSANDRA-3601)
Merged from 0.8:
 * remove invalid assertion that table was opened before dropping it
   (CASSANDRA-3580)
 * range and index scans now only send requests to enough replicas to
   satisfy requested CL + RR (CASSANDRA-3598)
 * use cannonical host for local node in nodetool info (CASSANDRA-3556)
 * remove nonlocal DC write optimization since it only worked with
   CL.ONE or CL.LOCAL_QUORUM (CASSANDRA-3577, 3585)
 * detect misuses of CounterColumnType (CASSANDRA-3422)
 * turn off string interning in json2sstable, take 2 (CASSANDRA-2189)
 * validate compression parameters on add/update of the ColumnFamily 
   (CASSANDRA-3573)
 * Check for 0.0.0.0 is incorrect in CFIF (CASSANDRA-3584)
 * Increase vm.max_map_count in debian packaging (CASSANDRA-3563)
 * gossiper will never add itself to saved endpoints (CASSANDRA-3485)


1.0.5
 * revert CASSANDRA-3407 (see CASSANDRA-3540)
 * fix assertion error while forwarding writes to local nodes (CASSANDRA-3539)


1.0.4
 * fix self-hinting of timed out read repair updates and make hinted handoff
   less prone to OOMing a coordinator (CASSANDRA-3440)
 * expose bloom filter sizes via JMX (CASSANDRA-3495)
 * enforce RP tokens 0..2**127 (CASSANDRA-3501)
 * canonicalize paths exposed through JMX (CASSANDRA-3504)
 * fix "liveSize" stat when sstables are removed (CASSANDRA-3496)
 * add bloom filter FP rates to nodetool cfstats (CASSANDRA-3347)
 * record partitioner in sstable metadata component (CASSANDRA-3407)
 * add new upgradesstables nodetool command (CASSANDRA-3406)
 * skip --debug requirement to see common exceptions in CLI (CASSANDRA-3508)
 * fix incorrect query results due to invalid max timestamp (CASSANDRA-3510)
 * make sstableloader recognize compressed sstables (CASSANDRA-3521)
 * avoids race in OutboundTcpConnection in multi-DC setups (CASSANDRA-3530)
 * use SETLOCAL in cassandra.bat (CASSANDRA-3506)
 * fix ConcurrentModificationException in Table.all() (CASSANDRA-3529)
Merged from 0.8:
 * fix concurrence issue in the FailureDetector (CASSANDRA-3519)
 * fix array out of bounds error in counter shard removal (CASSANDRA-3514)
 * avoid dropping tombstones when they might still be needed to shadow
   data in a different sstable (CASSANDRA-2786)


1.0.3
 * revert name-based query defragmentation aka CASSANDRA-2503 (CASSANDRA-3491)
 * fix invalidate-related test failures (CASSANDRA-3437)
 * add next-gen cqlsh to bin/ (CASSANDRA-3188, 3131, 3493)
 * (CQL) fix handling of rows with no columns (CASSANDRA-3424, 3473)
 * fix querying supercolumns by name returning only a subset of
   subcolumns or old subcolumn versions (CASSANDRA-3446)
 * automatically compute sha1 sum for uncompressed data files (CASSANDRA-3456)
 * fix reading metadata/statistics component for version < h (CASSANDRA-3474)
 * add sstable forward-compatibility (CASSANDRA-3478)
 * report compression ratio in CFSMBean (CASSANDRA-3393)
 * fix incorrect size exception during streaming of counters (CASSANDRA-3481)
 * (CQL) fix for counter decrement syntax (CASSANDRA-3418)
 * Fix race introduced by CASSANDRA-2503 (CASSANDRA-3482)
 * Fix incomplete deletion of delivered hints (CASSANDRA-3466)
 * Avoid rescheduling compactions when no compaction was executed 
   (CASSANDRA-3484)
 * fix handling of the chunk_length_kb compression options (CASSANDRA-3492)
Merged from 0.8:
 * fix updating CF row_cache_provider (CASSANDRA-3414)
 * CFMetaData.convertToThrift method to set RowCacheProvider (CASSANDRA-3405)
 * acquire compactionlock during truncate (CASSANDRA-3399)
 * fix displaying cfdef entries for super columnfamilies (CASSANDRA-3415)
 * Make counter shard merging thread safe (CASSANDRA-3178)
 * Revert CASSANDRA-2855
 * Fix bug preventing the use of efficient cross-DC writes (CASSANDRA-3472)
 * `describe ring` command for CLI (CASSANDRA-3220)
 * (Hadoop) skip empty rows when entire row is requested, redux (CASSANDRA-2855)


1.0.2
 * "defragment" rows for name-based queries under STCS (CASSANDRA-2503)
 * Add timing information to cassandra-cli GET/SET/LIST queries (CASSANDRA-3326)
 * Only create one CompressionMetadata object per sstable (CASSANDRA-3427)
 * cleanup usage of StorageService.setMode() (CASSANDRA-3388)
 * Avoid large array allocation for compressed chunk offsets (CASSANDRA-3432)
 * fix DecimalType bytebuffer marshalling (CASSANDRA-3421)
 * fix bug that caused first column in per row indexes to be ignored 
   (CASSANDRA-3441)
 * add JMX call to clean (failed) repair sessions (CASSANDRA-3316)
 * fix sstableloader reference acquisition bug (CASSANDRA-3438)
 * fix estimated row size regression (CASSANDRA-3451)
 * make sure we don't return more columns than asked (CASSANDRA-3303, 3395)
Merged from 0.8:
 * acquire compactionlock during truncate (CASSANDRA-3399)
 * fix displaying cfdef entries for super columnfamilies (CASSANDRA-3415)


1.0.1
 * acquire references during index build to prevent delete problems
   on Windows (CASSANDRA-3314)
 * describe_ring should include datacenter/topology information (CASSANDRA-2882)
 * Thrift sockets are not properly buffered (CASSANDRA-3261)
 * performance improvement for bytebufferutil compare function (CASSANDRA-3286)
 * add system.versions ColumnFamily (CASSANDRA-3140)
 * reduce network copies (CASSANDRA-3333, 3373)
 * limit nodetool to 32MB of heap (CASSANDRA-3124)
 * (CQL) update parser to accept "timestamp" instead of "date" (CASSANDRA-3149)
 * Fix CLI `show schema` to include "compression_options" (CASSANDRA-3368)
 * Snapshot to include manifest under LeveledCompactionStrategy (CASSANDRA-3359)
 * (CQL) SELECT query should allow CF name to be qualified by keyspace (CASSANDRA-3130)
 * (CQL) Fix internal application error specifying 'using consistency ...'
   in lower case (CASSANDRA-3366)
 * fix Deflate compression when compression actually makes the data bigger
   (CASSANDRA-3370)
 * optimize UUIDGen to avoid lock contention on InetAddress.getLocalHost 
   (CASSANDRA-3387)
 * tolerate index being dropped mid-mutation (CASSANDRA-3334, 3313)
 * CompactionManager is now responsible for checking for new candidates
   post-task execution, enabling more consistent leveled compaction 
   (CASSANDRA-3391)
 * Cache HSHA threads (CASSANDRA-3372)
 * use CF/KS names as snapshot prefix for drop + truncate operations
   (CASSANDRA-2997)
 * Break bloom filters up to avoid heap fragmentation (CASSANDRA-2466)
 * fix cassandra hanging on jsvc stop (CASSANDRA-3302)
 * Avoid leveled compaction getting blocked on errors (CASSANDRA-3408)
 * Make reloading the compaction strategy safe (CASSANDRA-3409)
 * ignore 0.8 hints even if compaction begins before we try to purge
   them (CASSANDRA-3385)
 * remove procrun (bin\daemon) from Cassandra source tree and 
   artifacts (CASSANDRA-3331)
 * make cassandra compile under JDK7 (CASSANDRA-3275)
 * remove dependency of clientutil.jar to FBUtilities (CASSANDRA-3299)
 * avoid truncation errors by using long math on long values (CASSANDRA-3364)
 * avoid clock drift on some Windows machine (CASSANDRA-3375)
 * display cache provider in cli 'describe keyspace' command (CASSANDRA-3384)
 * fix incomplete topology information in describe_ring (CASSANDRA-3403)
 * expire dead gossip states based on time (CASSANDRA-2961)
 * improve CompactionTask extensibility (CASSANDRA-3330)
 * Allow one leveled compaction task to kick off another (CASSANDRA-3363)
 * allow encryption only between datacenters (CASSANDRA-2802)
Merged from 0.8:
 * fix truncate allowing data to be replayed post-restart (CASSANDRA-3297)
 * make iwriter final in IndexWriter to avoid NPE (CASSANDRA-2863)
 * (CQL) update grammar to require key clause in DELETE statement
   (CASSANDRA-3349)
 * (CQL) allow numeric keyspace names in USE statement (CASSANDRA-3350)
 * (Hadoop) skip empty rows when slicing the entire row (CASSANDRA-2855)
 * Fix handling of tombstone by SSTableExport/Import (CASSANDRA-3357)
 * fix ColumnIndexer to use long offsets (CASSANDRA-3358)
 * Improved CLI exceptions (CASSANDRA-3312)
 * Fix handling of tombstone by SSTableExport/Import (CASSANDRA-3357)
 * Only count compaction as active (for throttling) when they have
   successfully acquired the compaction lock (CASSANDRA-3344)
 * Display CLI version string on startup (CASSANDRA-3196)
 * (Hadoop) make CFIF try rpc_address or fallback to listen_address
   (CASSANDRA-3214)
 * (Hadoop) accept comma delimited lists of initial thrift connections
   (CASSANDRA-3185)
 * ColumnFamily min_compaction_threshold should be >= 2 (CASSANDRA-3342)
 * (Pig) add 0.8+ types and key validation type in schema (CASSANDRA-3280)
 * Fix completely removing column metadata using CLI (CASSANDRA-3126)
 * CLI `describe cluster;` output should be on separate lines for separate versions
   (CASSANDRA-3170)
 * fix changing durable_writes keyspace option during CF creation
   (CASSANDRA-3292)
 * avoid locking on update when no indexes are involved (CASSANDRA-3386)
 * fix assertionError during repair with ordered partitioners (CASSANDRA-3369)
 * correctly serialize key_validation_class for avro (CASSANDRA-3391)
 * don't expire counter tombstone after streaming (CASSANDRA-3394)
 * prevent nodes that failed to join from hanging around forever 
   (CASSANDRA-3351)
 * remove incorrect optimization from slice read path (CASSANDRA-3390)
 * Fix race in AntiEntropyService (CASSANDRA-3400)


1.0.0-final
 * close scrubbed sstable fd before deleting it (CASSANDRA-3318)
 * fix bug preventing obsolete commitlog segments from being removed
   (CASSANDRA-3269)
 * tolerate whitespace in seed CDL (CASSANDRA-3263)
 * Change default heap thresholds to max(min(1/2 ram, 1G), min(1/4 ram, 8GB))
   (CASSANDRA-3295)
 * Fix broken CompressedRandomAccessReaderTest (CASSANDRA-3298)
 * (CQL) fix type information returned for wildcard queries (CASSANDRA-3311)
 * add estimated tasks to LeveledCompactionStrategy (CASSANDRA-3322)
 * avoid including compaction cache-warming in keycache stats (CASSANDRA-3325)
 * run compaction and hinted handoff threads at MIN_PRIORITY (CASSANDRA-3308)
 * default hsha thrift server to cpu core count in rpc pool (CASSANDRA-3329)
 * add bin\daemon to binary tarball for Windows service (CASSANDRA-3331)
 * Fix places where uncompressed size of sstables was use in place of the
   compressed one (CASSANDRA-3338)
 * Fix hsha thrift server (CASSANDRA-3346)
 * Make sure repair only stream needed sstables (CASSANDRA-3345)


1.0.0-rc2
 * Log a meaningful warning when a node receives a message for a repair session
   that doesn't exist anymore (CASSANDRA-3256)
 * test for NUMA policy support as well as numactl presence (CASSANDRA-3245)
 * Fix FD leak when internode encryption is enabled (CASSANDRA-3257)
 * Remove incorrect assertion in mergeIterator (CASSANDRA-3260)
 * FBUtilities.hexToBytes(String) to throw NumberFormatException when string
   contains non-hex characters (CASSANDRA-3231)
 * Keep SimpleSnitch proximity ordering unchanged from what the Strategy
   generates, as intended (CASSANDRA-3262)
 * remove Scrub from compactionstats when finished (CASSANDRA-3255)
 * fix counter entry in jdbc TypesMap (CASSANDRA-3268)
 * fix full queue scenario for ParallelCompactionIterator (CASSANDRA-3270)
 * fix bootstrap process (CASSANDRA-3285)
 * don't try delivering hints if when there isn't any (CASSANDRA-3176)
 * CLI documentation change for ColumnFamily `compression_options` (CASSANDRA-3282)
 * ignore any CF ids sent by client for adding CF/KS (CASSANDRA-3288)
 * remove obsolete hints on first startup (CASSANDRA-3291)
 * use correct ISortedColumns for time-optimized reads (CASSANDRA-3289)
 * Evict gossip state immediately when a token is taken over by a new IP 
   (CASSANDRA-3259)


1.0.0-rc1
 * Update CQL to generate microsecond timestamps by default (CASSANDRA-3227)
 * Fix counting CFMetadata towards Memtable liveRatio (CASSANDRA-3023)
 * Kill server on wrapped OOME such as from FileChannel.map (CASSANDRA-3201)
 * remove unnecessary copy when adding to row cache (CASSANDRA-3223)
 * Log message when a full repair operation completes (CASSANDRA-3207)
 * Fix streamOutSession keeping sstables references forever if the remote end
   dies (CASSANDRA-3216)
 * Remove dynamic_snitch boolean from example configuration (defaulting to 
   true) and set default badness threshold to 0.1 (CASSANDRA-3229)
 * Base choice of random or "balanced" token on bootstrap on whether
   schema definitions were found (CASSANDRA-3219)
 * Fixes for LeveledCompactionStrategy score computation, prioritization,
   scheduling, and performance (CASSANDRA-3224, 3234)
 * parallelize sstable open at server startup (CASSANDRA-2988)
 * fix handling of exceptions writing to OutboundTcpConnection (CASSANDRA-3235)
 * Allow using quotes in "USE <keyspace>;" CLI command (CASSANDRA-3208)
 * Don't allow any cache loading exceptions to halt startup (CASSANDRA-3218)
 * Fix sstableloader --ignores option (CASSANDRA-3247)
 * File descriptor limit increased in packaging (CASSANDRA-3206)
 * Fix deadlock in commit log during flush (CASSANDRA-3253) 


1.0.0-beta1
 * removed binarymemtable (CASSANDRA-2692)
 * add commitlog_total_space_in_mb to prevent fragmented logs (CASSANDRA-2427)
 * removed commitlog_rotation_threshold_in_mb configuration (CASSANDRA-2771)
 * make AbstractBounds.normalize de-overlapp overlapping ranges (CASSANDRA-2641)
 * replace CollatingIterator, ReducingIterator with MergeIterator 
   (CASSANDRA-2062)
 * Fixed the ability to set compaction strategy in cli using create column 
   family command (CASSANDRA-2778)
 * clean up tmp files after failed compaction (CASSANDRA-2468)
 * restrict repair streaming to specific columnfamilies (CASSANDRA-2280)
 * don't bother persisting columns shadowed by a row tombstone (CASSANDRA-2589)
 * reset CF and SC deletion times after gc_grace (CASSANDRA-2317)
 * optimize away seek when compacting wide rows (CASSANDRA-2879)
 * single-pass streaming (CASSANDRA-2677, 2906, 2916, 3003)
 * use reference counting for deleting sstables instead of relying on GC
   (CASSANDRA-2521, 3179)
 * store hints as serialized mutations instead of pointers to data row
   (CASSANDRA-2045)
 * store hints in the coordinator node instead of in the closest replica 
   (CASSANDRA-2914)
 * add row_cache_keys_to_save CF option (CASSANDRA-1966)
 * check column family validity in nodetool repair (CASSANDRA-2933)
 * use lazy initialization instead of class initialization in NodeId
   (CASSANDRA-2953)
 * add paging to get_count (CASSANDRA-2894)
 * fix "short reads" in [multi]get (CASSANDRA-2643, 3157, 3192)
 * add optional compression for sstables (CASSANDRA-47, 2994, 3001, 3128)
 * add scheduler JMX metrics (CASSANDRA-2962)
 * add block level checksum for compressed data (CASSANDRA-1717)
 * make column family backed column map pluggable and introduce unsynchronized
   ArrayList backed one to speedup reads (CASSANDRA-2843, 3165, 3205)
 * refactoring of the secondary index api (CASSANDRA-2982)
 * make CL > ONE reads wait for digest reconciliation before returning
   (CASSANDRA-2494)
 * fix missing logging for some exceptions (CASSANDRA-2061)
 * refactor and optimize ColumnFamilyStore.files(...) and Descriptor.fromFilename(String)
   and few other places responsible for work with SSTable files (CASSANDRA-3040)
 * Stop reading from sstables once we know we have the most recent columns,
   for query-by-name requests (CASSANDRA-2498)
 * Add query-by-column mode to stress.java (CASSANDRA-3064)
 * Add "install" command to cassandra.bat (CASSANDRA-292)
 * clean up KSMetadata, CFMetadata from unnecessary
   Thrift<->Avro conversion methods (CASSANDRA-3032)
 * Add timeouts to client request schedulers (CASSANDRA-3079, 3096)
 * Cli to use hashes rather than array of hashes for strategy options (CASSANDRA-3081)
 * LeveledCompactionStrategy (CASSANDRA-1608, 3085, 3110, 3087, 3145, 3154, 3182)
 * Improvements of the CLI `describe` command (CASSANDRA-2630)
 * reduce window where dropped CF sstables may not be deleted (CASSANDRA-2942)
 * Expose gossip/FD info to JMX (CASSANDRA-2806)
 * Fix streaming over SSL when compressed SSTable involved (CASSANDRA-3051)
 * Add support for pluggable secondary index implementations (CASSANDRA-3078)
 * remove compaction_thread_priority setting (CASSANDRA-3104)
 * generate hints for replicas that timeout, not just replicas that are known
   to be down before starting (CASSANDRA-2034)
 * Add throttling for internode streaming (CASSANDRA-3080)
 * make the repair of a range repair all replica (CASSANDRA-2610, 3194)
 * expose the ability to repair the first range (as returned by the
   partitioner) of a node (CASSANDRA-2606)
 * Streams Compression (CASSANDRA-3015)
 * add ability to use multiple threads during a single compaction
   (CASSANDRA-2901)
 * make AbstractBounds.normalize support overlapping ranges (CASSANDRA-2641)
 * fix of the CQL count() behavior (CASSANDRA-3068)
 * use TreeMap backed column families for the SSTable simple writers
   (CASSANDRA-3148)
 * fix inconsistency of the CLI syntax when {} should be used instead of [{}]
   (CASSANDRA-3119)
 * rename CQL type names to match expected SQL behavior (CASSANDRA-3149, 3031)
 * Arena-based allocation for memtables (CASSANDRA-2252, 3162, 3163, 3168)
 * Default RR chance to 0.1 (CASSANDRA-3169)
 * Add RowLevel support to secondary index API (CASSANDRA-3147)
 * Make SerializingCacheProvider the default if JNA is available (CASSANDRA-3183)
 * Fix backwards compatibilty for CQL memtable properties (CASSANDRA-3190)
 * Add five-minute delay before starting compactions on a restarted server
   (CASSANDRA-3181)
 * Reduce copies done for intra-host messages (CASSANDRA-1788, 3144)
 * support of compaction strategy option for stress.java (CASSANDRA-3204)
 * make memtable throughput and column count thresholds no-ops (CASSANDRA-2449)
 * Return schema information along with the resultSet in CQL (CASSANDRA-2734)
 * Add new DecimalType (CASSANDRA-2883)
 * Fix assertion error in RowRepairResolver (CASSANDRA-3156)
 * Reduce unnecessary high buffer sizes (CASSANDRA-3171)
 * Pluggable compaction strategy (CASSANDRA-1610)
 * Add new broadcast_address config option (CASSANDRA-2491)


0.8.7
 * Kill server on wrapped OOME such as from FileChannel.map (CASSANDRA-3201)
 * Allow using quotes in "USE <keyspace>;" CLI command (CASSANDRA-3208)
 * Log message when a full repair operation completes (CASSANDRA-3207)
 * Don't allow any cache loading exceptions to halt startup (CASSANDRA-3218)
 * Fix sstableloader --ignores option (CASSANDRA-3247)
 * File descriptor limit increased in packaging (CASSANDRA-3206)
 * Log a meaningfull warning when a node receive a message for a repair session
   that doesn't exist anymore (CASSANDRA-3256)
 * Fix FD leak when internode encryption is enabled (CASSANDRA-3257)
 * FBUtilities.hexToBytes(String) to throw NumberFormatException when string
   contains non-hex characters (CASSANDRA-3231)
 * Keep SimpleSnitch proximity ordering unchanged from what the Strategy
   generates, as intended (CASSANDRA-3262)
 * remove Scrub from compactionstats when finished (CASSANDRA-3255)
 * Fix tool .bat files when CASSANDRA_HOME contains spaces (CASSANDRA-3258)
 * Force flush of status table when removing/updating token (CASSANDRA-3243)
 * Evict gossip state immediately when a token is taken over by a new IP (CASSANDRA-3259)
 * Fix bug where the failure detector can take too long to mark a host
   down (CASSANDRA-3273)
 * (Hadoop) allow wrapping ranges in queries (CASSANDRA-3137)
 * (Hadoop) check all interfaces for a match with split location
   before falling back to random replica (CASSANDRA-3211)
 * (Hadoop) Make Pig storage handle implements LoadMetadata (CASSANDRA-2777)
 * (Hadoop) Fix exception during PIG 'dump' (CASSANDRA-2810)
 * Fix stress COUNTER_GET option (CASSANDRA-3301)
 * Fix missing fields in CLI `show schema` output (CASSANDRA-3304)
 * Nodetool no longer leaks threads and closes JMX connections (CASSANDRA-3309)
 * fix truncate allowing data to be replayed post-restart (CASSANDRA-3297)
 * Move SimpleAuthority and SimpleAuthenticator to examples (CASSANDRA-2922)
 * Fix handling of tombstone by SSTableExport/Import (CASSANDRA-3357)
 * Fix transposition in cfHistograms (CASSANDRA-3222)
 * Allow using number as DC name when creating keyspace in CQL (CASSANDRA-3239)
 * Force flush of system table after updating/removing a token (CASSANDRA-3243)


0.8.6
 * revert CASSANDRA-2388
 * change TokenRange.endpoints back to listen/broadcast address to match
   pre-1777 behavior, and add TokenRange.rpc_endpoints instead (CASSANDRA-3187)
 * avoid trying to watch cassandra-topology.properties when loaded from jar
   (CASSANDRA-3138)
 * prevent users from creating keyspaces with LocalStrategy replication
   (CASSANDRA-3139)
 * fix CLI `show schema;` to output correct keyspace definition statement
   (CASSANDRA-3129)
 * CustomTThreadPoolServer to log TTransportException at DEBUG level
   (CASSANDRA-3142)
 * allow topology sort to work with non-unique rack names between 
   datacenters (CASSANDRA-3152)
 * Improve caching of same-version Messages on digest and repair paths
   (CASSANDRA-3158)
 * Randomize choice of first replica for counter increment (CASSANDRA-2890)
 * Fix using read_repair_chance instead of merge_shard_change (CASSANDRA-3202)
 * Avoid streaming data to nodes that already have it, on move as well as
   decommission (CASSANDRA-3041)
 * Fix divide by zero error in GCInspector (CASSANDRA-3164)
 * allow quoting of the ColumnFamily name in CLI `create column family`
   statement (CASSANDRA-3195)
 * Fix rolling upgrade from 0.7 to 0.8 problem (CASSANDRA-3166)
 * Accomodate missing encryption_options in IncomingTcpConnection.stream
   (CASSANDRA-3212)


0.8.5
 * fix NPE when encryption_options is unspecified (CASSANDRA-3007)
 * include column name in validation failure exceptions (CASSANDRA-2849)
 * make sure truncate clears out the commitlog so replay won't re-
   populate with truncated data (CASSANDRA-2950)
 * fix NPE when debug logging is enabled and dropped CF is present
   in a commitlog segment (CASSANDRA-3021)
 * fix cassandra.bat when CASSANDRA_HOME contains spaces (CASSANDRA-2952)
 * fix to SSTableSimpleUnsortedWriter bufferSize calculation (CASSANDRA-3027)
 * make cleanup and normal compaction able to skip empty rows
   (rows containing nothing but expired tombstones) (CASSANDRA-3039)
 * work around native memory leak in com.sun.management.GarbageCollectorMXBean
   (CASSANDRA-2868)
 * validate that column names in column_metadata are not equal to key_alias
   on create/update of the ColumnFamily and CQL 'ALTER' statement (CASSANDRA-3036)
 * return an InvalidRequestException if an indexed column is assigned
   a value larger than 64KB (CASSANDRA-3057)
 * fix of numeric-only and string column names handling in CLI "drop index" 
   (CASSANDRA-3054)
 * prune index scan resultset back to original request for lazy
   resultset expansion case (CASSANDRA-2964)
 * (Hadoop) fail jobs when Cassandra node has failed but TaskTracker
   has not (CASSANDRA-2388)
 * fix dynamic snitch ignoring nodes when read_repair_chance is zero
   (CASSANDRA-2662)
 * avoid retaining references to dropped CFS objects in 
   CompactionManager.estimatedCompactions (CASSANDRA-2708)
 * expose rpc timeouts per host in MessagingServiceMBean (CASSANDRA-2941)
 * avoid including cwd in classpath for deb and rpm packages (CASSANDRA-2881)
 * remove gossip state when a new IP takes over a token (CASSANDRA-3071)
 * allow sstable2json to work on index sstable files (CASSANDRA-3059)
 * always hint counters (CASSANDRA-3099)
 * fix log4j initialization in EmbeddedCassandraService (CASSANDRA-2857)
 * remove gossip state when a new IP takes over a token (CASSANDRA-3071)
 * work around native memory leak in com.sun.management.GarbageCollectorMXBean
    (CASSANDRA-2868)
 * fix UnavailableException with writes at CL.EACH_QUORM (CASSANDRA-3084)
 * fix parsing of the Keyspace and ColumnFamily names in numeric
   and string representations in CLI (CASSANDRA-3075)
 * fix corner cases in Range.differenceToFetch (CASSANDRA-3084)
 * fix ip address String representation in the ring cache (CASSANDRA-3044)
 * fix ring cache compatibility when mixing pre-0.8.4 nodes with post-
   in the same cluster (CASSANDRA-3023)
 * make repair report failure when a node participating dies (instead of
   hanging forever) (CASSANDRA-2433)
 * fix handling of the empty byte buffer by ReversedType (CASSANDRA-3111)
 * Add validation that Keyspace names are case-insensitively unique (CASSANDRA-3066)
 * catch invalid key_validation_class before instantiating UpdateColumnFamily (CASSANDRA-3102)
 * make Range and Bounds objects client-safe (CASSANDRA-3108)
 * optionally skip log4j configuration (CASSANDRA-3061)
 * bundle sstableloader with the debian package (CASSANDRA-3113)
 * don't try to build secondary indexes when there is none (CASSANDRA-3123)
 * improve SSTableSimpleUnsortedWriter speed for large rows (CASSANDRA-3122)
 * handle keyspace arguments correctly in nodetool snapshot (CASSANDRA-3038)
 * Fix SSTableImportTest on windows (CASSANDRA-3043)
 * expose compactionThroughputMbPerSec through JMX (CASSANDRA-3117)
 * log keyspace and CF of large rows being compacted


0.8.4
 * change TokenRing.endpoints to be a list of rpc addresses instead of 
   listen/broadcast addresses (CASSANDRA-1777)
 * include files-to-be-streamed in StreamInSession.getSources (CASSANDRA-2972)
 * use JAVA env var in cassandra-env.sh (CASSANDRA-2785, 2992)
 * avoid doing read for no-op replicate-on-write at CL=1 (CASSANDRA-2892)
 * refuse counter write for CL.ANY (CASSANDRA-2990)
 * switch back to only logging recent dropped messages (CASSANDRA-3004)
 * always deserialize RowMutation for counters (CASSANDRA-3006)
 * ignore saved replication_factor strategy_option for NTS (CASSANDRA-3011)
 * make sure pre-truncate CL segments are discarded (CASSANDRA-2950)


0.8.3
 * add ability to drop local reads/writes that are going to timeout
   (CASSANDRA-2943)
 * revamp token removal process, keep gossip states for 3 days (CASSANDRA-2496)
 * don't accept extra args for 0-arg nodetool commands (CASSANDRA-2740)
 * log unavailableexception details at debug level (CASSANDRA-2856)
 * expose data_dir though jmx (CASSANDRA-2770)
 * don't include tmp files as sstable when create cfs (CASSANDRA-2929)
 * log Java classpath on startup (CASSANDRA-2895)
 * keep gossipped version in sync with actual on migration coordinator 
   (CASSANDRA-2946)
 * use lazy initialization instead of class initialization in NodeId
   (CASSANDRA-2953)
 * check column family validity in nodetool repair (CASSANDRA-2933)
 * speedup bytes to hex conversions dramatically (CASSANDRA-2850)
 * Flush memtables on shutdown when durable writes are disabled 
   (CASSANDRA-2958)
 * improved POSIX compatibility of start scripts (CASsANDRA-2965)
 * add counter support to Hadoop InputFormat (CASSANDRA-2981)
 * fix bug where dirty commitlog segments were removed (and avoid keeping 
   segments with no post-flush activity permanently dirty) (CASSANDRA-2829)
 * fix throwing exception with batch mutation of counter super columns
   (CASSANDRA-2949)
 * ignore system tables during repair (CASSANDRA-2979)
 * throw exception when NTS is given replication_factor as an option
   (CASSANDRA-2960)
 * fix assertion error during compaction of counter CFs (CASSANDRA-2968)
 * avoid trying to create index names, when no index exists (CASSANDRA-2867)
 * don't sample the system table when choosing a bootstrap token
   (CASSANDRA-2825)
 * gossiper notifies of local state changes (CASSANDRA-2948)
 * add asynchronous and half-sync/half-async (hsha) thrift servers 
   (CASSANDRA-1405)
 * fix potential use of free'd native memory in SerializingCache 
   (CASSANDRA-2951)
 * prune index scan resultset back to original request for lazy
   resultset expansion case (CASSANDRA-2964)
 * (Hadoop) fail jobs when Cassandra node has failed but TaskTracker
    has not (CASSANDRA-2388)


0.8.2
 * CQL: 
   - include only one row per unique key for IN queries (CASSANDRA-2717)
   - respect client timestamp on full row deletions (CASSANDRA-2912)
 * improve thread-safety in StreamOutSession (CASSANDRA-2792)
 * allow deleting a row and updating indexed columns in it in the
   same mutation (CASSANDRA-2773)
 * Expose number of threads blocked on submitting memtable to flush
   in JMX (CASSANDRA-2817)
 * add ability to return "endpoints" to nodetool (CASSANDRA-2776)
 * Add support for multiple (comma-delimited) coordinator addresses
   to ColumnFamilyInputFormat (CASSANDRA-2807)
 * fix potential NPE while scheduling read repair for range slice
   (CASSANDRA-2823)
 * Fix race in SystemTable.getCurrentLocalNodeId (CASSANDRA-2824)
 * Correctly set default for replicate_on_write (CASSANDRA-2835)
 * improve nodetool compactionstats formatting (CASSANDRA-2844)
 * fix index-building status display (CASSANDRA-2853)
 * fix CLI perpetuating obsolete KsDef.replication_factor (CASSANDRA-2846)
 * improve cli treatment of multiline comments (CASSANDRA-2852)
 * handle row tombstones correctly in EchoedRow (CASSANDRA-2786)
 * add MessagingService.get[Recently]DroppedMessages and
   StorageService.getExceptionCount (CASSANDRA-2804)
 * fix possibility of spurious UnavailableException for LOCAL_QUORUM
   reads with dynamic snitch + read repair disabled (CASSANDRA-2870)
 * add ant-optional as dependence for the debian package (CASSANDRA-2164)
 * add option to specify limit for get_slice in the CLI (CASSANDRA-2646)
 * decrease HH page size (CASSANDRA-2832)
 * reset cli keyspace after dropping the current one (CASSANDRA-2763)
 * add KeyRange option to Hadoop inputformat (CASSANDRA-1125)
 * fix protocol versioning (CASSANDRA-2818, 2860)
 * support spaces in path to log4j configuration (CASSANDRA-2383)
 * avoid including inferred types in CF update (CASSANDRA-2809)
 * fix JMX bulkload call (CASSANDRA-2908)
 * fix updating KS with durable_writes=false (CASSANDRA-2907)
 * add simplified facade to SSTableWriter for bulk loading use
   (CASSANDRA-2911)
 * fix re-using index CF sstable names after drop/recreate (CASSANDRA-2872)
 * prepend CF to default index names (CASSANDRA-2903)
 * fix hint replay (CASSANDRA-2928)
 * Properly synchronize repair's merkle tree computation (CASSANDRA-2816)


0.8.1
 * CQL:
   - support for insert, delete in BATCH (CASSANDRA-2537)
   - support for IN to SELECT, UPDATE (CASSANDRA-2553)
   - timestamp support for INSERT, UPDATE, and BATCH (CASSANDRA-2555)
   - TTL support (CASSANDRA-2476)
   - counter support (CASSANDRA-2473)
   - ALTER COLUMNFAMILY (CASSANDRA-1709)
   - DROP INDEX (CASSANDRA-2617)
   - add SCHEMA/TABLE as aliases for KS/CF (CASSANDRA-2743)
   - server handles wait-for-schema-agreement (CASSANDRA-2756)
   - key alias support (CASSANDRA-2480)
 * add support for comparator parameters and a generic ReverseType
   (CASSANDRA-2355)
 * add CompositeType and DynamicCompositeType (CASSANDRA-2231)
 * optimize batches containing multiple updates to the same row
   (CASSANDRA-2583)
 * adjust hinted handoff page size to avoid OOM with large columns 
   (CASSANDRA-2652)
 * mark BRAF buffer invalid post-flush so we don't re-flush partial
   buffers again, especially on CL writes (CASSANDRA-2660)
 * add DROP INDEX support to CLI (CASSANDRA-2616)
 * don't perform HH to client-mode [storageproxy] nodes (CASSANDRA-2668)
 * Improve forceDeserialize/getCompactedRow encapsulation (CASSANDRA-2659)
 * Don't write CounterUpdateColumn to disk in tests (CASSANDRA-2650)
 * Add sstable bulk loading utility (CASSANDRA-1278)
 * avoid replaying hints to dropped columnfamilies (CASSANDRA-2685)
 * add placeholders for missing rows in range query pseudo-RR (CASSANDRA-2680)
 * remove no-op HHOM.renameHints (CASSANDRA-2693)
 * clone super columns to avoid modifying them during flush (CASSANDRA-2675)
 * allow writes to bypass the commitlog for certain keyspaces (CASSANDRA-2683)
 * avoid NPE when bypassing commitlog during memtable flush (CASSANDRA-2781)
 * Added support for making bootstrap retry if nodes flap (CASSANDRA-2644)
 * Added statusthrift to nodetool to report if thrift server is running (CASSANDRA-2722)
 * Fixed rows being cached if they do not exist (CASSANDRA-2723)
 * Support passing tableName and cfName to RowCacheProviders (CASSANDRA-2702)
 * close scrub file handles (CASSANDRA-2669)
 * throttle migration replay (CASSANDRA-2714)
 * optimize column serializer creation (CASSANDRA-2716)
 * Added support for making bootstrap retry if nodes flap (CASSANDRA-2644)
 * Added statusthrift to nodetool to report if thrift server is running
   (CASSANDRA-2722)
 * Fixed rows being cached if they do not exist (CASSANDRA-2723)
 * fix truncate/compaction race (CASSANDRA-2673)
 * workaround large resultsets causing large allocation retention
   by nio sockets (CASSANDRA-2654)
 * fix nodetool ring use with Ec2Snitch (CASSANDRA-2733)
 * fix removing columns and subcolumns that are supressed by a row or
   supercolumn tombstone during replica resolution (CASSANDRA-2590)
 * support sstable2json against snapshot sstables (CASSANDRA-2386)
 * remove active-pull schema requests (CASSANDRA-2715)
 * avoid marking entire list of sstables as actively being compacted
   in multithreaded compaction (CASSANDRA-2765)
 * seek back after deserializing a row to update cache with (CASSANDRA-2752)
 * avoid skipping rows in scrub for counter column family (CASSANDRA-2759)
 * fix ConcurrentModificationException in repair when dealing with 0.7 node
   (CASSANDRA-2767)
 * use threadsafe collections for StreamInSession (CASSANDRA-2766)
 * avoid infinite loop when creating merkle tree (CASSANDRA-2758)
 * avoids unmarking compacting sstable prematurely in cleanup (CASSANDRA-2769)
 * fix NPE when the commit log is bypassed (CASSANDRA-2718)
 * don't throw an exception in SS.isRPCServerRunning (CASSANDRA-2721)
 * make stress.jar executable (CASSANDRA-2744)
 * add daemon mode to java stress (CASSANDRA-2267)
 * expose the DC and rack of a node through JMX and nodetool ring (CASSANDRA-2531)
 * fix cache mbean getSize (CASSANDRA-2781)
 * Add Date, Float, Double, and Boolean types (CASSANDRA-2530)
 * Add startup flag to renew counter node id (CASSANDRA-2788)
 * add jamm agent to cassandra.bat (CASSANDRA-2787)
 * fix repair hanging if a neighbor has nothing to send (CASSANDRA-2797)
 * purge tombstone even if row is in only one sstable (CASSANDRA-2801)
 * Fix wrong purge of deleted cf during compaction (CASSANDRA-2786)
 * fix race that could result in Hadoop writer failing to throw an
   exception encountered after close() (CASSANDRA-2755)
 * fix scan wrongly throwing assertion error (CASSANDRA-2653)
 * Always use even distribution for merkle tree with RandomPartitionner
   (CASSANDRA-2841)
 * fix describeOwnership for OPP (CASSANDRA-2800)
 * ensure that string tokens do not contain commas (CASSANDRA-2762)


0.8.0-final
 * fix CQL grammar warning and cqlsh regression from CASSANDRA-2622
 * add ant generate-cql-html target (CASSANDRA-2526)
 * update CQL consistency levels (CASSANDRA-2566)
 * debian packaging fixes (CASSANDRA-2481, 2647)
 * fix UUIDType, IntegerType for direct buffers (CASSANDRA-2682, 2684)
 * switch to native Thrift for Hadoop map/reduce (CASSANDRA-2667)
 * fix StackOverflowError when building from eclipse (CASSANDRA-2687)
 * only provide replication_factor to strategy_options "help" for
   SimpleStrategy, OldNetworkTopologyStrategy (CASSANDRA-2678, 2713)
 * fix exception adding validators to non-string columns (CASSANDRA-2696)
 * avoid instantiating DatabaseDescriptor in JDBC (CASSANDRA-2694)
 * fix potential stack overflow during compaction (CASSANDRA-2626)
 * clone super columns to avoid modifying them during flush (CASSANDRA-2675)
 * reset underlying iterator in EchoedRow constructor (CASSANDRA-2653)


0.8.0-rc1
 * faster flushes and compaction from fixing excessively pessimistic 
   rebuffering in BRAF (CASSANDRA-2581)
 * fix returning null column values in the python cql driver (CASSANDRA-2593)
 * fix merkle tree splitting exiting early (CASSANDRA-2605)
 * snapshot_before_compaction directory name fix (CASSANDRA-2598)
 * Disable compaction throttling during bootstrap (CASSANDRA-2612) 
 * fix CQL treatment of > and < operators in range slices (CASSANDRA-2592)
 * fix potential double-application of counter updates on commitlog replay
   by moving replay position from header to sstable metadata (CASSANDRA-2419)
 * JDBC CQL driver exposes getColumn for access to timestamp
 * JDBC ResultSetMetadata properties added to AbstractType
 * r/m clustertool (CASSANDRA-2607)
 * add support for presenting row key as a column in CQL result sets 
   (CASSANDRA-2622)
 * Don't allow {LOCAL|EACH}_QUORUM unless strategy is NTS (CASSANDRA-2627)
 * validate keyspace strategy_options during CQL create (CASSANDRA-2624)
 * fix empty Result with secondary index when limit=1 (CASSANDRA-2628)
 * Fix regression where bootstrapping a node with no schema fails
   (CASSANDRA-2625)
 * Allow removing LocationInfo sstables (CASSANDRA-2632)
 * avoid attempting to replay mutations from dropped keyspaces (CASSANDRA-2631)
 * avoid using cached position of a key when GT is requested (CASSANDRA-2633)
 * fix counting bloom filter true positives (CASSANDRA-2637)
 * initialize local ep state prior to gossip startup if needed (CASSANDRA-2638)
 * fix counter increment lost after restart (CASSANDRA-2642)
 * add quote-escaping via backslash to CLI (CASSANDRA-2623)
 * fix pig example script (CASSANDRA-2487)
 * fix dynamic snitch race in adding latencies (CASSANDRA-2618)
 * Start/stop cassandra after more important services such as mdadm in
   debian packaging (CASSANDRA-2481)


0.8.0-beta2
 * fix NPE compacting index CFs (CASSANDRA-2528)
 * Remove checking all column families on startup for compaction candidates 
   (CASSANDRA-2444)
 * validate CQL create keyspace options (CASSANDRA-2525)
 * fix nodetool setcompactionthroughput (CASSANDRA-2550)
 * move	gossip heartbeat back to its own thread (CASSANDRA-2554)
 * validate cql TRUNCATE columnfamily before truncating (CASSANDRA-2570)
 * fix batch_mutate for mixed standard-counter mutations (CASSANDRA-2457)
 * disallow making schema changes to system keyspace (CASSANDRA-2563)
 * fix sending mutation messages multiple times (CASSANDRA-2557)
 * fix incorrect use of NBHM.size in ReadCallback that could cause
   reads to time out even when responses were received (CASSANDRA-2552)
 * trigger read repair correctly for LOCAL_QUORUM reads (CASSANDRA-2556)
 * Allow configuring the number of compaction thread (CASSANDRA-2558)
 * forceUserDefinedCompaction will attempt to compact what it is given
   even if the pessimistic estimate is that there is not enough disk space;
   automatic compactions will only compact 2 or more sstables (CASSANDRA-2575)
 * refuse to apply migrations with older timestamps than the current 
   schema (CASSANDRA-2536)
 * remove unframed Thrift transport option
 * include indexes in snapshots (CASSANDRA-2596)
 * improve ignoring of obsolete mutations in index maintenance (CASSANDRA-2401)
 * recognize attempt to drop just the index while leaving the column
   definition alone (CASSANDRA-2619)
  

0.8.0-beta1
 * remove Avro RPC support (CASSANDRA-926)
 * support for columns that act as incr/decr counters 
   (CASSANDRA-1072, 1937, 1944, 1936, 2101, 2093, 2288, 2105, 2384, 2236, 2342,
   2454)
 * CQL (CASSANDRA-1703, 1704, 1705, 1706, 1707, 1708, 1710, 1711, 1940, 
   2124, 2302, 2277, 2493)
 * avoid double RowMutation serialization on write path (CASSANDRA-1800)
 * make NetworkTopologyStrategy the default (CASSANDRA-1960)
 * configurable internode encryption (CASSANDRA-1567, 2152)
 * human readable column names in sstable2json output (CASSANDRA-1933)
 * change default JMX port to 7199 (CASSANDRA-2027)
 * backwards compatible internal messaging (CASSANDRA-1015)
 * atomic switch of memtables and sstables (CASSANDRA-2284)
 * add pluggable SeedProvider (CASSANDRA-1669)
 * Fix clustertool to not throw exception when calling get_endpoints (CASSANDRA-2437)
 * upgrade to thrift 0.6 (CASSANDRA-2412) 
 * repair works on a token range instead of full ring (CASSANDRA-2324)
 * purge tombstones from row cache (CASSANDRA-2305)
 * push replication_factor into strategy_options (CASSANDRA-1263)
 * give snapshots the same name on each node (CASSANDRA-1791)
 * remove "nodetool loadbalance" (CASSANDRA-2448)
 * multithreaded compaction (CASSANDRA-2191)
 * compaction throttling (CASSANDRA-2156)
 * add key type information and alias (CASSANDRA-2311, 2396)
 * cli no longer divides read_repair_chance by 100 (CASSANDRA-2458)
 * made CompactionInfo.getTaskType return an enum (CASSANDRA-2482)
 * add a server-wide cap on measured memtable memory usage and aggressively
   flush to keep under that threshold (CASSANDRA-2006)
 * add unified UUIDType (CASSANDRA-2233)
 * add off-heap row cache support (CASSANDRA-1969)


0.7.5
 * improvements/fixes to PIG driver (CASSANDRA-1618, CASSANDRA-2387,
   CASSANDRA-2465, CASSANDRA-2484)
 * validate index names (CASSANDRA-1761)
 * reduce contention on Table.flusherLock (CASSANDRA-1954)
 * try harder to detect failures during streaming, cleaning up temporary
   files more reliably (CASSANDRA-2088)
 * shut down server for OOM on a Thrift thread (CASSANDRA-2269)
 * fix tombstone handling in repair and sstable2json (CASSANDRA-2279)
 * preserve version when streaming data from old sstables (CASSANDRA-2283)
 * don't start repair if a neighboring node is marked as dead (CASSANDRA-2290)
 * purge tombstones from row cache (CASSANDRA-2305)
 * Avoid seeking when sstable2json exports the entire file (CASSANDRA-2318)
 * clear Built flag in system table when dropping an index (CASSANDRA-2320)
 * don't allow arbitrary argument for stress.java (CASSANDRA-2323)
 * validate values for index predicates in get_indexed_slice (CASSANDRA-2328)
 * queue secondary indexes for flush before the parent (CASSANDRA-2330)
 * allow job configuration to set the CL used in Hadoop jobs (CASSANDRA-2331)
 * add memtable_flush_queue_size defaulting to 4 (CASSANDRA-2333)
 * Allow overriding of initial_token, storage_port and rpc_port from system
   properties (CASSANDRA-2343)
 * fix comparator used for non-indexed secondary expressions in index scan
   (CASSANDRA-2347)
 * ensure size calculation and write phase of large-row compaction use
   the same threshold for TTL expiration (CASSANDRA-2349)
 * fix race when iterating CFs during add/drop (CASSANDRA-2350)
 * add ConsistencyLevel command to CLI (CASSANDRA-2354)
 * allow negative numbers in the cli (CASSANDRA-2358)
 * hard code serialVersionUID for tokens class (CASSANDRA-2361)
 * fix potential infinite loop in ByteBufferUtil.inputStream (CASSANDRA-2365)
 * fix encoding bugs in HintedHandoffManager, SystemTable when default
   charset is not UTF8 (CASSANDRA-2367)
 * avoids having removed node reappearing in Gossip (CASSANDRA-2371)
 * fix incorrect truncation of long to int when reading columns via block
   index (CASSANDRA-2376)
 * fix NPE during stream session (CASSANDRA-2377)
 * fix race condition that could leave orphaned data files when dropping CF or
   KS (CASSANDRA-2381)
 * fsync statistics component on write (CASSANDRA-2382)
 * fix duplicate results from CFS.scan (CASSANDRA-2406)
 * add IntegerType to CLI help (CASSANDRA-2414)
 * avoid caching token-only decoratedkeys (CASSANDRA-2416)
 * convert mmap assertion to if/throw so scrub can catch it (CASSANDRA-2417)
 * don't overwrite gc log (CASSANDR-2418)
 * invalidate row cache for streamed row to avoid inconsitencies
   (CASSANDRA-2420)
 * avoid copies in range/index scans (CASSANDRA-2425)
 * make sure we don't wipe data during cleanup if the node has not join
   the ring (CASSANDRA-2428)
 * Try harder to close files after compaction (CASSANDRA-2431)
 * re-set bootstrapped flag after move finishes (CASSANDRA-2435)
 * display validation_class in CLI 'describe keyspace' (CASSANDRA-2442)
 * make cleanup compactions cleanup the row cache (CASSANDRA-2451)
 * add column fields validation to scrub (CASSANDRA-2460)
 * use 64KB flush buffer instead of in_memory_compaction_limit (CASSANDRA-2463)
 * fix backslash substitutions in CLI (CASSANDRA-2492)
 * disable cache saving for system CFS (CASSANDRA-2502)
 * fixes for verifying destination availability under hinted conditions
   so UE can be thrown intead of timing out (CASSANDRA-2514)
 * fix update of validation class in column metadata (CASSANDRA-2512)
 * support LOCAL_QUORUM, EACH_QUORUM CLs outside of NTS (CASSANDRA-2516)
 * preserve version when streaming data from old sstables (CASSANDRA-2283)
 * fix backslash substitutions in CLI (CASSANDRA-2492)
 * count a row deletion as one operation towards memtable threshold 
   (CASSANDRA-2519)
 * support LOCAL_QUORUM, EACH_QUORUM CLs outside of NTS (CASSANDRA-2516)


0.7.4
 * add nodetool join command (CASSANDRA-2160)
 * fix secondary indexes on pre-existing or streamed data (CASSANDRA-2244)
 * initialize endpoint in gossiper earlier (CASSANDRA-2228)
 * add ability to write to Cassandra from Pig (CASSANDRA-1828)
 * add rpc_[min|max]_threads (CASSANDRA-2176)
 * add CL.TWO, CL.THREE (CASSANDRA-2013)
 * avoid exporting an un-requested row in sstable2json, when exporting 
   a key that does not exist (CASSANDRA-2168)
 * add incremental_backups option (CASSANDRA-1872)
 * add configurable row limit to Pig loadfunc (CASSANDRA-2276)
 * validate column values in batches as well as single-Column inserts
   (CASSANDRA-2259)
 * move sample schema from cassandra.yaml to schema-sample.txt,
   a cli scripts (CASSANDRA-2007)
 * avoid writing empty rows when scrubbing tombstoned rows (CASSANDRA-2296)
 * fix assertion error in range and index scans for CL < ALL
   (CASSANDRA-2282)
 * fix commitlog replay when flush position refers to data that didn't
   get synced before server died (CASSANDRA-2285)
 * fix fd leak in sstable2json with non-mmap'd i/o (CASSANDRA-2304)
 * reduce memory use during streaming of multiple sstables (CASSANDRA-2301)
 * purge tombstoned rows from cache after GCGraceSeconds (CASSANDRA-2305)
 * allow zero replicas in a NTS datacenter (CASSANDRA-1924)
 * make range queries respect snitch for local replicas (CASSANDRA-2286)
 * fix HH delivery when column index is larger than 2GB (CASSANDRA-2297)
 * make 2ary indexes use parent CF flush thresholds during initial build
   (CASSANDRA-2294)
 * update memtable_throughput to be a long (CASSANDRA-2158)


0.7.3
 * Keep endpoint state until aVeryLongTime (CASSANDRA-2115)
 * lower-latency read repair (CASSANDRA-2069)
 * add hinted_handoff_throttle_delay_in_ms option (CASSANDRA-2161)
 * fixes for cache save/load (CASSANDRA-2172, -2174)
 * Handle whole-row deletions in CFOutputFormat (CASSANDRA-2014)
 * Make memtable_flush_writers flush in parallel (CASSANDRA-2178)
 * Add compaction_preheat_key_cache option (CASSANDRA-2175)
 * refactor stress.py to have only one copy of the format string 
   used for creating row keys (CASSANDRA-2108)
 * validate index names for \w+ (CASSANDRA-2196)
 * Fix Cassandra cli to respect timeout if schema does not settle 
   (CASSANDRA-2187)
 * fix for compaction and cleanup writing old-format data into new-version 
   sstable (CASSANDRA-2211, -2216)
 * add nodetool scrub (CASSANDRA-2217, -2240)
 * fix sstable2json large-row pagination (CASSANDRA-2188)
 * fix EOFing on requests for the last bytes in a file (CASSANDRA-2213)
 * fix BufferedRandomAccessFile bugs (CASSANDRA-2218, -2241)
 * check for memtable flush_after_mins exceeded every 10s (CASSANDRA-2183)
 * fix cache saving on Windows (CASSANDRA-2207)
 * add validateSchemaAgreement call + synchronization to schema
   modification operations (CASSANDRA-2222)
 * fix for reversed slice queries on large rows (CASSANDRA-2212)
 * fat clients were writing local data (CASSANDRA-2223)
 * set DEFAULT_MEMTABLE_LIFETIME_IN_MINS to 24h
 * improve detection and cleanup of partially-written sstables 
   (CASSANDRA-2206)
 * fix supercolumn de/serialization when subcolumn comparator is different
   from supercolumn's (CASSANDRA-2104)
 * fix starting up on Windows when CASSANDRA_HOME contains whitespace
   (CASSANDRA-2237)
 * add [get|set][row|key]cacheSavePeriod to JMX (CASSANDRA-2100)
 * fix Hadoop ColumnFamilyOutputFormat dropping of mutations
   when batch fills up (CASSANDRA-2255)
 * move file deletions off of scheduledtasks executor (CASSANDRA-2253)


0.7.2
 * copy DecoratedKey.key when inserting into caches to avoid retaining
   a reference to the underlying buffer (CASSANDRA-2102)
 * format subcolumn names with subcomparator (CASSANDRA-2136)
 * fix column bloom filter deserialization (CASSANDRA-2165)


0.7.1
 * refactor MessageDigest creation code. (CASSANDRA-2107)
 * buffer network stack to avoid inefficient small TCP messages while avoiding
   the nagle/delayed ack problem (CASSANDRA-1896)
 * check log4j configuration for changes every 10s (CASSANDRA-1525, 1907)
 * more-efficient cross-DC replication (CASSANDRA-1530, -2051, -2138)
 * avoid polluting page cache with commitlog or sstable writes
   and seq scan operations (CASSANDRA-1470)
 * add RMI authentication options to nodetool (CASSANDRA-1921)
 * make snitches configurable at runtime (CASSANDRA-1374)
 * retry hadoop split requests on connection failure (CASSANDRA-1927)
 * implement describeOwnership for BOP, COPP (CASSANDRA-1928)
 * make read repair behave as expected for ConsistencyLevel > ONE
   (CASSANDRA-982, 2038)
 * distributed test harness (CASSANDRA-1859, 1964)
 * reduce flush lock contention (CASSANDRA-1930)
 * optimize supercolumn deserialization (CASSANDRA-1891)
 * fix CFMetaData.apply to only compare objects of the same class 
   (CASSANDRA-1962)
 * allow specifying specific SSTables to compact from JMX (CASSANDRA-1963)
 * fix race condition in MessagingService.targets (CASSANDRA-1959, 2094, 2081)
 * refuse to open sstables from a future version (CASSANDRA-1935)
 * zero-copy reads (CASSANDRA-1714)
 * fix copy bounds for word Text in wordcount demo (CASSANDRA-1993)
 * fixes for contrib/javautils (CASSANDRA-1979)
 * check more frequently for memtable expiration (CASSANDRA-2000)
 * fix writing SSTable column count statistics (CASSANDRA-1976)
 * fix streaming of multiple CFs during bootstrap (CASSANDRA-1992)
 * explicitly set JVM GC new generation size with -Xmn (CASSANDRA-1968)
 * add short options for CLI flags (CASSANDRA-1565)
 * make keyspace argument to "describe keyspace" in CLI optional
   when authenticated to keyspace already (CASSANDRA-2029)
 * added option to specify -Dcassandra.join_ring=false on startup
   to allow "warm spare" nodes or performing JMX maintenance before
   joining the ring (CASSANDRA-526)
 * log migrations at INFO (CASSANDRA-2028)
 * add CLI verbose option in file mode (CASSANDRA-2030)
 * add single-line "--" comments to CLI (CASSANDRA-2032)
 * message serialization tests (CASSANDRA-1923)
 * switch from ivy to maven-ant-tasks (CASSANDRA-2017)
 * CLI attempts to block for new schema to propagate (CASSANDRA-2044)
 * fix potential overflow in nodetool cfstats (CASSANDRA-2057)
 * add JVM shutdownhook to sync commitlog (CASSANDRA-1919)
 * allow nodes to be up without being part of  normal traffic (CASSANDRA-1951)
 * fix CLI "show keyspaces" with null options on NTS (CASSANDRA-2049)
 * fix possible ByteBuffer race conditions (CASSANDRA-2066)
 * reduce garbage generated by MessagingService to prevent load spikes
   (CASSANDRA-2058)
 * fix math in RandomPartitioner.describeOwnership (CASSANDRA-2071)
 * fix deletion of sstable non-data components (CASSANDRA-2059)
 * avoid blocking gossip while deleting handoff hints (CASSANDRA-2073)
 * ignore messages from newer versions, keep track of nodes in gossip 
   regardless of version (CASSANDRA-1970)
 * cache writing moved to CompactionManager to reduce i/o contention and
   updated to use non-cache-polluting writes (CASSANDRA-2053)
 * page through large rows when exporting to JSON (CASSANDRA-2041)
 * add flush_largest_memtables_at and reduce_cache_sizes_at options
   (CASSANDRA-2142)
 * add cli 'describe cluster' command (CASSANDRA-2127)
 * add cli support for setting username/password at 'connect' command 
   (CASSANDRA-2111)
 * add -D option to Stress.java to allow reading hosts from a file 
   (CASSANDRA-2149)
 * bound hints CF throughput between 32M and 256M (CASSANDRA-2148)
 * continue starting when invalid saved cache entries are encountered
   (CASSANDRA-2076)
 * add max_hint_window_in_ms option (CASSANDRA-1459)


0.7.0-final
 * fix offsets to ByteBuffer.get (CASSANDRA-1939)


0.7.0-rc4
 * fix cli crash after backgrounding (CASSANDRA-1875)
 * count timeouts in storageproxy latencies, and include latency 
   histograms in StorageProxyMBean (CASSANDRA-1893)
 * fix CLI get recognition of supercolumns (CASSANDRA-1899)
 * enable keepalive on intra-cluster sockets (CASSANDRA-1766)
 * count timeouts towards dynamicsnitch latencies (CASSANDRA-1905)
 * Expose index-building status in JMX + cli schema description
   (CASSANDRA-1871)
 * allow [LOCAL|EACH]_QUORUM to be used with non-NetworkTopology 
   replication Strategies
 * increased amount of index locks for faster commitlog replay
 * collect secondary index tombstones immediately (CASSANDRA-1914)
 * revert commitlog changes from #1780 (CASSANDRA-1917)
 * change RandomPartitioner min token to -1 to avoid collision w/
   tokens on actual nodes (CASSANDRA-1901)
 * examine the right nibble when validating TimeUUID (CASSANDRA-1910)
 * include secondary indexes in cleanup (CASSANDRA-1916)
 * CFS.scrubDataDirectories should also cleanup invalid secondary indexes
   (CASSANDRA-1904)
 * ability to disable/enable gossip on nodes to force them down
   (CASSANDRA-1108)


0.7.0-rc3
 * expose getNaturalEndpoints in StorageServiceMBean taking byte[]
   key; RMI cannot serialize ByteBuffer (CASSANDRA-1833)
 * infer org.apache.cassandra.locator for replication strategy classes
   when not otherwise specified
 * validation that generates less garbage (CASSANDRA-1814)
 * add TTL support to CLI (CASSANDRA-1838)
 * cli defaults to bytestype for subcomparator when creating
   column families (CASSANDRA-1835)
 * unregister index MBeans when index is dropped (CASSANDRA-1843)
 * make ByteBufferUtil.clone thread-safe (CASSANDRA-1847)
 * change exception for read requests during bootstrap from 
   InvalidRequest to Unavailable (CASSANDRA-1862)
 * respect row-level tombstones post-flush in range scans
   (CASSANDRA-1837)
 * ReadResponseResolver check digests against each other (CASSANDRA-1830)
 * return InvalidRequest when remove of subcolumn without supercolumn
   is requested (CASSANDRA-1866)
 * flush before repair (CASSANDRA-1748)
 * SSTableExport validates key order (CASSANDRA-1884)
 * large row support for SSTableExport (CASSANDRA-1867)
 * Re-cache hot keys post-compaction without hitting disk (CASSANDRA-1878)
 * manage read repair in coordinator instead of data source, to
   provide latency information to dynamic snitch (CASSANDRA-1873)


0.7.0-rc2
 * fix live-column-count of slice ranges including tombstoned supercolumn 
   with live subcolumn (CASSANDRA-1591)
 * rename o.a.c.internal.AntientropyStage -> AntiEntropyStage,
   o.a.c.request.Request_responseStage -> RequestResponseStage,
   o.a.c.internal.Internal_responseStage -> InternalResponseStage
 * add AbstractType.fromString (CASSANDRA-1767)
 * require index_type to be present when specifying index_name
   on ColumnDef (CASSANDRA-1759)
 * fix add/remove index bugs in CFMetadata (CASSANDRA-1768)
 * rebuild Strategy during system_update_keyspace (CASSANDRA-1762)
 * cli updates prompt to ... in continuation lines (CASSANDRA-1770)
 * support multiple Mutations per key in hadoop ColumnFamilyOutputFormat
   (CASSANDRA-1774)
 * improvements to Debian init script (CASSANDRA-1772)
 * use local classloader to check for version.properties (CASSANDRA-1778)
 * Validate that column names in column_metadata are valid for the
   defined comparator, and decode properly in cli (CASSANDRA-1773)
 * use cross-platform newlines in cli (CASSANDRA-1786)
 * add ExpiringColumn support to sstable import/export (CASSANDRA-1754)
 * add flush for each append to periodic commitlog mode; added
   periodic_without_flush option to disable this (CASSANDRA-1780)
 * close file handle used for post-flush truncate (CASSANDRA-1790)
 * various code cleanup (CASSANDRA-1793, -1794, -1795)
 * fix range queries against wrapped range (CASSANDRA-1781)
 * fix consistencylevel calculations for NetworkTopologyStrategy
   (CASSANDRA-1804)
 * cli support index type enum names (CASSANDRA-1810)
 * improved validation of column_metadata (CASSANDRA-1813)
 * reads at ConsistencyLevel > 1 throw UnavailableException
   immediately if insufficient live nodes exist (CASSANDRA-1803)
 * copy bytebuffers for local writes to avoid retaining the entire
   Thrift frame (CASSANDRA-1801)
 * fix NPE adding index to column w/o prior metadata (CASSANDRA-1764)
 * reduce fat client timeout (CASSANDRA-1730)
 * fix botched merge of CASSANDRA-1316


0.7.0-rc1
 * fix compaction and flush races with schema updates (CASSANDRA-1715)
 * add clustertool, config-converter, sstablekeys, and schematool 
   Windows .bat files (CASSANDRA-1723)
 * reject range queries received during bootstrap (CASSANDRA-1739)
 * fix wrapping-range queries on non-minimum token (CASSANDRA-1700)
 * add nodetool cfhistogram (CASSANDRA-1698)
 * limit repaired ranges to what the nodes have in common (CASSANDRA-1674)
 * index scan treats missing columns as not matching secondary
   expressions (CASSANDRA-1745)
 * Fix misuse of DataOutputBuffer.getData in AntiEntropyService
   (CASSANDRA-1729)
 * detect and warn when obsolete version of JNA is present (CASSANDRA-1760)
 * reduce fat client timeout (CASSANDRA-1730)
 * cleanup smallest CFs first to increase free temp space for larger ones
   (CASSANDRA-1811)
 * Update windows .bat files to work outside of main Cassandra
   directory (CASSANDRA-1713)
 * fix read repair regression from 0.6.7 (CASSANDRA-1727)
 * more-efficient read repair (CASSANDRA-1719)
 * fix hinted handoff replay (CASSANDRA-1656)
 * log type of dropped messages (CASSANDRA-1677)
 * upgrade to SLF4J 1.6.1
 * fix ByteBuffer bug in ExpiringColumn.updateDigest (CASSANDRA-1679)
 * fix IntegerType.getString (CASSANDRA-1681)
 * make -Djava.net.preferIPv4Stack=true the default (CASSANDRA-628)
 * add INTERNAL_RESPONSE verb to differentiate from responses related
   to client requests (CASSANDRA-1685)
 * log tpstats when dropping messages (CASSANDRA-1660)
 * include unreachable nodes in describeSchemaVersions (CASSANDRA-1678)
 * Avoid dropping messages off the client request path (CASSANDRA-1676)
 * fix jna errno reporting (CASSANDRA-1694)
 * add friendlier error for UnknownHostException on startup (CASSANDRA-1697)
 * include jna dependency in RPM package (CASSANDRA-1690)
 * add --skip-keys option to stress.py (CASSANDRA-1696)
 * improve cli handling of non-string keys and column names 
   (CASSANDRA-1701, -1693)
 * r/m extra subcomparator line in cli keyspaces output (CASSANDRA-1712)
 * add read repair chance to cli "show keyspaces"
 * upgrade to ConcurrentLinkedHashMap 1.1 (CASSANDRA-975)
 * fix index scan routing (CASSANDRA-1722)
 * fix tombstoning of supercolumns in range queries (CASSANDRA-1734)
 * clear endpoint cache after updating keyspace metadata (CASSANDRA-1741)
 * fix wrapping-range queries on non-minimum token (CASSANDRA-1700)
 * truncate includes secondary indexes (CASSANDRA-1747)
 * retain reference to PendingFile sstables (CASSANDRA-1749)
 * fix sstableimport regression (CASSANDRA-1753)
 * fix for bootstrap when no non-system tables are defined (CASSANDRA-1732)
 * handle replica unavailability in index scan (CASSANDRA-1755)
 * fix service initialization order deadlock (CASSANDRA-1756)
 * multi-line cli commands (CASSANDRA-1742)
 * fix race between snapshot and compaction (CASSANDRA-1736)
 * add listEndpointsPendingHints, deleteHintsForEndpoint JMX methods 
   (CASSANDRA-1551)


0.7.0-beta3
 * add strategy options to describe_keyspace output (CASSANDRA-1560)
 * log warning when using randomly generated token (CASSANDRA-1552)
 * re-organize JMX into .db, .net, .internal, .request (CASSANDRA-1217)
 * allow nodes to change IPs between restarts (CASSANDRA-1518)
 * remember ring state between restarts by default (CASSANDRA-1518)
 * flush index built flag so we can read it before log replay (CASSANDRA-1541)
 * lock row cache updates to prevent race condition (CASSANDRA-1293)
 * remove assertion causing rare (and harmless) error messages in
   commitlog (CASSANDRA-1330)
 * fix moving nodes with no keyspaces defined (CASSANDRA-1574)
 * fix unbootstrap when no data is present in a transfer range (CASSANDRA-1573)
 * take advantage of AVRO-495 to simplify our avro IDL (CASSANDRA-1436)
 * extend authorization hierarchy to column family (CASSANDRA-1554)
 * deletion support in secondary indexes (CASSANDRA-1571)
 * meaningful error message for invalid replication strategy class 
   (CASSANDRA-1566)
 * allow keyspace creation with RF > N (CASSANDRA-1428)
 * improve cli error handling (CASSANDRA-1580)
 * add cache save/load ability (CASSANDRA-1417, 1606, 1647)
 * add StorageService.getDrainProgress (CASSANDRA-1588)
 * Disallow bootstrap to an in-use token (CASSANDRA-1561)
 * Allow dynamic secondary index creation and destruction (CASSANDRA-1532)
 * log auto-guessed memtable thresholds (CASSANDRA-1595)
 * add ColumnDef support to cli (CASSANDRA-1583)
 * reduce index sample time by 75% (CASSANDRA-1572)
 * add cli support for column, strategy metadata (CASSANDRA-1578, 1612)
 * add cli support for schema modification (CASSANDRA-1584)
 * delete temp files on failed compactions (CASSANDRA-1596)
 * avoid blocking for dead nodes during removetoken (CASSANDRA-1605)
 * remove ConsistencyLevel.ZERO (CASSANDRA-1607)
 * expose in-progress compaction type in jmx (CASSANDRA-1586)
 * removed IClock & related classes from internals (CASSANDRA-1502)
 * fix removing tokens from SystemTable on decommission and removetoken
   (CASSANDRA-1609)
 * include CF metadata in cli 'show keyspaces' (CASSANDRA-1613)
 * switch from Properties to HashMap in PropertyFileSnitch to
   avoid synchronization bottleneck (CASSANDRA-1481)
 * PropertyFileSnitch configuration file renamed to 
   cassandra-topology.properties
 * add cli support for get_range_slices (CASSANDRA-1088, CASSANDRA-1619)
 * Make memtable flush thresholds per-CF instead of global 
   (CASSANDRA-1007, 1637)
 * add cli support for binary data without CfDef hints (CASSANDRA-1603)
 * fix building SSTable statistics post-stream (CASSANDRA-1620)
 * fix potential infinite loop in 2ary index queries (CASSANDRA-1623)
 * allow creating NTS keyspaces with no replicas configured (CASSANDRA-1626)
 * add jmx histogram of sstables accessed per read (CASSANDRA-1624)
 * remove system_rename_column_family and system_rename_keyspace from the
   client API until races can be fixed (CASSANDRA-1630, CASSANDRA-1585)
 * add cli sanity tests (CASSANDRA-1582)
 * update GC settings in cassandra.bat (CASSANDRA-1636)
 * cli support for index queries (CASSANDRA-1635)
 * cli support for updating schema memtable settings (CASSANDRA-1634)
 * cli --file option (CASSANDRA-1616)
 * reduce automatically chosen memtable sizes by 50% (CASSANDRA-1641)
 * move endpoint cache from snitch to strategy (CASSANDRA-1643)
 * fix commitlog recovery deleting the newly-created segment as well as
   the old ones (CASSANDRA-1644)
 * upgrade to Thrift 0.5 (CASSANDRA-1367)
 * renamed CL.DCQUORUM to LOCAL_QUORUM and DCQUORUMSYNC to EACH_QUORUM
 * cli truncate support (CASSANDRA-1653)
 * update GC settings in cassandra.bat (CASSANDRA-1636)
 * avoid logging when a node's ip/token is gossipped back to it (CASSANDRA-1666)


0.7-beta2
 * always use UTF-8 for hint keys (CASSANDRA-1439)
 * remove cassandra.yaml dependency from Hadoop and Pig (CASSADRA-1322)
 * expose CfDef metadata in describe_keyspaces (CASSANDRA-1363)
 * restore use of mmap_index_only option (CASSANDRA-1241)
 * dropping a keyspace with no column families generated an error 
   (CASSANDRA-1378)
 * rename RackAwareStrategy to OldNetworkTopologyStrategy, RackUnawareStrategy 
   to SimpleStrategy, DatacenterShardStrategy to NetworkTopologyStrategy,
   AbstractRackAwareSnitch to AbstractNetworkTopologySnitch (CASSANDRA-1392)
 * merge StorageProxy.mutate, mutateBlocking (CASSANDRA-1396)
 * faster UUIDType, LongType comparisons (CASSANDRA-1386, 1393)
 * fix setting read_repair_chance from CLI addColumnFamily (CASSANDRA-1399)
 * fix updates to indexed columns (CASSANDRA-1373)
 * fix race condition leaving to FileNotFoundException (CASSANDRA-1382)
 * fix sharded lock hash on index write path (CASSANDRA-1402)
 * add support for GT/E, LT/E in subordinate index clauses (CASSANDRA-1401)
 * cfId counter got out of sync when CFs were added (CASSANDRA-1403)
 * less chatty schema updates (CASSANDRA-1389)
 * rename column family mbeans. 'type' will now include either 
   'IndexColumnFamilies' or 'ColumnFamilies' depending on the CFS type.
   (CASSANDRA-1385)
 * disallow invalid keyspace and column family names. This includes name that
   matches a '^\w+' regex. (CASSANDRA-1377)
 * use JNA, if present, to take snapshots (CASSANDRA-1371)
 * truncate hints if starting 0.7 for the first time (CASSANDRA-1414)
 * fix FD leak in single-row slicepredicate queries (CASSANDRA-1416)
 * allow index expressions against columns that are not part of the 
   SlicePredicate (CASSANDRA-1410)
 * config-converter properly handles snitches and framed support 
   (CASSANDRA-1420)
 * remove keyspace argument from multiget_count (CASSANDRA-1422)
 * allow specifying cassandra.yaml location as (local or remote) URL
   (CASSANDRA-1126)
 * fix using DynamicEndpointSnitch with NetworkTopologyStrategy
   (CASSANDRA-1429)
 * Add CfDef.default_validation_class (CASSANDRA-891)
 * fix EstimatedHistogram.max (CASSANDRA-1413)
 * quorum read optimization (CASSANDRA-1622)
 * handle zero-length (or missing) rows during HH paging (CASSANDRA-1432)
 * include secondary indexes during schema migrations (CASSANDRA-1406)
 * fix commitlog header race during schema change (CASSANDRA-1435)
 * fix ColumnFamilyStoreMBeanIterator to use new type name (CASSANDRA-1433)
 * correct filename generated by xml->yaml converter (CASSANDRA-1419)
 * add CMSInitiatingOccupancyFraction=75 and UseCMSInitiatingOccupancyOnly
   to default JVM options
 * decrease jvm heap for cassandra-cli (CASSANDRA-1446)
 * ability to modify keyspaces and column family definitions on a live cluster
   (CASSANDRA-1285)
 * support for Hadoop Streaming [non-jvm map/reduce via stdin/out]
   (CASSANDRA-1368)
 * Move persistent sstable stats from the system table to an sstable component
   (CASSANDRA-1430)
 * remove failed bootstrap attempt from pending ranges when gossip times
   it out after 1h (CASSANDRA-1463)
 * eager-create tcp connections to other cluster members (CASSANDRA-1465)
 * enumerate stages and derive stage from message type instead of 
   transmitting separately (CASSANDRA-1465)
 * apply reversed flag during collation from different data sources
   (CASSANDRA-1450)
 * make failure to remove commitlog segment non-fatal (CASSANDRA-1348)
 * correct ordering of drain operations so CL.recover is no longer 
   necessary (CASSANDRA-1408)
 * removed keyspace from describe_splits method (CASSANDRA-1425)
 * rename check_schema_agreement to describe_schema_versions
   (CASSANDRA-1478)
 * fix QUORUM calculation for RF > 3 (CASSANDRA-1487)
 * remove tombstones during non-major compactions when bloom filter
   verifies that row does not exist in other sstables (CASSANDRA-1074)
 * nodes that coordinated a loadbalance in the past could not be seen by
   newly added nodes (CASSANDRA-1467)
 * exposed endpoint states (gossip details) via jmx (CASSANDRA-1467)
 * ensure that compacted sstables are not included when new readers are
   instantiated (CASSANDRA-1477)
 * by default, calculate heap size and memtable thresholds at runtime (CASSANDRA-1469)
 * fix races dealing with adding/dropping keyspaces and column families in
   rapid succession (CASSANDRA-1477)
 * clean up of Streaming system (CASSANDRA-1503, 1504, 1506)
 * add options to configure Thrift socket keepalive and buffer sizes (CASSANDRA-1426)
 * make contrib CassandraServiceDataCleaner recursive (CASSANDRA-1509)
 * min, max compaction threshold are configurable and persistent 
   per-ColumnFamily (CASSANDRA-1468)
 * fix replaying the last mutation in a commitlog unnecessarily 
   (CASSANDRA-1512)
 * invoke getDefaultUncaughtExceptionHandler from DTPE with the original
   exception rather than the ExecutionException wrapper (CASSANDRA-1226)
 * remove Clock from the Thrift (and Avro) API (CASSANDRA-1501)
 * Close intra-node sockets when connection is broken (CASSANDRA-1528)
 * RPM packaging spec file (CASSANDRA-786)
 * weighted request scheduler (CASSANDRA-1485)
 * treat expired columns as deleted (CASSANDRA-1539)
 * make IndexInterval configurable (CASSANDRA-1488)
 * add describe_snitch to Thrift API (CASSANDRA-1490)
 * MD5 authenticator compares plain text submitted password with MD5'd
   saved property, instead of vice versa (CASSANDRA-1447)
 * JMX MessagingService pending and completed counts (CASSANDRA-1533)
 * fix race condition processing repair responses (CASSANDRA-1511)
 * make repair blocking (CASSANDRA-1511)
 * create EndpointSnitchInfo and MBean to expose rack and DC (CASSANDRA-1491)
 * added option to contrib/word_count to output results back to Cassandra
   (CASSANDRA-1342)
 * rewrite Hadoop ColumnFamilyRecordWriter to pool connections, retry to
   multiple Cassandra nodes, and smooth impact on the Cassandra cluster
   by using smaller batch sizes (CASSANDRA-1434)
 * fix setting gc_grace_seconds via CLI (CASSANDRA-1549)
 * support TTL'd index values (CASSANDRA-1536)
 * make removetoken work like decommission (CASSANDRA-1216)
 * make cli comparator-aware and improve quote rules (CASSANDRA-1523,-1524)
 * make nodetool compact and cleanup blocking (CASSANDRA-1449)
 * add memtable, cache information to GCInspector logs (CASSANDRA-1558)
 * enable/disable HintedHandoff via JMX (CASSANDRA-1550)
 * Ignore stray files in the commit log directory (CASSANDRA-1547)
 * Disallow bootstrap to an in-use token (CASSANDRA-1561)


0.7-beta1
 * sstable versioning (CASSANDRA-389)
 * switched to slf4j logging (CASSANDRA-625)
 * add (optional) expiration time for column (CASSANDRA-699)
 * access levels for authentication/authorization (CASSANDRA-900)
 * add ReadRepairChance to CF definition (CASSANDRA-930)
 * fix heisenbug in system tests, especially common on OS X (CASSANDRA-944)
 * convert to byte[] keys internally and all public APIs (CASSANDRA-767)
 * ability to alter schema definitions on a live cluster (CASSANDRA-44)
 * renamed configuration file to cassandra.xml, and log4j.properties to
   log4j-server.properties, which must now be loaded from
   the classpath (which is how our scripts in bin/ have always done it)
   (CASSANDRA-971)
 * change get_count to require a SlicePredicate. create multi_get_count
   (CASSANDRA-744)
 * re-organized endpointsnitch implementations and added SimpleSnitch
   (CASSANDRA-994)
 * Added preload_row_cache option (CASSANDRA-946)
 * add CRC to commitlog header (CASSANDRA-999)
 * removed deprecated batch_insert and get_range_slice methods (CASSANDRA-1065)
 * add truncate thrift method (CASSANDRA-531)
 * http mini-interface using mx4j (CASSANDRA-1068)
 * optimize away copy of sliced row on memtable read path (CASSANDRA-1046)
 * replace constant-size 2GB mmaped segments and special casing for index 
   entries spanning segment boundaries, with SegmentedFile that computes 
   segments that always contain entire entries/rows (CASSANDRA-1117)
 * avoid reading large rows into memory during compaction (CASSANDRA-16)
 * added hadoop OutputFormat (CASSANDRA-1101)
 * efficient Streaming (no more anticompaction) (CASSANDRA-579)
 * split commitlog header into separate file and add size checksum to
   mutations (CASSANDRA-1179)
 * avoid allocating a new byte[] for each mutation on replay (CASSANDRA-1219)
 * revise HH schema to be per-endpoint (CASSANDRA-1142)
 * add joining/leaving status to nodetool ring (CASSANDRA-1115)
 * allow multiple repair sessions per node (CASSANDRA-1190)
 * optimize away MessagingService for local range queries (CASSANDRA-1261)
 * make framed transport the default so malformed requests can't OOM the 
   server (CASSANDRA-475)
 * significantly faster reads from row cache (CASSANDRA-1267)
 * take advantage of row cache during range queries (CASSANDRA-1302)
 * make GCGraceSeconds a per-ColumnFamily value (CASSANDRA-1276)
 * keep persistent row size and column count statistics (CASSANDRA-1155)
 * add IntegerType (CASSANDRA-1282)
 * page within a single row during hinted handoff (CASSANDRA-1327)
 * push DatacenterShardStrategy configuration into keyspace definition,
   eliminating datacenter.properties. (CASSANDRA-1066)
 * optimize forward slices starting with '' and single-index-block name 
   queries by skipping the column index (CASSANDRA-1338)
 * streaming refactor (CASSANDRA-1189)
 * faster comparison for UUID types (CASSANDRA-1043)
 * secondary index support (CASSANDRA-749 and subtasks)
 * make compaction buckets deterministic (CASSANDRA-1265)


0.6.6
 * Allow using DynamicEndpointSnitch with RackAwareStrategy (CASSANDRA-1429)
 * remove the remaining vestiges of the unfinished DatacenterShardStrategy 
   (replaced by NetworkTopologyStrategy in 0.7)
   

0.6.5
 * fix key ordering in range query results with RandomPartitioner
   and ConsistencyLevel > ONE (CASSANDRA-1145)
 * fix for range query starting with the wrong token range (CASSANDRA-1042)
 * page within a single row during hinted handoff (CASSANDRA-1327)
 * fix compilation on non-sun JDKs (CASSANDRA-1061)
 * remove String.trim() call on row keys in batch mutations (CASSANDRA-1235)
 * Log summary of dropped messages instead of spamming log (CASSANDRA-1284)
 * add dynamic endpoint snitch (CASSANDRA-981)
 * fix streaming for keyspaces with hyphens in their name (CASSANDRA-1377)
 * fix errors in hard-coded bloom filter optKPerBucket by computing it
   algorithmically (CASSANDRA-1220
 * remove message deserialization stage, and uncap read/write stages
   so slow reads/writes don't block gossip processing (CASSANDRA-1358)
 * add jmx port configuration to Debian package (CASSANDRA-1202)
 * use mlockall via JNA, if present, to prevent Linux from swapping
   out parts of the JVM (CASSANDRA-1214)


0.6.4
 * avoid queuing multiple hint deliveries for the same endpoint
   (CASSANDRA-1229)
 * better performance for and stricter checking of UTF8 column names
   (CASSANDRA-1232)
 * extend option to lower compaction priority to hinted handoff
   as well (CASSANDRA-1260)
 * log errors in gossip instead of re-throwing (CASSANDRA-1289)
 * avoid aborting commitlog replay prematurely if a flushed-but-
   not-removed commitlog segment is encountered (CASSANDRA-1297)
 * fix duplicate rows being read during mapreduce (CASSANDRA-1142)
 * failure detection wasn't closing command sockets (CASSANDRA-1221)
 * cassandra-cli.bat works on windows (CASSANDRA-1236)
 * pre-emptively drop requests that cannot be processed within RPCTimeout
   (CASSANDRA-685)
 * add ack to Binary write verb and update CassandraBulkLoader
   to wait for acks for each row (CASSANDRA-1093)
 * added describe_partitioner Thrift method (CASSANDRA-1047)
 * Hadoop jobs no longer require the Cassandra storage-conf.xml
   (CASSANDRA-1280, CASSANDRA-1047)
 * log thread pool stats when GC is excessive (CASSANDRA-1275)
 * remove gossip message size limit (CASSANDRA-1138)
 * parallelize local and remote reads during multiget, and respect snitch 
   when determining whether to do local read for CL.ONE (CASSANDRA-1317)
 * fix read repair to use requested consistency level on digest mismatch,
   rather than assuming QUORUM (CASSANDRA-1316)
 * process digest mismatch re-reads in parallel (CASSANDRA-1323)
 * switch hints CF comparator to BytesType (CASSANDRA-1274)


0.6.3
 * retry to make streaming connections up to 8 times. (CASSANDRA-1019)
 * reject describe_ring() calls on invalid keyspaces (CASSANDRA-1111)
 * fix cache size calculation for size of 100% (CASSANDRA-1129)
 * fix cache capacity only being recalculated once (CASSANDRA-1129)
 * remove hourly scan of all hints on the off chance that the gossiper
   missed a status change; instead, expose deliverHintsToEndpoint to JMX
   so it can be done manually, if necessary (CASSANDRA-1141)
 * don't reject reads at CL.ALL (CASSANDRA-1152)
 * reject deletions to supercolumns in CFs containing only standard
   columns (CASSANDRA-1139)
 * avoid preserving login information after client disconnects
   (CASSANDRA-1057)
 * prefer sun jdk to openjdk in debian init script (CASSANDRA-1174)
 * detect partioner config changes between restarts and fail fast 
   (CASSANDRA-1146)
 * use generation time to resolve node token reassignment disagreements
   (CASSANDRA-1118)
 * restructure the startup ordering of Gossiper and MessageService to avoid
   timing anomalies (CASSANDRA-1160)
 * detect incomplete commit log hearders (CASSANDRA-1119)
 * force anti-entropy service to stream files on the stream stage to avoid
   sending streams out of order (CASSANDRA-1169)
 * remove inactive stream managers after AES streams files (CASSANDRA-1169)
 * allow removing entire row through batch_mutate Deletion (CASSANDRA-1027)
 * add JMX metrics for row-level bloom filter false positives (CASSANDRA-1212)
 * added a redhat init script to contrib (CASSANDRA-1201)
 * use midpoint when bootstrapping a new machine into range with not
   much data yet instead of random token (CASSANDRA-1112)
 * kill server on OOM in executor stage as well as Thrift (CASSANDRA-1226)
 * remove opportunistic repairs, when two machines with overlapping replica
   responsibilities happen to finish major compactions of the same CF near
   the same time.  repairs are now fully manual (CASSANDRA-1190)
 * add ability to lower compaction priority (default is no change from 0.6.2)
   (CASSANDRA-1181)


0.6.2
 * fix contrib/word_count build. (CASSANDRA-992)
 * split CommitLogExecutorService into BatchCommitLogExecutorService and 
   PeriodicCommitLogExecutorService (CASSANDRA-1014)
 * add latency histograms to CFSMBean (CASSANDRA-1024)
 * make resolving timestamp ties deterministic by using value bytes
   as a tiebreaker (CASSANDRA-1039)
 * Add option to turn off Hinted Handoff (CASSANDRA-894)
 * fix windows startup (CASSANDRA-948)
 * make concurrent_reads, concurrent_writes configurable at runtime via JMX
   (CASSANDRA-1060)
 * disable GCInspector on non-Sun JVMs (CASSANDRA-1061)
 * fix tombstone handling in sstable rows with no other data (CASSANDRA-1063)
 * fix size of row in spanned index entries (CASSANDRA-1056)
 * install json2sstable, sstable2json, and sstablekeys to Debian package
 * StreamingService.StreamDestinations wouldn't empty itself after streaming
   finished (CASSANDRA-1076)
 * added Collections.shuffle(splits) before returning the splits in 
   ColumnFamilyInputFormat (CASSANDRA-1096)
 * do not recalculate cache capacity post-compaction if it's been manually 
   modified (CASSANDRA-1079)
 * better defaults for flush sorter + writer executor queue sizes
   (CASSANDRA-1100)
 * windows scripts for SSTableImport/Export (CASSANDRA-1051)
 * windows script for nodetool (CASSANDRA-1113)
 * expose PhiConvictThreshold (CASSANDRA-1053)
 * make repair of RF==1 a no-op (CASSANDRA-1090)
 * improve default JVM GC options (CASSANDRA-1014)
 * fix SlicePredicate serialization inside Hadoop jobs (CASSANDRA-1049)
 * close Thrift sockets in Hadoop ColumnFamilyRecordReader (CASSANDRA-1081)


0.6.1
 * fix NPE in sstable2json when no excluded keys are given (CASSANDRA-934)
 * keep the replica set constant throughout the read repair process
   (CASSANDRA-937)
 * allow querying getAllRanges with empty token list (CASSANDRA-933)
 * fix command line arguments inversion in clustertool (CASSANDRA-942)
 * fix race condition that could trigger a false-positive assertion
   during post-flush discard of old commitlog segments (CASSANDRA-936)
 * fix neighbor calculation for anti-entropy repair (CASSANDRA-924)
 * perform repair even for small entropy differences (CASSANDRA-924)
 * Use hostnames in CFInputFormat to allow Hadoop's naive string-based
   locality comparisons to work (CASSANDRA-955)
 * cache read-only BufferedRandomAccessFile length to avoid
   3 system calls per invocation (CASSANDRA-950)
 * nodes with IPv6 (and no IPv4) addresses could not join cluster
   (CASSANDRA-969)
 * Retrieve the correct number of undeleted columns, if any, from
   a supercolumn in a row that had been deleted previously (CASSANDRA-920)
 * fix index scans that cross the 2GB mmap boundaries for both mmap
   and standard i/o modes (CASSANDRA-866)
 * expose drain via nodetool (CASSANDRA-978)


0.6.0-RC1
 * JMX drain to flush memtables and run through commit log (CASSANDRA-880)
 * Bootstrapping can skip ranges under the right conditions (CASSANDRA-902)
 * fix merging row versions in range_slice for CL > ONE (CASSANDRA-884)
 * default write ConsistencyLeven chaned from ZERO to ONE
 * fix for index entries spanning mmap buffer boundaries (CASSANDRA-857)
 * use lexical comparison if time part of TimeUUIDs are the same 
   (CASSANDRA-907)
 * bound read, mutation, and response stages to fix possible OOM
   during log replay (CASSANDRA-885)
 * Use microseconds-since-epoch (UTC) in cli, instead of milliseconds
 * Treat batch_mutate Deletion with null supercolumn as "apply this predicate 
   to top level supercolumns" (CASSANDRA-834)
 * Streaming destination nodes do not update their JMX status (CASSANDRA-916)
 * Fix internal RPC timeout calculation (CASSANDRA-911)
 * Added Pig loadfunc to contrib/pig (CASSANDRA-910)


0.6.0-beta3
 * fix compaction bucketing bug (CASSANDRA-814)
 * update windows batch file (CASSANDRA-824)
 * deprecate KeysCachedFraction configuration directive in favor
   of KeysCached; move to unified-per-CF key cache (CASSANDRA-801)
 * add invalidateRowCache to ColumnFamilyStoreMBean (CASSANDRA-761)
 * send Handoff hints to natural locations to reduce load on
   remaining nodes in a failure scenario (CASSANDRA-822)
 * Add RowWarningThresholdInMB configuration option to warn before very 
   large rows get big enough to threaten node stability, and -x option to
   be able to remove them with sstable2json if the warning is unheeded
   until it's too late (CASSANDRA-843)
 * Add logging of GC activity (CASSANDRA-813)
 * fix ConcurrentModificationException in commitlog discard (CASSANDRA-853)
 * Fix hardcoded row count in Hadoop RecordReader (CASSANDRA-837)
 * Add a jmx status to the streaming service and change several DEBUG
   messages to INFO (CASSANDRA-845)
 * fix classpath in cassandra-cli.bat for Windows (CASSANDRA-858)
 * allow re-specifying host, port to cassandra-cli if invalid ones
   are first tried (CASSANDRA-867)
 * fix race condition handling rpc timeout in the coordinator
   (CASSANDRA-864)
 * Remove CalloutLocation and StagingFileDirectory from storage-conf files 
   since those settings are no longer used (CASSANDRA-878)
 * Parse a long from RowWarningThresholdInMB instead of an int (CASSANDRA-882)
 * Remove obsolete ControlPort code from DatabaseDescriptor (CASSANDRA-886)
 * move skipBytes side effect out of assert (CASSANDRA-899)
 * add "double getLoad" to StorageServiceMBean (CASSANDRA-898)
 * track row stats per CF at compaction time (CASSANDRA-870)
 * disallow CommitLogDirectory matching a DataFileDirectory (CASSANDRA-888)
 * default key cache size is 200k entries, changed from 10% (CASSANDRA-863)
 * add -Dcassandra-foreground=yes to cassandra.bat
 * exit if cluster name is changed unexpectedly (CASSANDRA-769)


0.6.0-beta1/beta2
 * add batch_mutate thrift command, deprecating batch_insert (CASSANDRA-336)
 * remove get_key_range Thrift API, deprecated in 0.5 (CASSANDRA-710)
 * add optional login() Thrift call for authentication (CASSANDRA-547)
 * support fat clients using gossiper and StorageProxy to perform
   replication in-process [jvm-only] (CASSANDRA-535)
 * support mmapped I/O for reads, on by default on 64bit JVMs 
   (CASSANDRA-408, CASSANDRA-669)
 * improve insert concurrency, particularly during Hinted Handoff
   (CASSANDRA-658)
 * faster network code (CASSANDRA-675)
 * stress.py moved to contrib (CASSANDRA-635)
 * row caching [must be explicitly enabled per-CF in config] (CASSANDRA-678)
 * present a useful measure of compaction progress in JMX (CASSANDRA-599)
 * add bin/sstablekeys (CASSNADRA-679)
 * add ConsistencyLevel.ANY (CASSANDRA-687)
 * make removetoken remove nodes from gossip entirely (CASSANDRA-644)
 * add ability to set cache sizes at runtime (CASSANDRA-708)
 * report latency and cache hit rate statistics with lifetime totals
   instead of average over the last minute (CASSANDRA-702)
 * support get_range_slice for RandomPartitioner (CASSANDRA-745)
 * per-keyspace replication factory and replication strategy (CASSANDRA-620)
 * track latency in microseconds (CASSANDRA-733)
 * add describe_ Thrift methods, deprecating get_string_property and 
   get_string_list_property
 * jmx interface for tracking operation mode and streams in general.
   (CASSANDRA-709)
 * keep memtables in sorted order to improve range query performance
   (CASSANDRA-799)
 * use while loop instead of recursion when trimming sstables compaction list 
   to avoid blowing stack in pathological cases (CASSANDRA-804)
 * basic Hadoop map/reduce support (CASSANDRA-342)


0.5.1
 * ensure all files for an sstable are streamed to the same directory.
   (CASSANDRA-716)
 * more accurate load estimate for bootstrapping (CASSANDRA-762)
 * tolerate dead or unavailable bootstrap target on write (CASSANDRA-731)
 * allow larger numbers of keys (> 140M) in a sstable bloom filter
   (CASSANDRA-790)
 * include jvm argument improvements from CASSANDRA-504 in debian package
 * change streaming chunk size to 32MB to accomodate Windows XP limitations
   (was 64MB) (CASSANDRA-795)
 * fix get_range_slice returning results in the wrong order (CASSANDRA-781)
 

0.5.0 final
 * avoid attempting to delete temporary bootstrap files twice (CASSANDRA-681)
 * fix bogus NaN in nodeprobe cfstats output (CASSANDRA-646)
 * provide a policy for dealing with single thread executors w/ a full queue
   (CASSANDRA-694)
 * optimize inner read in MessagingService, vastly improving multiple-node
   performance (CASSANDRA-675)
 * wait for table flush before streaming data back to a bootstrapping node.
   (CASSANDRA-696)
 * keep track of bootstrapping sources by table so that bootstrapping doesn't 
   give the indication of finishing early (CASSANDRA-673)


0.5.0 RC3
 * commit the correct version of the patch for CASSANDRA-663


0.5.0 RC2 (unreleased)
 * fix bugs in converting get_range_slice results to Thrift 
   (CASSANDRA-647, CASSANDRA-649)
 * expose java.util.concurrent.TimeoutException in StorageProxy methods
   (CASSANDRA-600)
 * TcpConnectionManager was holding on to disconnected connections, 
   giving the false indication they were being used. (CASSANDRA-651)
 * Remove duplicated write. (CASSANDRA-662)
 * Abort bootstrap if IP is already in the token ring (CASSANDRA-663)
 * increase default commitlog sync period, and wait for last sync to 
   finish before submitting another (CASSANDRA-668)


0.5.0 RC1
 * Fix potential NPE in get_range_slice (CASSANDRA-623)
 * add CRC32 to commitlog entries (CASSANDRA-605)
 * fix data streaming on windows (CASSANDRA-630)
 * GC compacted sstables after cleanup and compaction (CASSANDRA-621)
 * Speed up anti-entropy validation (CASSANDRA-629)
 * Fix anti-entropy assertion error (CASSANDRA-639)
 * Fix pending range conflicts when bootstapping or moving
   multiple nodes at once (CASSANDRA-603)
 * Handle obsolete gossip related to node movement in the case where
   one or more nodes is down when the movement occurs (CASSANDRA-572)
 * Include dead nodes in gossip to avoid a variety of problems
   and fix HH to removed nodes (CASSANDRA-634)
 * return an InvalidRequestException for mal-formed SlicePredicates
   (CASSANDRA-643)
 * fix bug determining closest neighbor for use in multiple datacenters
   (CASSANDRA-648)
 * Vast improvements in anticompaction speed (CASSANDRA-607)
 * Speed up log replay and writes by avoiding redundant serializations
   (CASSANDRA-652)


0.5.0 beta 2
 * Bootstrap improvements (several tickets)
 * add nodeprobe repair anti-entropy feature (CASSANDRA-193, CASSANDRA-520)
 * fix possibility of partition when many nodes restart at once
   in clusters with multiple seeds (CASSANDRA-150)
 * fix NPE in get_range_slice when no data is found (CASSANDRA-578)
 * fix potential NPE in hinted handoff (CASSANDRA-585)
 * fix cleanup of local "system" keyspace (CASSANDRA-576)
 * improve computation of cluster load balance (CASSANDRA-554)
 * added super column read/write, column count, and column/row delete to
   cassandra-cli (CASSANDRA-567, CASSANDRA-594)
 * fix returning live subcolumns of deleted supercolumns (CASSANDRA-583)
 * respect JAVA_HOME in bin/ scripts (several tickets)
 * add StorageService.initClient for fat clients on the JVM (CASSANDRA-535)
   (see contrib/client_only for an example of use)
 * make consistency_level functional in get_range_slice (CASSANDRA-568)
 * optimize key deserialization for RandomPartitioner (CASSANDRA-581)
 * avoid GCing tombstones except on major compaction (CASSANDRA-604)
 * increase failure conviction threshold, resulting in less nodes
   incorrectly (and temporarily) marked as down (CASSANDRA-610)
 * respect memtable thresholds during log replay (CASSANDRA-609)
 * support ConsistencyLevel.ALL on read (CASSANDRA-584)
 * add nodeprobe removetoken command (CASSANDRA-564)


0.5.0 beta
 * Allow multiple simultaneous flushes, improving flush throughput 
   on multicore systems (CASSANDRA-401)
 * Split up locks to improve write and read throughput on multicore systems
   (CASSANDRA-444, CASSANDRA-414)
 * More efficient use of memory during compaction (CASSANDRA-436)
 * autobootstrap option: when enabled, all non-seed nodes will attempt
   to bootstrap when started, until bootstrap successfully
   completes. -b option is removed.  (CASSANDRA-438)
 * Unless a token is manually specified in the configuration xml,
   a bootstraping node will use a token that gives it half the
   keys from the most-heavily-loaded node in the cluster,
   instead of generating a random token. 
   (CASSANDRA-385, CASSANDRA-517)
 * Miscellaneous bootstrap fixes (several tickets)
 * Ability to change a node's token even after it has data on it
   (CASSANDRA-541)
 * Ability to decommission a live node from the ring (CASSANDRA-435)
 * Semi-automatic loadbalancing via nodeprobe (CASSANDRA-192)
 * Add ability to set compaction thresholds at runtime via
   JMX / nodeprobe.  (CASSANDRA-465)
 * Add "comment" field to ColumnFamily definition. (CASSANDRA-481)
 * Additional JMX metrics (CASSANDRA-482)
 * JSON based export and import tools (several tickets)
 * Hinted Handoff fixes (several tickets)
 * Add key cache to improve read performance (CASSANDRA-423)
 * Simplified construction of custom ReplicationStrategy classes
   (CASSANDRA-497)
 * Graphical application (Swing) for ring integrity verification and 
   visualization was added to contrib (CASSANDRA-252)
 * Add DCQUORUM, DCQUORUMSYNC consistency levels and corresponding
   ReplicationStrategy / EndpointSnitch classes.  Experimental.
   (CASSANDRA-492)
 * Web client interface added to contrib (CASSANDRA-457)
 * More-efficient flush for Random, CollatedOPP partitioners 
   for normal writes (CASSANDRA-446) and bulk load (CASSANDRA-420)
 * Add MemtableFlushAfterMinutes, a global replacement for the old 
   per-CF FlushPeriodInMinutes setting (CASSANDRA-463)
 * optimizations to slice reading (CASSANDRA-350) and supercolumn
   queries (CASSANDRA-510)
 * force binding to given listenaddress for nodes with multiple
   interfaces (CASSANDRA-546)
 * stress.py benchmarking tool improvements (several tickets)
 * optimized replica placement code (CASSANDRA-525)
 * faster log replay on restart (CASSANDRA-539, CASSANDRA-540)
 * optimized local-node writes (CASSANDRA-558)
 * added get_range_slice, deprecating get_key_range (CASSANDRA-344)
 * expose TimedOutException to thrift (CASSANDRA-563)
 

0.4.2
 * Add validation disallowing null keys (CASSANDRA-486)
 * Fix race conditions in TCPConnectionManager (CASSANDRA-487)
 * Fix using non-utf8-aware comparison as a sanity check.
   (CASSANDRA-493)
 * Improve default garbage collector options (CASSANDRA-504)
 * Add "nodeprobe flush" (CASSANDRA-505)
 * remove NotFoundException from get_slice throws list (CASSANDRA-518)
 * fix get (not get_slice) of entire supercolumn (CASSANDRA-508)
 * fix null token during bootstrap (CASSANDRA-501)


0.4.1
 * Fix FlushPeriod columnfamily configuration regression
   (CASSANDRA-455)
 * Fix long column name support (CASSANDRA-460)
 * Fix for serializing a row that only contains tombstones
   (CASSANDRA-458)
 * Fix for discarding unneeded commitlog segments (CASSANDRA-459)
 * Add SnapshotBeforeCompaction configuration option (CASSANDRA-426)
 * Fix compaction abort under insufficient disk space (CASSANDRA-473)
 * Fix reading subcolumn slice from tombstoned CF (CASSANDRA-484)
 * Fix race condition in RVH causing occasional NPE (CASSANDRA-478)


0.4.0
 * fix get_key_range problems when a node is down (CASSANDRA-440)
   and add UnavailableException to more Thrift methods
 * Add example EndPointSnitch contrib code (several tickets)


0.4.0 RC2
 * fix SSTable generation clash during compaction (CASSANDRA-418)
 * reject method calls with null parameters (CASSANDRA-308)
 * properly order ranges in nodeprobe output (CASSANDRA-421)
 * fix logging of certain errors on executor threads (CASSANDRA-425)


0.4.0 RC1
 * Bootstrap feature is live; use -b on startup (several tickets)
 * Added multiget api (CASSANDRA-70)
 * fix Deadlock with SelectorManager.doProcess and TcpConnection.write
   (CASSANDRA-392)
 * remove key cache b/c of concurrency bugs in third-party
   CLHM library (CASSANDRA-405)
 * update non-major compaction logic to use two threshold values
   (CASSANDRA-407)
 * add periodic / batch commitlog sync modes (several tickets)
 * inline BatchMutation into batch_insert params (CASSANDRA-403)
 * allow setting the logging level at runtime via mbean (CASSANDRA-402)
 * change default comparator to BytesType (CASSANDRA-400)
 * add forwards-compatible ConsistencyLevel parameter to get_key_range
   (CASSANDRA-322)
 * r/m special case of blocking for local destination when writing with 
   ConsistencyLevel.ZERO (CASSANDRA-399)
 * Fixes to make BinaryMemtable [bulk load interface] useful (CASSANDRA-337);
   see contrib/bmt_example for an example of using it.
 * More JMX properties added (several tickets)
 * Thrift changes (several tickets)
    - Merged _super get methods with the normal ones; return values
      are now of ColumnOrSuperColumn.
    - Similarly, merged batch_insert_super into batch_insert.



0.4.0 beta
 * On-disk data format has changed to allow billions of keys/rows per
   node instead of only millions
 * Multi-keyspace support
 * Scan all sstables for all queries to avoid situations where
   different types of operation on the same ColumnFamily could
   disagree on what data was present
 * Snapshot support via JMX
 * Thrift API has changed a _lot_:
    - removed time-sorted CFs; instead, user-defined comparators
      may be defined on the column names, which are now byte arrays.
      Default comparators are provided for UTF8, Bytes, Ascii, Long (i64),
      and UUID types.
    - removed colon-delimited strings in thrift api in favor of explicit
      structs such as ColumnPath, ColumnParent, etc.  Also normalized
      thrift struct and argument naming.
    - Added columnFamily argument to get_key_range.
    - Change signature of get_slice to accept starting and ending
      columns as well as an offset.  (This allows use of indexes.)
      Added "ascending" flag to allow reasonably-efficient reverse
      scans as well.  Removed get_slice_by_range as redundant.
    - get_key_range operates on one CF at a time
    - changed `block` boolean on insert methods to ConsistencyLevel enum,
      with options of NONE, ONE, QUORUM, and ALL.
    - added similar consistency_level parameter to read methods
    - column-name-set slice with no names given now returns zero columns
      instead of all of them.  ("all" can run your server out of memory.
      use a range-based slice with a high max column count instead.)
 * Removed the web interface. Node information can now be obtained by 
   using the newly introduced nodeprobe utility.
 * More JMX stats
 * Remove magic values from internals (e.g. special key to indicate
   when to flush memtables)
 * Rename configuration "table" to "keyspace"
 * Moved to crash-only design; no more shutdown (just kill the process)
 * Lots of bug fixes

Full list of issues resolved in 0.4 is at https://issues.apache.org/jira/secure/IssueNavigator.jspa?reset=true&&pid=12310865&fixfor=12313862&resolution=1&sorter/field=issuekey&sorter/order=DESC


0.3.0 RC3
 * Fix potential deadlock under load in TCPConnection.
   (CASSANDRA-220)


0.3.0 RC2
 * Fix possible data loss when server is stopped after replaying
   log but before new inserts force memtable flush.
   (CASSANDRA-204)
 * Added BUGS file


0.3.0 RC1
 * Range queries on keys, including user-defined key collation
 * Remove support
 * Workarounds for a weird bug in JDK select/register that seems
   particularly common on VM environments. Cassandra should deploy
   fine on EC2 now
 * Much improved infrastructure: the beginnings of a decent test suite
   ("ant test" for unit tests; "nosetests" for system tests), code
   coverage reporting, etc.
 * Expanded node status reporting via JMX
 * Improved error reporting/logging on both server and client
 * Reduced memory footprint in default configuration
 * Combined blocking and non-blocking versions of insert APIs
 * Added FlushPeriodInMinutes configuration parameter to force
   flushing of infrequently-updated ColumnFamilies<|MERGE_RESOLUTION|>--- conflicted
+++ resolved
@@ -19,11 +19,8 @@
 
 
 2.0.4
-<<<<<<< HEAD
-=======
  * Fix assertion failure in filterColdSSTables (CASSANDRA-6483)
  * Fix row tombstones in larger-than-memory compactions (CASSANDRA-6008)
->>>>>>> c9609759
  * Fix cleanup ClassCastException (CASSANDRA-6462)
  * Reduce gossip memory use by interning VersionedValue strings (CASSANDRA-6410)
  * Allow specifying datacenters to participate in a repair (CASSANDRA-6218)
