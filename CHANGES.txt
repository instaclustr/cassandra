--- conflicted
+++ resolved
@@ -1,4 +1,3 @@
-<<<<<<< HEAD
 3.10
  * Remove outboundBindAny configuration property (CASSANDRA-12673)
  * Use correct bounds for all-data range when filtering (CASSANDRA-12666)
@@ -110,10 +109,7 @@
  * Restore resumable hints delivery (CASSANDRA-11960)
  * Properly report LWT contention (CASSANDRA-12626)
 Merged from 3.0:
-=======
-3.0.11
  * Thread local pools never cleaned up (CASSANDRA-13033)
->>>>>>> 7f668c6f
  * Set RPC_READY to false when draining or if a node is marked as shutdown (CASSANDRA-12781)
  * CQL often queries static columns unnecessarily (CASSANDRA-12768)
  * Make sure sstables only get committed when it's safe to discard commit log records (CASSANDRA-12956)
