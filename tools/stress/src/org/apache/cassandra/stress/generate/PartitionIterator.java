--- conflicted
+++ resolved
@@ -346,11 +346,6 @@
             for (int i = 0 ; i <= depth ; i++)
             {
                 int p = currentRow[i], l = lastRow[i], r = clusteringComponents[i].size();
-<<<<<<< HEAD
-                if ((p == l) || (r == 1))
-                    continue;
-                return p - l;
-=======
                 if (prev < 0)
                 {
                     // if we're behind our last position in theory, and have known more items to visit in practice
@@ -380,7 +375,6 @@
                     // p < l, and r > 1, so we're definitely not at the end
                     return -1;
                 }
->>>>>>> 3bee990c
             }
             return 0;
         }
