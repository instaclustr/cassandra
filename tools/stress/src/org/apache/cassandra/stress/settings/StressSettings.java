--- conflicted
+++ resolved
@@ -131,13 +131,8 @@
                 if (client != null)
                     return client;
 
-<<<<<<< HEAD
                 EncryptionOptions encOptions = transport.getEncryptionOptions();
-                JavaDriverClient c = new JavaDriverClient(this, currentNode, port.nativePort, encOptions);
-=======
-                EncryptionOptions.ClientEncryptionOptions encOptions = transport.getEncryptionOptions();
                 JavaDriverClient c = new JavaDriverClient(this, node.nodes, port.nativePort, encOptions);
->>>>>>> e1e88e5b
                 c.connect(mode.compression());
                 if (keyspace != null)
                     c.execute("USE \"" + keyspace + "\";", org.apache.cassandra.db.ConsistencyLevel.ONE);
