/*
 * Licensed to the Apache Software Foundation (ASF) under one
 * or more contributor license agreements.  See the NOTICE file
 * distributed with this work for additional information
 * regarding copyright ownership.  The ASF licenses this file
 * to you under the Apache License, Version 2.0 (the
 * "License"); you may not use this file except in compliance
 * with the License.  You may obtain a copy of the License at
 *
 *     http://www.apache.org/licenses/LICENSE-2.0
 *
 * Unless required by applicable law or agreed to in writing, software
 * distributed under the License is distributed on an "AS IS" BASIS,
 * WITHOUT WARRANTIES OR CONDITIONS OF ANY KIND, either express or implied.
 * See the License for the specific language governing permissions and
 * limitations under the License.
 */
package org.apache.cassandra.cql;

import java.nio.ByteBuffer;
import java.util.*;

import org.apache.cassandra.auth.Permission;
import org.apache.cassandra.config.CFMetaData;
import org.apache.cassandra.config.Schema;
import org.apache.cassandra.db.CounterMutation;
import org.apache.cassandra.db.ConsistencyLevel;
import org.apache.cassandra.db.IMutation;
import org.apache.cassandra.db.RowMutation;
import org.apache.cassandra.db.filter.QueryPath;
import org.apache.cassandra.db.marshal.AbstractType;
import org.apache.cassandra.exceptions.InvalidRequestException;
import org.apache.cassandra.exceptions.UnauthorizedException;
import org.apache.cassandra.service.ClientState;

import static org.apache.cassandra.cql.QueryProcessor.validateColumn;
import static org.apache.cassandra.cql.QueryProcessor.validateKey;

import static org.apache.cassandra.thrift.ThriftValidation.validateColumnFamily;

/**
 * An <code>UPDATE</code> statement parsed from a CQL query statement.
 *
 */
public class UpdateStatement extends AbstractModification
{
    private Map<Term, Operation> columns;
    private List<Term> columnNames, columnValues;
    private final List<Term> keys;

    /**
     * Creates a new UpdateStatement from a column family name, columns map, consistency
     * level, and key term.
     *
     * @param keyspace Keyspace (optional)
     * @param columnFamily column family name
     * @param keyName alias key name
     * @param columns a map of column name/values pairs
     * @param keys the keys to update
     * @param attrs additional attributes for statement (CL, timestamp, timeToLive)
     */
    public UpdateStatement(String keyspace,
                           String columnFamily,
                           String keyName,
                           Map<Term, Operation> columns,
                           List<Term> keys,
                           Attributes attrs)
    {
        super(keyspace, columnFamily, keyName, attrs);

        this.columns = columns;
        this.keys = keys;
    }

    /**
     * Creates a new UpdateStatement from a column family name, a consistency level,
     * key, and lists of column names and values.  It is intended for use with the
     * alternate update format, <code>INSERT</code>.
     *
     * @param keyspace Keyspace (optional)
     * @param columnFamily column family name
     * @param keyName alias key name
     * @param columnNames list of column names
     * @param columnValues list of column values (corresponds to names)
     * @param keys the keys to update
     * @param attrs additional attributes for statement (CL, timestamp, timeToLive)
     */
    public UpdateStatement(String keyspace,
                           String columnFamily,
                           String keyName,
                           List<Term> columnNames,
                           List<Term> columnValues,
                           List<Term> keys,
                           Attributes attrs)
    {
        super(keyspace, columnFamily, keyName, attrs);

        this.columnNames = columnNames;
        this.columnValues = columnValues;
        this.keys = keys;
    }

    /**
     * Returns the consistency level of this <code>UPDATE</code> statement, either
     * one parsed from the CQL statement, or the default level otherwise.
     *
     * @return the consistency level as a Thrift enum.
     */
    public ConsistencyLevel getConsistencyLevel()
    {
        return (cLevel != null) ? cLevel : defaultConsistency;
    }

    /**
     * True if an explicit consistency level was parsed from the statement.
     *
     * @return true if a consistency was parsed, false otherwise.
     */
    public boolean isSetConsistencyLevel()
    {
        return (cLevel != null);
    }

    /** {@inheritDoc} */
    public List<IMutation> prepareRowMutations(String keyspace, ClientState clientState, List<ByteBuffer> variables)
    throws InvalidRequestException, UnauthorizedException
    {
        return prepareRowMutations(keyspace, clientState, null, variables);
    }

    /** {@inheritDoc} */
    public List<IMutation> prepareRowMutations(String keyspace, ClientState clientState, Long timestamp, List<ByteBuffer> variables)
    throws InvalidRequestException, UnauthorizedException
    {
        List<String> cfamsSeen = new ArrayList<String>();

        boolean hasCommutativeOperation = false;

        for (Map.Entry<Term, Operation> column : getColumns().entrySet())
        {
            if (!column.getValue().isUnary())
                hasCommutativeOperation = true;

            if (hasCommutativeOperation && column.getValue().isUnary())
                throw new InvalidRequestException("Mix of commutative and non-commutative operations is not allowed.");
        }

        CFMetaData metadata = validateColumnFamily(keyspace, columnFamily, hasCommutativeOperation);
        if (hasCommutativeOperation)
<<<<<<< HEAD
            cLevel.validateCounterForWrite(metadata);
=======
            validateCommutativeForWrite(metadata, getConsistencyLevel());
>>>>>>> 0307dca2

        QueryProcessor.validateKeyAlias(metadata, keyName);

        // Avoid unnecessary authorizations.
        if (!(cfamsSeen.contains(columnFamily)))
        {
            clientState.hasColumnFamilyAccess(columnFamily, Permission.UPDATE);
            cfamsSeen.add(columnFamily);
        }

        List<IMutation> rowMutations = new LinkedList<IMutation>();

        for (Term key: keys)
        {
            rowMutations.add(mutationForKey(keyspace, key.getByteBuffer(getKeyType(keyspace),variables), metadata, timestamp, clientState, variables));
        }

        return rowMutations;
    }

    /**
     * Compute a row mutation for a single key
     *
     *
     * @param keyspace working keyspace
     * @param key key to change
     * @param metadata information about CF
     * @param timestamp global timestamp to use for every key mutation
     *
     * @param clientState
     * @return row mutation
     *
     * @throws InvalidRequestException on the wrong request
     */
    private IMutation mutationForKey(String keyspace, ByteBuffer key, CFMetaData metadata, Long timestamp, ClientState clientState, List<ByteBuffer> variables)
    throws InvalidRequestException
    {
        validateKey(key);
        AbstractType<?> comparator = getComparator(keyspace);

        // if true we need to wrap RowMutation into CounterMutation
        boolean hasCounterColumn = false;
        RowMutation rm = new RowMutation(keyspace, key);

        for (Map.Entry<Term, Operation> column : getColumns().entrySet())
        {
            ByteBuffer colName = column.getKey().getByteBuffer(comparator, variables);
            Operation op = column.getValue();

            if (op.isUnary())
            {
                if (hasCounterColumn)
                    throw new InvalidRequestException("Mix of commutative and non-commutative operations is not allowed.");

                ByteBuffer colValue = op.a.getByteBuffer(getValueValidator(keyspace, colName),variables);

                validateColumn(metadata, colName, colValue);
                rm.add(new QueryPath(columnFamily, null, colName),
                       colValue,
                       (timestamp == null) ? getTimestamp(clientState) : timestamp,
                       getTimeToLive());
            }
            else
            {
                hasCounterColumn = true;

                if (!column.getKey().getText().equals(op.a.getText()))
                    throw new InvalidRequestException("Only expressions like X = X + <long> are supported.");

                long value;

                try
                {
                    value = Long.parseLong(op.b.getText());
                }
                catch (NumberFormatException e)
                {
                    throw new InvalidRequestException(String.format("'%s' is an invalid value, should be a long.",
                                                      op.b.getText()));
                }

                rm.addCounter(new QueryPath(columnFamily, null, colName), value);
            }
        }

        return (hasCounterColumn) ? new CounterMutation(rm, getConsistencyLevel()) : rm;
    }

    public String getColumnFamily()
    {
        return columnFamily;
    }

    public List<Term> getKeys()
    {
        return keys;
    }

    public Map<Term, Operation> getColumns() throws InvalidRequestException
    {
        // Created from an UPDATE
        if (columns != null)
            return columns;

        // Created from an INSERT

        // Don't hate, validate.
        if (columnNames.size() != columnValues.size())
            throw new InvalidRequestException("unmatched column names/values");
        if (columnNames.size() < 1)
            throw new InvalidRequestException("no columns specified for INSERT");

        columns = new HashMap<Term, Operation>();

        for (int i = 0; i < columnNames.size(); i++)
            columns.put(columnNames.get(i), new Operation(columnValues.get(i)));

        return columns;
    }

    public String toString()
    {
        return String.format("UpdateStatement(keyspace=%s, columnFamily=%s, keys=%s, columns=%s, consistency=%s, timestamp=%s, timeToLive=%s)",
                             keyspace,
                             columnFamily,
                             keys,
                             columns,
                             getConsistencyLevel(),
                             timestamp,
                             timeToLive);
    }

    public AbstractType<?> getKeyType(String keyspace)
    {
        return Schema.instance.getCFMetaData(keyspace, columnFamily).getKeyValidator();
    }

    public AbstractType<?> getComparator(String keyspace)
    {
        return Schema.instance.getComparator(keyspace, columnFamily);
    }

    public AbstractType<?> getValueValidator(String keyspace, ByteBuffer column)
    {
        return Schema.instance.getValueValidator(keyspace, columnFamily, column);
    }

    public List<Term> getColumnNames()
    {
        return columnNames;
    }

    public List<Term> getColumnValues()
    {
        return columnValues;
    }

}<|MERGE_RESOLUTION|>--- conflicted
+++ resolved
@@ -147,11 +147,7 @@
 
         CFMetaData metadata = validateColumnFamily(keyspace, columnFamily, hasCommutativeOperation);
         if (hasCommutativeOperation)
-<<<<<<< HEAD
-            cLevel.validateCounterForWrite(metadata);
-=======
-            validateCommutativeForWrite(metadata, getConsistencyLevel());
->>>>>>> 0307dca2
+            getConsistencyLevel().validateCounterForWrite(metadata);
 
         QueryProcessor.validateKeyAlias(metadata, keyName);
 
