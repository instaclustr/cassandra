/*
 * Licensed to the Apache Software Foundation (ASF) under one
 * or more contributor license agreements.  See the NOTICE file
 * distributed with this work for additional information
 * regarding copyright ownership.  The ASF licenses this file
 * to you under the Apache License, Version 2.0 (the
 * "License"); you may not use this file except in compliance
 * with the License.  You may obtain a copy of the License at
 *
 *     http://www.apache.org/licenses/LICENSE-2.0
 *
 * Unless required by applicable law or agreed to in writing, software
 * distributed under the License is distributed on an "AS IS" BASIS,
 * WITHOUT WARRANTIES OR CONDITIONS OF ANY KIND, either express or implied.
 * See the License for the specific language governing permissions and
 * limitations under the License.
 */
package org.apache.cassandra.config;

import java.io.IOException;
import java.lang.reflect.Constructor;
import java.lang.reflect.InvocationTargetException;
import java.nio.ByteBuffer;
import java.util.*;
import java.util.concurrent.ConcurrentHashMap;
import java.util.concurrent.ThreadLocalRandom;
import java.util.concurrent.TimeUnit;
import java.util.stream.Collectors;

import com.google.common.annotations.VisibleForTesting;
import com.google.common.base.MoreObjects;
import com.google.common.base.Objects;
import com.google.common.collect.*;
import org.apache.commons.lang3.ArrayUtils;
import org.apache.commons.lang3.builder.HashCodeBuilder;
import org.apache.commons.lang3.builder.ToStringBuilder;
import org.slf4j.Logger;
import org.slf4j.LoggerFactory;

import org.apache.cassandra.cql3.ColumnIdentifier;
import org.apache.cassandra.cql3.QueryProcessor;
import org.apache.cassandra.cql3.statements.CFStatement;
import org.apache.cassandra.cql3.statements.CreateTableStatement;
import org.apache.cassandra.db.*;
import org.apache.cassandra.db.compaction.*;
import org.apache.cassandra.db.index.SecondaryIndex;
import org.apache.cassandra.db.marshal.*;
import org.apache.cassandra.dht.IPartitioner;
import org.apache.cassandra.exceptions.*;
import org.apache.cassandra.io.util.DataInputPlus;
import org.apache.cassandra.io.util.DataOutputPlus;
import org.apache.cassandra.schema.*;
import org.apache.cassandra.utils.*;
import org.apache.cassandra.utils.AbstractIterator;
import org.github.jamm.Unmetered;

/**
 * This class can be tricky to modify. Please read http://wiki.apache.org/cassandra/ConfigurationNotes for how to do so safely.
 */
@Unmetered
public final class CFMetaData
{
    public enum Flag
    {
        SUPER, COUNTER, DENSE, COMPOUND, VIEW
    }

    private static final Logger logger = LoggerFactory.getLogger(CFMetaData.class);

    public static final Serializer serializer = new Serializer();

    //REQUIRED
    public final UUID cfId;                           // internal id, never exposed to user
    public final String ksName;                       // name of keyspace
    public final String cfName;                       // name of this column family

    private final ImmutableSet<Flag> flags;
    private final boolean isDense;
    private final boolean isCompound;
    private final boolean isSuper;
    private final boolean isCounter;
    private final boolean isMaterializedView;

    private final boolean isIndex;

    public volatile ClusteringComparator comparator;  // bytes, long, timeuuid, utf8, etc. This is built directly from clusteringColumns
    public final IPartitioner partitioner;            // partitioner the table uses

    private final Serializers serializers;

    // non-final, for now
    public volatile TableParams params = TableParams.DEFAULT;

    private volatile AbstractType<?> keyValidator = BytesType.instance;
    private volatile Map<ByteBuffer, DroppedColumn> droppedColumns = new HashMap<>();
    private volatile Triggers triggers = Triggers.none();
    private volatile MaterializedViews materializedViews = MaterializedViews.none();

    /*
     * All CQL3 columns definition are stored in the columnMetadata map.
     * On top of that, we keep separated collection of each kind of definition, to
     * 1) allow easy access to each kind and 2) for the partition key and
     * clustering key ones, those list are ordered by the "component index" of the
     * elements.
     */
    private final Map<ByteBuffer, ColumnDefinition> columnMetadata = new ConcurrentHashMap<>(); // not on any hot path
    private volatile List<ColumnDefinition> partitionKeyColumns;  // Always of size keyValidator.componentsCount, null padded if necessary
    private volatile List<ColumnDefinition> clusteringColumns;    // Of size comparator.componentsCount or comparator.componentsCount -1, null padded if necessary
    private volatile PartitionColumns partitionColumns;

    // For dense tables, this alias the single non-PK column the table contains (since it can only have one). We keep
    // that as convenience to access that column more easily (but we could replace calls by partitionColumns().iterator().next()
    // for those tables in practice).
    private volatile ColumnDefinition compactValueColumn;

    /*
     * All of these methods will go away once CFMetaData becomes completely immutable.
     */
    public CFMetaData params(TableParams params)
    {
        this.params = params;
        return this;
    }

    public CFMetaData bloomFilterFpChance(double prop)
    {
        params = TableParams.builder(params).bloomFilterFpChance(prop).build();
        return this;
    }

    public CFMetaData caching(CachingParams prop)
    {
        params = TableParams.builder(params).caching(prop).build();
        return this;
    }

    public CFMetaData comment(String prop)
    {
        params = TableParams.builder(params).comment(prop).build();
        return this;
    }

    public CFMetaData compaction(CompactionParams prop)
    {
        params = TableParams.builder(params).compaction(prop).build();
        return this;
    }

    public CFMetaData compression(CompressionParams prop)
    {
        params = TableParams.builder(params).compression(prop).build();
        return this;
    }

    public CFMetaData dcLocalReadRepairChance(double prop)
    {
        params = TableParams.builder(params).dcLocalReadRepairChance(prop).build();
        return this;
    }

    public CFMetaData defaultTimeToLive(int prop)
    {
        params = TableParams.builder(params).defaultTimeToLive(prop).build();
        return this;
    }

    public CFMetaData gcGraceSeconds(int prop)
    {
        params = TableParams.builder(params).gcGraceSeconds(prop).build();
        return this;
    }

    public CFMetaData maxIndexInterval(int prop)
    {
        params = TableParams.builder(params).maxIndexInterval(prop).build();
        return this;
    }

    public CFMetaData memtableFlushPeriod(int prop)
    {
        params = TableParams.builder(params).memtableFlushPeriodInMs(prop).build();
        return this;
    }

    public CFMetaData minIndexInterval(int prop)
    {
        params = TableParams.builder(params).minIndexInterval(prop).build();
        return this;
    }

    public CFMetaData readRepairChance(double prop)
    {
        params = TableParams.builder(params).readRepairChance(prop).build();
        return this;
    }

    public CFMetaData speculativeRetry(SpeculativeRetryParam prop)
    {
        params = TableParams.builder(params).speculativeRetry(prop).build();
        return this;
    }

    public CFMetaData droppedColumns(Map<ByteBuffer, DroppedColumn> cols)
    {
        droppedColumns = cols;
        return this;
    }

    public CFMetaData triggers(Triggers prop)
    {
        triggers = prop;
        return this;
    }

    public CFMetaData materializedViews(MaterializedViews prop)
    {
        materializedViews = prop;
        return this;
    }

    private CFMetaData(String keyspace,
                       String name,
                       UUID cfId,
                       boolean isSuper,
                       boolean isCounter,
                       boolean isDense,
                       boolean isCompound,
                       boolean isMaterializedView,
                       List<ColumnDefinition> partitionKeyColumns,
                       List<ColumnDefinition> clusteringColumns,
                       PartitionColumns partitionColumns,
                       IPartitioner partitioner)
    {
        this.cfId = cfId;
        this.ksName = keyspace;
        this.cfName = name;

        this.isDense = isDense;
        this.isCompound = isCompound;
        this.isSuper = isSuper;
        this.isCounter = isCounter;
        this.isMaterializedView = isMaterializedView;

        EnumSet<Flag> flags = EnumSet.noneOf(Flag.class);
        if (isSuper)
            flags.add(Flag.SUPER);
        if (isCounter)
            flags.add(Flag.COUNTER);
        if (isDense)
            flags.add(Flag.DENSE);
        if (isCompound)
            flags.add(Flag.COMPOUND);
        if (isMaterializedView)
            flags.add(Flag.VIEW);
        this.flags = Sets.immutableEnumSet(flags);

        isIndex = cfName.contains(".");

        assert partitioner != null;
        this.partitioner = partitioner;

        // A compact table should always have a clustering
        assert isCQLTable() || !clusteringColumns.isEmpty() : String.format("For table %s.%s, isDense=%b, isCompound=%b, clustering=%s", ksName, cfName, isDense, isCompound, clusteringColumns);

        this.partitionKeyColumns = partitionKeyColumns;
        this.clusteringColumns = clusteringColumns;
        this.partitionColumns = partitionColumns;

        this.serializers = new Serializers(this);
        rebuild();
    }

    // This rebuild informations that are intrinsically duplicate of the table definition but
    // are kept because they are often useful in a different format.
    private void rebuild()
    {
        this.comparator = new ClusteringComparator(extractTypes(clusteringColumns));

        this.columnMetadata.clear();
        for (ColumnDefinition def : partitionKeyColumns)
            this.columnMetadata.put(def.name.bytes, def);
        for (ColumnDefinition def : clusteringColumns)
            this.columnMetadata.put(def.name.bytes, def);
        for (ColumnDefinition def : partitionColumns)
            this.columnMetadata.put(def.name.bytes, def);

        List<AbstractType<?>> keyTypes = extractTypes(partitionKeyColumns);
        this.keyValidator = keyTypes.size() == 1 ? keyTypes.get(0) : CompositeType.getInstance(keyTypes);

        if (isCompactTable())
            this.compactValueColumn = CompactTables.getCompactValueColumn(partitionColumns, isSuper());
    }

    public MaterializedViews getMaterializedViews()
    {
        return materializedViews;
    }

    public static CFMetaData create(String ksName,
                                    String name,
                                    UUID cfId,
                                    boolean isDense,
                                    boolean isCompound,
                                    boolean isSuper,
                                    boolean isCounter,
                                    boolean isMaterializedView,
                                    List<ColumnDefinition> columns,
                                    IPartitioner partitioner)
    {
        List<ColumnDefinition> partitions = new ArrayList<>();
        List<ColumnDefinition> clusterings = new ArrayList<>();
        PartitionColumns.Builder builder = PartitionColumns.builder();

        for (ColumnDefinition column : columns)
        {
            switch (column.kind)
            {
                case PARTITION_KEY:
                    partitions.add(column);
                    break;
                case CLUSTERING:
                    clusterings.add(column);
                    break;
                default:
                    builder.add(column);
                    break;
            }
        }

        Collections.sort(partitions);
        Collections.sort(clusterings);

        return new CFMetaData(ksName,
                              name,
                              cfId,
                              isSuper,
                              isCounter,
                              isDense,
                              isCompound,
                              isMaterializedView,
                              partitions,
                              clusterings,
                              builder.build(),
                              partitioner);
    }

    private static List<AbstractType<?>> extractTypes(List<ColumnDefinition> clusteringColumns)
    {
        List<AbstractType<?>> types = new ArrayList<>(clusteringColumns.size());
        for (ColumnDefinition def : clusteringColumns)
            types.add(def.type);
        return types;
    }

    public Set<Flag> flags()
    {
        return flags;
    }

    /**
     * There is a couple of places in the code where we need a CFMetaData object and don't have one readily available
     * and know that only the keyspace and name matter. This creates such "fake" metadata. Use only if you know what
     * you're doing.
     */
    public static CFMetaData createFake(String keyspace, String name)
    {
        return CFMetaData.Builder.create(keyspace, name).addPartitionKey("key", BytesType.instance).build();
    }

    public Triggers getTriggers()
    {
        return triggers;
    }

    // Compiles a system metadata
    public static CFMetaData compile(String cql, String keyspace)
    {
        CFStatement parsed = (CFStatement)QueryProcessor.parseStatement(cql);
        parsed.prepareKeyspace(keyspace);
        CreateTableStatement statement = (CreateTableStatement) parsed.prepare().statement;

        return statement.metadataBuilder()
                        .withId(generateLegacyCfId(keyspace, statement.columnFamily()))
                        .build()
                        .params(statement.params())
                        .readRepairChance(0.0)
                        .dcLocalReadRepairChance(0.0)
                        .gcGraceSeconds(0)
                        .memtableFlushPeriod((int) TimeUnit.HOURS.toMillis(1));
    }

    /**
     * Generates deterministic UUID from keyspace/columnfamily name pair.
     * This is used to generate the same UUID for C* version < 2.1
     *
     * Since 2.1, this is only used for system columnfamilies and tests.
     */
    public static UUID generateLegacyCfId(String ksName, String cfName)
    {
        return UUID.nameUUIDFromBytes(ArrayUtils.addAll(ksName.getBytes(), cfName.getBytes()));
    }

    public CFMetaData reloadIndexMetadataProperties(CFMetaData parent)
    {
        TableParams.Builder indexParams = TableParams.builder(parent.params);

        // Depends on parent's cache setting, turn on its index CF's cache.
        // Row caching is never enabled; see CASSANDRA-5732
        if (parent.params.caching.cacheKeys())
            indexParams.caching(CachingParams.CACHE_KEYS);
        else
            indexParams.caching(CachingParams.CACHE_NOTHING);

        indexParams.readRepairChance(0.0)
                   .dcLocalReadRepairChance(0.0)
                   .gcGraceSeconds(0);

        return params(indexParams.build());
    }

    public CFMetaData copy()
    {
        return copy(cfId);
    }

    /**
     * Clones the CFMetaData, but sets a different cfId
     *
     * @param newCfId the cfId for the cloned CFMetaData
     * @return the cloned CFMetaData instance with the new cfId
     */
    public CFMetaData copy(UUID newCfId)
    {
        return copyOpts(new CFMetaData(ksName,
                                       cfName,
                                       newCfId,
                                       isSuper(),
                                       isCounter(),
                                       isDense(),
                                       isCompound(),
                                       isMaterializedView(),
                                       copy(partitionKeyColumns),
                                       copy(clusteringColumns),
                                       copy(partitionColumns),
                                       partitioner),
                        this);
    }

    public CFMetaData copy(IPartitioner partitioner)
    {
        return copyOpts(new CFMetaData(ksName,
                                       cfName,
                                       cfId,
                                       isSuper,
                                       isCounter,
                                       isDense,
                                       isCompound,
                                       isMaterializedView,
                                       copy(partitionKeyColumns),
                                       copy(clusteringColumns),
                                       copy(partitionColumns),
                                       partitioner),
                        this);
    }

    private static List<ColumnDefinition> copy(List<ColumnDefinition> l)
    {
        List<ColumnDefinition> copied = new ArrayList<>(l.size());
        for (ColumnDefinition cd : l)
            copied.add(cd.copy());
        return copied;
    }

    private static PartitionColumns copy(PartitionColumns columns)
    {
        PartitionColumns.Builder newColumns = PartitionColumns.builder();
        for (ColumnDefinition cd : columns)
            newColumns.add(cd.copy());
        return newColumns.build();
    }

    @VisibleForTesting
    public static CFMetaData copyOpts(CFMetaData newCFMD, CFMetaData oldCFMD)
    {
        return newCFMD.params(oldCFMD.params)
                      .droppedColumns(new HashMap<>(oldCFMD.droppedColumns))
                      .triggers(oldCFMD.triggers)
                      .materializedViews(oldCFMD.materializedViews);
    }

    /**
     * generate a column family name for an index corresponding to the given column.
     * This is NOT the same as the index's name! This is only used in sstable filenames and is not exposed to users.
     *
     * @param info A definition of the column with index
     *
     * @return name of the index ColumnFamily
     */
    public String indexColumnFamilyName(ColumnDefinition info)
    {
        // TODO simplify this when info.index_name is guaranteed to be set
        return cfName + Directories.SECONDARY_INDEX_NAME_SEPARATOR + (info.getIndexName() == null ? ByteBufferUtil.bytesToHex(info.name.bytes) : info.getIndexName());
    }

    /**
     * The '.' char is the only way to identify if the CFMetadata is for a secondary index
     */
    public boolean isSecondaryIndex()
    {
        return cfName.contains(".");
    }

    /**
     * true if this CFS contains secondary index data.
     */
    public boolean isIndex()
    {
        return isIndex;
    }

    public DecoratedKey decorateKey(ByteBuffer key)
    {
        return partitioner.decorateKey(key);
    }

    public Map<ByteBuffer, ColumnDefinition> getColumnMetadata()
    {
        return columnMetadata;
    }

    /**
     *
     * @return The name of the parent cf if this is a seconday index
     */
    public String getParentColumnFamilyName()
    {
        return isIndex ? cfName.substring(0, cfName.indexOf('.')) : null;
    }

    public ReadRepairDecision newReadRepairDecision()
    {
        double chance = ThreadLocalRandom.current().nextDouble();
        if (params.readRepairChance > chance)
            return ReadRepairDecision.GLOBAL;

        if (params.dcLocalReadRepairChance > chance)
            return ReadRepairDecision.DC_LOCAL;

        return ReadRepairDecision.NONE;
    }

    public AbstractType<?> getColumnDefinitionNameComparator(ColumnDefinition.Kind kind)
    {
        return (isSuper() && kind == ColumnDefinition.Kind.REGULAR) || (isStaticCompactTable() && kind == ColumnDefinition.Kind.STATIC)
             ? thriftColumnNameType()
             : UTF8Type.instance;
    }

    public AbstractType<?> getKeyValidator()
    {
        return keyValidator;
    }

    public Collection<ColumnDefinition> allColumns()
    {
        return columnMetadata.values();
    }

    // An iterator over all column definitions but that respect the order of a SELECT *.
    // This also "hide" the clustering/regular columns for a non-CQL3 non-dense table for backward compatibility
    // sake (those are accessible through thrift but not through CQL currently).
    public Iterator<ColumnDefinition> allColumnsInSelectOrder()
    {
        final boolean isStaticCompactTable = isStaticCompactTable();
        final boolean noNonPkColumns = isCompactTable() && CompactTables.hasEmptyCompactValue(this);
        return new AbstractIterator<ColumnDefinition>()
        {
            private final Iterator<ColumnDefinition> partitionKeyIter = partitionKeyColumns.iterator();
            private final Iterator<ColumnDefinition> clusteringIter = isStaticCompactTable ? Collections.<ColumnDefinition>emptyIterator() : clusteringColumns.iterator();
            private final Iterator<ColumnDefinition> otherColumns = noNonPkColumns
                                                                  ? Collections.<ColumnDefinition>emptyIterator()
                                                                  : (isStaticCompactTable
                                                                     ?  partitionColumns.statics.selectOrderIterator()
                                                                     :  partitionColumns.selectOrderIterator());

            protected ColumnDefinition computeNext()
            {
                if (partitionKeyIter.hasNext())
                    return partitionKeyIter.next();

                if (clusteringIter.hasNext())
                    return clusteringIter.next();

                return otherColumns.hasNext() ? otherColumns.next() : endOfData();
            }
        };
    }

    public List<ColumnDefinition> partitionKeyColumns()
    {
        return partitionKeyColumns;
    }

    public List<ColumnDefinition> clusteringColumns()
    {
        return clusteringColumns;
    }

    public PartitionColumns partitionColumns()
    {
        return partitionColumns;
    }

    public ColumnDefinition compactValueColumn()
    {
        return compactValueColumn;
    }

    public ClusteringComparator getKeyValidatorAsClusteringComparator()
    {
        boolean isCompound = keyValidator instanceof CompositeType;
        List<AbstractType<?>> types = isCompound
                                    ? ((CompositeType) keyValidator).types
                                    : Collections.<AbstractType<?>>singletonList(keyValidator);
        return new ClusteringComparator(types);
    }

    public static ByteBuffer serializePartitionKey(ClusteringPrefix keyAsClustering)
    {
        // TODO: we should stop using Clustering for partition keys. Maybe we can add
        // a few methods to DecoratedKey so we don't have to (note that while using a Clustering
        // allows to use buildBound(), it's actually used for partition keys only when every restriction
        // is an equal, so we could easily create a specific method for keys for that.
        if (keyAsClustering.size() == 1)
            return keyAsClustering.get(0);

        ByteBuffer[] values = new ByteBuffer[keyAsClustering.size()];
        for (int i = 0; i < keyAsClustering.size(); i++)
            values[i] = keyAsClustering.get(i);
        return CompositeType.build(values);
    }

    public Map<ByteBuffer, DroppedColumn> getDroppedColumns()
    {
        return droppedColumns;
    }

    /**
     * Returns a "fake" ColumnDefinition corresponding to the dropped column {@code name}
     * of {@code null} if there is no such dropped column.
     */
    public ColumnDefinition getDroppedColumnDefinition(ByteBuffer name)
    {
        DroppedColumn dropped = droppedColumns.get(name);
        if (dropped == null)
            return null;

        // We need the type for deserialization purpose. If we don't have the type however,
        // it means that it's a dropped column from before 3.0, and in that case using
        // BytesType is fine for what we'll be using it for, even if that's a hack.
        AbstractType<?> type = dropped.type == null ? BytesType.instance : dropped.type;
        return ColumnDefinition.regularDef(this, name, type);
    }

    @Override
    public boolean equals(Object o)
    {
        if (this == o)
            return true;

        if (!(o instanceof CFMetaData))
            return false;

        CFMetaData other = (CFMetaData) o;

        return Objects.equal(cfId, other.cfId)
            && Objects.equal(flags, other.flags)
            && Objects.equal(ksName, other.ksName)
            && Objects.equal(cfName, other.cfName)
            && Objects.equal(params, other.params)
            && Objects.equal(comparator, other.comparator)
            && Objects.equal(keyValidator, other.keyValidator)
            && Objects.equal(columnMetadata, other.columnMetadata)
            && Objects.equal(droppedColumns, other.droppedColumns)
            && Objects.equal(triggers, other.triggers)
            && Objects.equal(materializedViews, other.materializedViews);
    }

    @Override
    public int hashCode()
    {
        return new HashCodeBuilder(29, 1597)
            .append(cfId)
            .append(ksName)
            .append(cfName)
            .append(flags)
            .append(comparator)
            .append(params)
            .append(keyValidator)
            .append(columnMetadata)
            .append(droppedColumns)
            .append(triggers)
            .append(materializedViews)
            .toHashCode();
    }

    /**
     * Updates this object in place to match the definition in the system schema tables.
     * @return true if any columns were added, removed, or altered; otherwise, false is returned
     */
    public boolean reload()
    {
        return apply(SchemaKeyspace.createTableFromName(ksName, cfName));
    }

    /**
     * Updates CFMetaData in-place to match cfm
     *
     * @return true if any columns were added, removed, or altered; otherwise, false is returned
     * @throws ConfigurationException if ks/cf names or cf ids didn't match
     */
    @VisibleForTesting
    public boolean apply(CFMetaData cfm) throws ConfigurationException
    {
        logger.debug("applying {} to {}", cfm, this);

        validateCompatility(cfm);

        partitionKeyColumns = cfm.partitionKeyColumns;
        clusteringColumns = cfm.clusteringColumns;

        boolean hasColumnChange = !partitionColumns.equals(cfm.partitionColumns);
        partitionColumns = cfm.partitionColumns;

        rebuild();

        // compaction thresholds are checked by ThriftValidation. We shouldn't be doing
        // validation on the apply path; it's too late for that.

        params = cfm.params;

        keyValidator = cfm.keyValidator;

        if (!cfm.droppedColumns.isEmpty())
            droppedColumns = cfm.droppedColumns;

        triggers = cfm.triggers;
        materializedViews = cfm.materializedViews;

        logger.debug("application result is {}", this);

        return hasColumnChange;
    }

    public void validateCompatility(CFMetaData cfm) throws ConfigurationException
    {
        // validate
        if (!cfm.ksName.equals(ksName))
            throw new ConfigurationException(String.format("Keyspace mismatch (found %s; expected %s)",
                                                           cfm.ksName, ksName));
        if (!cfm.cfName.equals(cfName))
            throw new ConfigurationException(String.format("Column family mismatch (found %s; expected %s)",
                                                           cfm.cfName, cfName));
        if (!cfm.cfId.equals(cfId))
            throw new ConfigurationException(String.format("Column family ID mismatch (found %s; expected %s)",
                                                           cfm.cfId, cfId));

        if (!cfm.flags.equals(flags))
            throw new ConfigurationException("types do not match.");

        if (!cfm.comparator.isCompatibleWith(comparator))
            throw new ConfigurationException(String.format("Column family comparators do not match or are not compatible (found %s; expected %s).", cfm.comparator.getClass().getSimpleName(), comparator.getClass().getSimpleName()));
    }

    public static Class<? extends AbstractCompactionStrategy> createCompactionStrategy(String className) throws ConfigurationException
    {
        className = className.contains(".") ? className : "org.apache.cassandra.db.compaction." + className;
        Class<AbstractCompactionStrategy> strategyClass = FBUtilities.classForName(className, "compaction strategy");
        if (!AbstractCompactionStrategy.class.isAssignableFrom(strategyClass))
            throw new ConfigurationException(String.format("Specified compaction strategy class (%s) is not derived from AbstractReplicationStrategy", className));

        return strategyClass;
    }

    public AbstractCompactionStrategy createCompactionStrategyInstance(ColumnFamilyStore cfs)
    {
        try
        {
<<<<<<< HEAD
            Constructor<? extends AbstractCompactionStrategy> constructor =
                params.compaction.klass().getConstructor(ColumnFamilyStore.class, Map.class);
            return constructor.newInstance(cfs, params.compaction.options());
=======
            if (options == null)
                return;

            Map<?,?> unknownOptions = (Map) strategyClass.getMethod("validateOptions", Map.class).invoke(null, options);
            if (!unknownOptions.isEmpty())
                throw new ConfigurationException(String.format("Properties specified %s are not understood by %s", unknownOptions.keySet(), strategyClass.getSimpleName()));
        }
        catch (NoSuchMethodException e)
        {
            logger.warn("Compaction Strategy {} does not have a static validateOptions method. Validation ignored", strategyClass.getName());
        }
        catch (InvocationTargetException e)
        {
            if (e.getTargetException() instanceof ConfigurationException)
                throw (ConfigurationException) e.getTargetException();
            throw new ConfigurationException("Failed to validate compaction options: " + options);
        }
        catch (ConfigurationException e)
        {
            throw e;
        }
        catch (Exception e)
        {
            throw new ConfigurationException("Failed to validate compaction options: " + options);
        }
    }

    public static Class<? extends AbstractCompactionStrategy> createCompactionStrategy(String className) throws ConfigurationException
    {
        className = className.contains(".") ? className : "org.apache.cassandra.db.compaction." + className;
        Class<AbstractCompactionStrategy> strategyClass = FBUtilities.classForName(className, "compaction strategy");
        if (className.equals(WrappingCompactionStrategy.class.getName()))
            throw new ConfigurationException("You can't set WrappingCompactionStrategy as the compaction strategy!");
        if (!AbstractCompactionStrategy.class.isAssignableFrom(strategyClass))
            throw new ConfigurationException(String.format("Specified compaction strategy class (%s) is not derived from AbstractReplicationStrategy", className));

        return strategyClass;
    }

    public static AbstractCompactionStrategy createCompactionStrategyInstance(Class<? extends AbstractCompactionStrategy> compactionStrategyClass,
                                                                              ColumnFamilyStore cfs,
                                                                              Map<String, String> compactionStrategyOptions)
    {
        try
        {
            Constructor<? extends AbstractCompactionStrategy> constructor =
                compactionStrategyClass.getConstructor(ColumnFamilyStore.class, Map.class);
            return constructor.newInstance(cfs, compactionStrategyOptions);
>>>>>>> 9c3b967e
        }
        catch (NoSuchMethodException | IllegalAccessException | InvocationTargetException | InstantiationException e)
        {
            throw new RuntimeException(e);
        }
    }

    @Deprecated
    public AbstractCompactionStrategy createCompactionStrategyInstance(ColumnFamilyStore cfs)
    {
        return createCompactionStrategyInstance(compactionStrategyClass, cfs, compactionStrategyOptions);
    }

    /**
     * Returns the ColumnDefinition for {@code name}.
     */
    public ColumnDefinition getColumnDefinition(ColumnIdentifier name)
    {
        return columnMetadata.get(name.bytes);
    }

    // In general it is preferable to work with ColumnIdentifier to make it
    // clear that we are talking about a CQL column, not a cell name, but there
    // is a few cases where all we have is a ByteBuffer (when dealing with IndexExpression
    // for instance) so...
    public ColumnDefinition getColumnDefinition(ByteBuffer name)
    {
        return columnMetadata.get(name);
    }

    public ColumnDefinition getColumnDefinitionForIndex(String indexName)
    {
        for (ColumnDefinition def : allColumns())
        {
            if (indexName.equals(def.getIndexName()))
                return def;
        }
        return null;
    }

    /**
     * Convert a null index_name to appropriate default name according to column status
     */
    public void addDefaultIndexNames() throws ConfigurationException
    {
        // if this is ColumnFamily update we need to add previously defined index names to the existing columns first
        UUID cfId = Schema.instance.getId(ksName, cfName);
        if (cfId != null)
        {
            CFMetaData cfm = Schema.instance.getCFMetaData(cfId);

            for (ColumnDefinition newDef : allColumns())
            {
                if (!cfm.columnMetadata.containsKey(newDef.name.bytes) || newDef.getIndexType() == null)
                    continue;

                String oldIndexName = cfm.getColumnDefinition(newDef.name).getIndexName();

                if (oldIndexName == null)
                    continue;

                if (newDef.getIndexName() != null && !oldIndexName.equals(newDef.getIndexName()))
                    throw new ConfigurationException("Can't modify index name: was '" + oldIndexName + "' changed to '" + newDef.getIndexName() + "'.");

                newDef.setIndexName(oldIndexName);
            }
        }

        Set<String> existingNames = existingIndexNames(null);
        for (ColumnDefinition column : allColumns())
        {
            if (column.getIndexType() != null && column.getIndexName() == null)
            {
                String baseName = getDefaultIndexName(cfName, column.name);
                String indexName = baseName;
                int i = 0;
                while (existingNames.contains(indexName))
                    indexName = baseName + '_' + (++i);
                column.setIndexName(indexName);
            }
        }
    }

    public static String getDefaultIndexName(String cfName, ColumnIdentifier columnName)
    {
        return (cfName + "_" + columnName + "_idx").replaceAll("\\W", "");
    }

    public static boolean isNameValid(String name)
    {
        return name != null && !name.isEmpty() && name.length() <= Schema.NAME_LENGTH && name.matches("\\w+");
    }

    public static boolean isIndexNameValid(String name)
    {
        return name != null && !name.isEmpty() && name.matches("\\w+");
    }

    public CFMetaData validate() throws ConfigurationException
    {
        rebuild();

        if (!isNameValid(ksName))
            throw new ConfigurationException(String.format("Keyspace name must not be empty, more than %s characters long, or contain non-alphanumeric-underscore characters (got \"%s\")", Schema.NAME_LENGTH, ksName));
        if (!isNameValid(cfName))
            throw new ConfigurationException(String.format("ColumnFamily name must not be empty, more than %s characters long, or contain non-alphanumeric-underscore characters (got \"%s\")", Schema.NAME_LENGTH, cfName));

        params.validate();

        for (int i = 0; i < comparator.size(); i++)
        {
            if (comparator.subtype(i) instanceof CounterColumnType)
                throw new ConfigurationException("CounterColumnType is not a valid comparator");
        }
        if (keyValidator instanceof CounterColumnType)
            throw new ConfigurationException("CounterColumnType is not a valid key validator");

        // Mixing counter with non counter columns is not supported (#2614)
        if (isCounter())
        {
            for (ColumnDefinition def : partitionColumns())
                if (!(def.type instanceof CounterColumnType) && !CompactTables.isSuperColumnMapColumn(def))
                    throw new ConfigurationException("Cannot add a non counter column (" + def.name + ") in a counter column family");
        }
        else
        {
            for (ColumnDefinition def : allColumns())
                if (def.type instanceof CounterColumnType)
                    throw new ConfigurationException("Cannot add a counter column (" + def.name + ") in a non counter column family");
        }

        // initialize a set of names NOT in the CF under consideration
        Set<String> indexNames = existingIndexNames(cfName);
        for (ColumnDefinition c : allColumns())
        {
            if (c.getIndexType() == null)
            {
                if (c.getIndexName() != null)
                    throw new ConfigurationException("Index name cannot be set without index type");
            }
            else
            {
                if (isSuper())
                    throw new ConfigurationException("Secondary indexes are not supported on super column families");
                if (!isIndexNameValid(c.getIndexName()))
                    throw new ConfigurationException("Illegal index name " + c.getIndexName());
                // check index names against this CF _and_ globally
                if (indexNames.contains(c.getIndexName()))
                    throw new ConfigurationException("Duplicate index name " + c.getIndexName());
                indexNames.add(c.getIndexName());

                if (c.getIndexType() == IndexType.CUSTOM)
                {
                    if (c.getIndexOptions() == null || !c.hasIndexOption(SecondaryIndex.CUSTOM_INDEX_OPTION_NAME))
                        throw new ConfigurationException("Required index option missing: " + SecondaryIndex.CUSTOM_INDEX_OPTION_NAME);
                }

                // This method validates the column metadata but does not intialize the index
                SecondaryIndex.createInstance(null, c);
            }
        }

        return this;
    }

    private static Set<String> existingIndexNames(String cfToExclude)
    {
        Set<String> indexNames = new HashSet<>();
        for (ColumnFamilyStore cfs : ColumnFamilyStore.all())
            if (cfToExclude == null || !cfs.name.equals(cfToExclude))
                for (ColumnDefinition cd : cfs.metadata.allColumns())
                    indexNames.add(cd.getIndexName());
        return indexNames;
    }

    // The comparator to validate the definition name with thrift.
    public AbstractType<?> thriftColumnNameType()
    {
        if (isSuper())
        {
            ColumnDefinition def = compactValueColumn();
            assert def != null && def.type instanceof MapType;
            return ((MapType)def.type).nameComparator();
        }

        assert isStaticCompactTable();
        return clusteringColumns.get(0).type;
    }

    public CFMetaData addColumnDefinition(ColumnDefinition def) throws ConfigurationException
    {
        if (columnMetadata.containsKey(def.name.bytes))
            throw new ConfigurationException(String.format("Cannot add column %s, a column with the same name already exists", def.name));

        return addOrReplaceColumnDefinition(def);
    }

    // This method doesn't check if a def of the same name already exist and should only be used when we
    // know this cannot happen.
    public CFMetaData addOrReplaceColumnDefinition(ColumnDefinition def)
    {
        // Adds the definition and rebuild what is necessary. We could call rebuild() but it's not too hard to
        // only rebuild the necessary bits.
        switch (def.kind)
        {
            case PARTITION_KEY:
                partitionKeyColumns.set(def.position(), def);
                List<AbstractType<?>> keyTypes = extractTypes(partitionKeyColumns);
                keyValidator = keyTypes.size() == 1 ? keyTypes.get(0) : CompositeType.getInstance(keyTypes);
                break;
            case CLUSTERING:
                clusteringColumns.set(def.position(), def);
                comparator = new ClusteringComparator(extractTypes(clusteringColumns));
                break;
            case REGULAR:
            case STATIC:
                PartitionColumns.Builder builder = PartitionColumns.builder();
                for (ColumnDefinition column : partitionColumns)
                    if (!column.name.equals(def.name))
                        builder.add(column);
                builder.add(def);
                partitionColumns = builder.build();
                // If dense, we must have modified the compact value since that's the only one we can have.
                if (isDense())
                    this.compactValueColumn = def;
                break;
        }
        this.columnMetadata.put(def.name.bytes, def);
        return this;
    }

    public boolean removeColumnDefinition(ColumnDefinition def)
    {
        assert !def.isPartitionKey();
        boolean removed = columnMetadata.remove(def.name.bytes) != null;
        if (removed)
            partitionColumns = partitionColumns.without(def);
        return removed;
    }

    public void recordColumnDrop(ColumnDefinition def)
    {
        droppedColumns.put(def.name.bytes, new DroppedColumn(def.name.toString(), def.type, FBUtilities.timestampMicros()));
    }

    public void renameColumn(ColumnIdentifier from, ColumnIdentifier to) throws InvalidRequestException
    {
        ColumnDefinition def = getColumnDefinition(from);
        if (def == null)
            throw new InvalidRequestException(String.format("Cannot rename unknown column %s in keyspace %s", from, cfName));

        if (getColumnDefinition(to) != null)
            throw new InvalidRequestException(String.format("Cannot rename column %s to %s in keyspace %s; another column of that name already exist", from, to, cfName));

        if (def.isPartOfCellName(isCQLTable(), isSuper()))
        {
            throw new InvalidRequestException(String.format("Cannot rename non PRIMARY KEY part %s", from));
        }
        else if (def.isIndexed())
        {
            throw new InvalidRequestException(String.format("Cannot rename column %s because it is secondary indexed", from));
        }

        ColumnDefinition newDef = def.withNewName(to);
        addOrReplaceColumnDefinition(newDef);

        // removeColumnDefinition doesn't work for partition key (expectedly) but renaming one is fine so we still
        // want to update columnMetadata.
        if (def.isPartitionKey())
            columnMetadata.remove(def.name.bytes);
        else
            removeColumnDefinition(def);
    }

    public boolean isCQLTable()
    {
        return !isSuper() && !isDense() && isCompound();
    }

    public boolean isCompactTable()
    {
        return !isCQLTable();
    }

    public boolean isStaticCompactTable()
    {
        return !isSuper() && !isDense() && !isCompound();
    }

    /**
     * Returns whether this CFMetaData can be returned to thrift.
     */
    public boolean isThriftCompatible()
    {
        return isCompactTable();
    }

    public boolean hasStaticColumns()
    {
        return !partitionColumns.statics.isEmpty();
    }

    public boolean hasCollectionColumns()
    {
        for (ColumnDefinition def : partitionColumns())
            if (def.type instanceof CollectionType && def.type.isMultiCell())
                return true;
        return false;
    }

    public boolean hasComplexColumns()
    {
        for (ColumnDefinition def : partitionColumns())
            if (def.isComplex())
                return true;
        return false;
    }

    public boolean hasDroppedCollectionColumns()
    {
        for (DroppedColumn def : getDroppedColumns().values())
            if (def.type instanceof CollectionType && def.type.isMultiCell())
                return true;
        return false;
    }

    public boolean isSuper()
    {
        return isSuper;
    }

    public boolean isCounter()
    {
        return isCounter;
    }

    // We call dense a CF for which each component of the comparator is a clustering column, i.e. no
    // component is used to store a regular column names. In other words, non-composite static "thrift"
    // and CQL3 CF are *not* dense.
    public boolean isDense()
    {
        return isDense;
    }

    public boolean isCompound()
    {
        return isCompound;
    }

    public boolean isMaterializedView()
    {
        return isMaterializedView;
    }

    public Serializers serializers()
    {
        return serializers;
    }

    public AbstractType<?> makeLegacyDefaultValidator()
    {
        return isCounter()
             ? CounterColumnType.instance
             : (isCompactTable() ? compactValueColumn().type : BytesType.instance);
    }

    public static Set<Flag> flagsFromStrings(Set<String> strings)
    {
        return strings.stream()
                      .map(String::toUpperCase)
                      .map(Flag::valueOf)
                      .collect(Collectors.toSet());
    }

    public static Set<String> flagsToStrings(Set<Flag> flags)
    {
        return flags.stream()
                    .map(Flag::toString)
                    .map(String::toLowerCase)
                    .collect(Collectors.toSet());
    }

    @Override
    public String toString()
    {
        return new ToStringBuilder(this)
            .append("cfId", cfId)
            .append("ksName", ksName)
            .append("cfName", cfName)
            .append("flags", flags)
            .append("params", params)
            .append("comparator", comparator)
            .append("partitionColumns", partitionColumns)
            .append("partitionKeyColumns", partitionKeyColumns)
            .append("clusteringColumns", clusteringColumns)
            .append("keyValidator", keyValidator)
            .append("columnMetadata", columnMetadata.values())
            .append("droppedColumns", droppedColumns)
            .append("triggers", triggers)
            .append("materializedViews", materializedViews)
            .toString();
    }

    public static class Builder
    {
        private final String keyspace;
        private final String table;
        private final boolean isDense;
        private final boolean isCompound;
        private final boolean isSuper;
        private final boolean isCounter;
        private final boolean isMaterializedView;
        private IPartitioner partitioner;

        private UUID tableId;

        private final List<Pair<ColumnIdentifier, AbstractType>> partitionKeys = new ArrayList<>();
        private final List<Pair<ColumnIdentifier, AbstractType>> clusteringColumns = new ArrayList<>();
        private final List<Pair<ColumnIdentifier, AbstractType>> staticColumns = new ArrayList<>();
        private final List<Pair<ColumnIdentifier, AbstractType>> regularColumns = new ArrayList<>();

        private Builder(String keyspace, String table, boolean isDense, boolean isCompound, boolean isSuper, boolean isCounter, boolean isMaterializedView)
        {
            this.keyspace = keyspace;
            this.table = table;
            this.isDense = isDense;
            this.isCompound = isCompound;
            this.isSuper = isSuper;
            this.isCounter = isCounter;
            this.isMaterializedView = isMaterializedView;
            this.partitioner = DatabaseDescriptor.getPartitioner();
        }

        public static Builder create(String keyspace, String table)
        {
            return create(keyspace, table, false, true, false);
        }

        public static Builder create(String keyspace, String table, boolean isDense, boolean isCompound, boolean isCounter)
        {
            return create(keyspace, table, isDense, isCompound, false, isCounter);
        }

        public static Builder create(String keyspace, String table, boolean isDense, boolean isCompound, boolean isSuper, boolean isCounter)
        {
            return new Builder(keyspace, table, isDense, isCompound, isSuper, isCounter, false);
        }

        public static Builder createView(String keyspace, String table)
        {
            return new Builder(keyspace, table, false, true, false, false, true);
        }

        public static Builder createDense(String keyspace, String table, boolean isCompound, boolean isCounter)
        {
            return create(keyspace, table, true, isCompound, isCounter);
        }

        public static Builder createSuper(String keyspace, String table, boolean isCounter)
        {
            return create(keyspace, table, false, false, true, isCounter);
        }

        public Builder withPartitioner(IPartitioner partitioner)
        {
            this.partitioner = partitioner;
            return this;
        }

        public Builder withId(UUID tableId)
        {
            this.tableId = tableId;
            return this;
        }

        public Builder addPartitionKey(String name, AbstractType type)
        {
            return addPartitionKey(ColumnIdentifier.getInterned(name, false), type);
        }

        public Builder addPartitionKey(ColumnIdentifier name, AbstractType type)
        {
            this.partitionKeys.add(Pair.create(name, type));
            return this;
        }

        public Builder addClusteringColumn(String name, AbstractType type)
        {
            return addClusteringColumn(ColumnIdentifier.getInterned(name, false), type);
        }

        public Builder addClusteringColumn(ColumnIdentifier name, AbstractType type)
        {
            this.clusteringColumns.add(Pair.create(name, type));
            return this;
        }

        public Builder addRegularColumn(String name, AbstractType type)
        {
            return addRegularColumn(ColumnIdentifier.getInterned(name, false), type);
        }

        public Builder addRegularColumn(ColumnIdentifier name, AbstractType type)
        {
            this.regularColumns.add(Pair.create(name, type));
            return this;
        }

        public boolean hasRegulars()
        {
            return !this.regularColumns.isEmpty();
        }

        public Builder addStaticColumn(String name, AbstractType type)
        {
            return addStaticColumn(ColumnIdentifier.getInterned(name, false), type);
        }

        public Builder addStaticColumn(ColumnIdentifier name, AbstractType type)
        {
            this.staticColumns.add(Pair.create(name, type));
            return this;
        }

        public Set<String> usedColumnNames()
        {
            Set<String> usedNames = new HashSet<>();
            for (Pair<ColumnIdentifier, AbstractType> p : partitionKeys)
                usedNames.add(p.left.toString());
            for (Pair<ColumnIdentifier, AbstractType> p : clusteringColumns)
                usedNames.add(p.left.toString());
            for (Pair<ColumnIdentifier, AbstractType> p : staticColumns)
                usedNames.add(p.left.toString());
            for (Pair<ColumnIdentifier, AbstractType> p : regularColumns)
                usedNames.add(p.left.toString());
            return usedNames;
        }

        public CFMetaData build()
        {
            if (tableId == null)
                tableId = UUIDGen.getTimeUUID();

            List<ColumnDefinition> partitions = new ArrayList<>(partitionKeys.size());
            List<ColumnDefinition> clusterings = new ArrayList<>(clusteringColumns.size());
            PartitionColumns.Builder builder = PartitionColumns.builder();

            for (int i = 0; i < partitionKeys.size(); i++)
            {
                Pair<ColumnIdentifier, AbstractType> p = partitionKeys.get(i);
                Integer componentIndex = partitionKeys.size() == 1 ? null : i;
                partitions.add(new ColumnDefinition(keyspace, table, p.left, p.right, componentIndex, ColumnDefinition.Kind.PARTITION_KEY));
            }

            for (int i = 0; i < clusteringColumns.size(); i++)
            {
                Pair<ColumnIdentifier, AbstractType> p = clusteringColumns.get(i);
                clusterings.add(new ColumnDefinition(keyspace, table, p.left, p.right, i, ColumnDefinition.Kind.CLUSTERING));
            }

            for (int i = 0; i < regularColumns.size(); i++)
            {
                Pair<ColumnIdentifier, AbstractType> p = regularColumns.get(i);
                builder.add(new ColumnDefinition(keyspace, table, p.left, p.right, null, ColumnDefinition.Kind.REGULAR));
            }

            for (int i = 0; i < staticColumns.size(); i++)
            {
                Pair<ColumnIdentifier, AbstractType> p = staticColumns.get(i);
                builder.add(new ColumnDefinition(keyspace, table, p.left, p.right, null, ColumnDefinition.Kind.STATIC));
            }

            return new CFMetaData(keyspace,
                                  table,
                                  tableId,
                                  isSuper,
                                  isCounter,
                                  isDense,
                                  isCompound,
                                  isMaterializedView,
                                  partitions,
                                  clusterings,
                                  builder.build(),
                                  partitioner);
        }
    }

    public static class Serializer
    {
        public void serialize(CFMetaData metadata, DataOutputPlus out, int version) throws IOException
        {
            UUIDSerializer.serializer.serialize(metadata.cfId, out, version);
        }

        public CFMetaData deserialize(DataInputPlus in, int version) throws IOException
        {
            UUID cfId = UUIDSerializer.serializer.deserialize(in, version);
            CFMetaData metadata = Schema.instance.getCFMetaData(cfId);
            if (metadata == null)
            {
                String message = String.format("Couldn't find table for cfId %s. If a table was just " +
                        "created, this is likely due to the schema not being fully propagated.  Please wait for schema " +
                        "agreement on table creation.", cfId);
                throw new UnknownColumnFamilyException(message, cfId);
            }

            return metadata;
        }

        public long serializedSize(CFMetaData metadata, int version)
        {
            return UUIDSerializer.serializer.serializedSize(metadata.cfId, version);
        }
    }

    public static class DroppedColumn
    {
        // we only allow dropping REGULAR columns, from CQL-native tables, so the names are always of UTF8Type
        public final String name;
        public final AbstractType<?> type;

        // drop timestamp, in microseconds, yet with millisecond granularity
        public final long droppedTime;

        public DroppedColumn(String name, AbstractType<?> type, long droppedTime)
        {
            this.name = name;
            this.type = type;
            this.droppedTime = droppedTime;
        }

        @Override
        public boolean equals(Object o)
        {
            if (this == o)
                return true;

            if (!(o instanceof DroppedColumn))
                return false;

            DroppedColumn dc = (DroppedColumn) o;

            return name.equals(dc.name) && type.equals(dc.type) && droppedTime == dc.droppedTime;
        }

        @Override
        public int hashCode()
        {
            return Objects.hashCode(name, type, droppedTime);
        }

        @Override
        public String toString()
        {
            return MoreObjects.toStringHelper(this)
                              .add("name", name)
                              .add("type", type)
                              .add("droppedTime", droppedTime)
                              .toString();
        }
    }
}<|MERGE_RESOLUTION|>--- conflicted
+++ resolved
@@ -782,75 +782,19 @@
         return strategyClass;
     }
 
-    public AbstractCompactionStrategy createCompactionStrategyInstance(ColumnFamilyStore cfs)
+    public static AbstractCompactionStrategy createCompactionStrategyInstance(ColumnFamilyStore cfs,
+                                                                              CompactionParams compactionParams)
     {
         try
         {
-<<<<<<< HEAD
             Constructor<? extends AbstractCompactionStrategy> constructor =
-                params.compaction.klass().getConstructor(ColumnFamilyStore.class, Map.class);
-            return constructor.newInstance(cfs, params.compaction.options());
-=======
-            if (options == null)
-                return;
-
-            Map<?,?> unknownOptions = (Map) strategyClass.getMethod("validateOptions", Map.class).invoke(null, options);
-            if (!unknownOptions.isEmpty())
-                throw new ConfigurationException(String.format("Properties specified %s are not understood by %s", unknownOptions.keySet(), strategyClass.getSimpleName()));
-        }
-        catch (NoSuchMethodException e)
-        {
-            logger.warn("Compaction Strategy {} does not have a static validateOptions method. Validation ignored", strategyClass.getName());
-        }
-        catch (InvocationTargetException e)
-        {
-            if (e.getTargetException() instanceof ConfigurationException)
-                throw (ConfigurationException) e.getTargetException();
-            throw new ConfigurationException("Failed to validate compaction options: " + options);
-        }
-        catch (ConfigurationException e)
-        {
-            throw e;
-        }
-        catch (Exception e)
-        {
-            throw new ConfigurationException("Failed to validate compaction options: " + options);
-        }
-    }
-
-    public static Class<? extends AbstractCompactionStrategy> createCompactionStrategy(String className) throws ConfigurationException
-    {
-        className = className.contains(".") ? className : "org.apache.cassandra.db.compaction." + className;
-        Class<AbstractCompactionStrategy> strategyClass = FBUtilities.classForName(className, "compaction strategy");
-        if (className.equals(WrappingCompactionStrategy.class.getName()))
-            throw new ConfigurationException("You can't set WrappingCompactionStrategy as the compaction strategy!");
-        if (!AbstractCompactionStrategy.class.isAssignableFrom(strategyClass))
-            throw new ConfigurationException(String.format("Specified compaction strategy class (%s) is not derived from AbstractReplicationStrategy", className));
-
-        return strategyClass;
-    }
-
-    public static AbstractCompactionStrategy createCompactionStrategyInstance(Class<? extends AbstractCompactionStrategy> compactionStrategyClass,
-                                                                              ColumnFamilyStore cfs,
-                                                                              Map<String, String> compactionStrategyOptions)
-    {
-        try
-        {
-            Constructor<? extends AbstractCompactionStrategy> constructor =
-                compactionStrategyClass.getConstructor(ColumnFamilyStore.class, Map.class);
-            return constructor.newInstance(cfs, compactionStrategyOptions);
->>>>>>> 9c3b967e
+                compactionParams.klass().getConstructor(ColumnFamilyStore.class, Map.class);
+            return constructor.newInstance(cfs, compactionParams.options());
         }
         catch (NoSuchMethodException | IllegalAccessException | InvocationTargetException | InstantiationException e)
         {
             throw new RuntimeException(e);
         }
-    }
-
-    @Deprecated
-    public AbstractCompactionStrategy createCompactionStrategyInstance(ColumnFamilyStore cfs)
-    {
-        return createCompactionStrategyInstance(compactionStrategyClass, cfs, compactionStrategyOptions);
     }
 
     /**
