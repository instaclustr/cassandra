/*
 * Licensed to the Apache Software Foundation (ASF) under one
 * or more contributor license agreements.  See the NOTICE file
 * distributed with this work for additional information
 * regarding copyright ownership.  The ASF licenses this file
 * to you under the Apache License, Version 2.0 (the
 * "License"); you may not use this file except in compliance
 * with the License.  You may obtain a copy of the License at
 *
 *     http://www.apache.org/licenses/LICENSE-2.0
 *
 * Unless required by applicable law or agreed to in writing, software
 * distributed under the License is distributed on an "AS IS" BASIS,
 * WITHOUT WARRANTIES OR CONDITIONS OF ANY KIND, either express or implied.
 * See the License for the specific language governing permissions and
 * limitations under the License.
 */
package org.apache.cassandra.config;

import java.io.File;
import java.io.IOException;
import java.net.*;
import java.nio.file.FileStore;
import java.nio.file.NoSuchFileException;
import java.nio.file.Path;
import java.nio.file.Paths;
import java.util.*;
import java.util.concurrent.TimeUnit;
import java.util.function.Function;
import java.util.function.Supplier;

import com.google.common.annotations.VisibleForTesting;
import com.google.common.base.Preconditions;
import com.google.common.collect.ImmutableSet;
import com.google.common.primitives.Ints;
import com.google.common.primitives.Longs;
import com.google.common.util.concurrent.RateLimiter;

import org.slf4j.Logger;
import org.slf4j.LoggerFactory;

import org.apache.cassandra.audit.AuditLogOptions;
import org.apache.cassandra.fql.FullQueryLoggerOptions;
import org.apache.cassandra.auth.AllowAllInternodeAuthenticator;
import org.apache.cassandra.auth.AuthConfig;
import org.apache.cassandra.auth.IAuthenticator;
import org.apache.cassandra.auth.IAuthorizer;
import org.apache.cassandra.auth.IInternodeAuthenticator;
import org.apache.cassandra.auth.INetworkAuthorizer;
import org.apache.cassandra.auth.IRoleManager;
import org.apache.cassandra.config.Config.CommitLogSync;
import org.apache.cassandra.db.ConsistencyLevel;
import org.apache.cassandra.db.commitlog.AbstractCommitLogSegmentManager;
import org.apache.cassandra.db.commitlog.CommitLog;
import org.apache.cassandra.db.commitlog.CommitLogSegmentManagerCDC;
import org.apache.cassandra.db.commitlog.CommitLogSegmentManagerStandard;
import org.apache.cassandra.dht.IPartitioner;
import org.apache.cassandra.exceptions.ConfigurationException;
import org.apache.cassandra.io.FSWriteError;
import org.apache.cassandra.io.util.DiskOptimizationStrategy;
import org.apache.cassandra.io.util.FileUtils;
import org.apache.cassandra.io.util.SpinningDiskOptimizationStrategy;
import org.apache.cassandra.io.util.SsdDiskOptimizationStrategy;
import org.apache.cassandra.locator.DynamicEndpointSnitch;
import org.apache.cassandra.locator.EndpointSnitchInfo;
import org.apache.cassandra.locator.IEndpointSnitch;
import org.apache.cassandra.locator.InetAddressAndPort;
import org.apache.cassandra.locator.Replica;
import org.apache.cassandra.locator.SeedProvider;
import org.apache.cassandra.security.EncryptionContext;
import org.apache.cassandra.security.SSLFactory;
import org.apache.cassandra.service.CacheService.CacheType;
import org.apache.cassandra.utils.FBUtilities;

import org.apache.commons.lang3.ArrayUtils;
import org.apache.commons.lang3.StringUtils;

import static java.util.concurrent.TimeUnit.MILLISECONDS;
import static org.apache.cassandra.config.CassandraRelevantProperties.OS_ARCH;
import static org.apache.cassandra.config.CassandraRelevantProperties.SUN_ARCH_DATA_MODEL;
import static org.apache.cassandra.io.util.FileUtils.ONE_GB;
import static org.apache.cassandra.io.util.FileUtils.ONE_MB;

public class DatabaseDescriptor
{
    static
    {
        // This static block covers most usages
        FBUtilities.preventIllegalAccessWarnings();
        System.setProperty("io.netty.transport.estimateSizeOnSubmit", "false");
    }

    private static final Logger logger = LoggerFactory.getLogger(DatabaseDescriptor.class);

    /**
     * Tokens are serialized in a Gossip VersionedValue String.  VV are restricted to 64KB
     * when we send them over the wire, which works out to about 1700 tokens.
     */
    private static final int MAX_NUM_TOKENS = 1536;

    private static Config conf;

    /**
     * Request timeouts can not be less than below defined value (see CASSANDRA-9375)
     */
    static final long LOWEST_ACCEPTED_TIMEOUT = 10L;

    private static IEndpointSnitch snitch;
    private static InetAddress listenAddress; // leave null so we can fall through to getLocalHost
    private static InetAddress broadcastAddress;
    private static InetAddress rpcAddress;
    private static InetAddress broadcastRpcAddress;
    private static SeedProvider seedProvider;
    private static IInternodeAuthenticator internodeAuthenticator = new AllowAllInternodeAuthenticator();

    /* Hashing strategy Random or OPHF */
    private static IPartitioner partitioner;
    private static String paritionerName;

    private static Config.DiskAccessMode indexAccessMode;

    private static IAuthenticator authenticator;
    private static IAuthorizer authorizer;
    private static INetworkAuthorizer networkAuthorizer;
    // Don't initialize the role manager until applying config. The options supported by CassandraRoleManager
    // depend on the configured IAuthenticator, so defer creating it until that's been set.
    private static IRoleManager roleManager;

    private static long preparedStatementsCacheSizeInMB;

    private static long keyCacheSizeInMB;
    private static long counterCacheSizeInMB;
    private static long indexSummaryCapacityInMB;

    private static String localDC;
    private static Comparator<Replica> localComparator;
    private static EncryptionContext encryptionContext;
    private static boolean hasLoggedConfig;

    private static DiskOptimizationStrategy diskOptimizationStrategy;

    private static boolean clientInitialized;
    private static boolean toolInitialized;
    private static boolean daemonInitialized;

    private static final int searchConcurrencyFactor = Integer.parseInt(System.getProperty(Config.PROPERTY_PREFIX + "search_concurrency_factor", "1"));

    private static volatile boolean disableSTCSInL0 = Boolean.getBoolean(Config.PROPERTY_PREFIX + "disable_stcs_in_l0");
    private static final boolean unsafeSystem = Boolean.getBoolean(Config.PROPERTY_PREFIX + "unsafesystem");

    // turns some warnings into exceptions for testing
    private static final boolean strictRuntimeChecks = Boolean.getBoolean("cassandra.strict.runtime.checks");

    public static volatile boolean allowUnlimitedConcurrentValidations = Boolean.getBoolean("cassandra.allow_unlimited_concurrent_validations");

    private static Function<CommitLog, AbstractCommitLogSegmentManager> commitLogSegmentMgrProvider = c -> DatabaseDescriptor.isCDCEnabled()
                                       ? new CommitLogSegmentManagerCDC(c, DatabaseDescriptor.getCommitLogLocation())
                                       : new CommitLogSegmentManagerStandard(c, DatabaseDescriptor.getCommitLogLocation());

    public static void daemonInitialization() throws ConfigurationException
    {
        daemonInitialization(DatabaseDescriptor::loadConfig);
    }

    public static void daemonInitialization(Supplier<Config> config) throws ConfigurationException
    {
        if (toolInitialized)
            throw new AssertionError("toolInitialization() already called");
        if (clientInitialized)
            throw new AssertionError("clientInitialization() already called");

        // Some unit tests require this :(
        if (daemonInitialized)
            return;
        daemonInitialized = true;

        setConfig(config.get());
        applyAll();
        AuthConfig.applyAuth();
    }

    /**
     * Equivalent to {@link #toolInitialization(boolean) toolInitialization(true)}.
     */
    public static void toolInitialization()
    {
        toolInitialization(true);
    }

    /**
     * Initializes this class as a tool, which means that the configuration is loaded
     * using {@link #loadConfig()} and all non-daemon configuration parts will be setup.
     *
     * @param failIfDaemonOrClient if {@code true} and a call to {@link #daemonInitialization()} or
     *                             {@link #clientInitialization()} has been performed before, an
     *                             {@link AssertionError} will be thrown.
     */
    public static void toolInitialization(boolean failIfDaemonOrClient)
    {
        if (!failIfDaemonOrClient && (daemonInitialized || clientInitialized))
        {
            return;
        }
        else
        {
            if (daemonInitialized)
                throw new AssertionError("daemonInitialization() already called");
            if (clientInitialized)
                throw new AssertionError("clientInitialization() already called");
        }

        if (toolInitialized)
            return;
        toolInitialized = true;

        setConfig(loadConfig());

        applySimpleConfig();

        applyPartitioner();

        applySnitch();

        applyEncryptionContext();
    }

    /**
     * Equivalent to {@link #clientInitialization(boolean) clientInitialization(true)}.
     */
    public static void clientInitialization()
    {
        clientInitialization(true);
    }

    /**
     * Initializes this class as a client, which means that just an empty configuration will
     * be used.
     *
     * @param failIfDaemonOrTool if {@code true} and a call to {@link #daemonInitialization()} or
     *                           {@link #toolInitialization()} has been performed before, an
     *                           {@link AssertionError} will be thrown.
     */
    public static void clientInitialization(boolean failIfDaemonOrTool)
    {
        if (!failIfDaemonOrTool && (daemonInitialized || toolInitialized))
        {
            return;
        }
        else
        {
            if (daemonInitialized)
                throw new AssertionError("daemonInitialization() already called");
            if (toolInitialized)
                throw new AssertionError("toolInitialization() already called");
        }

        if (clientInitialized)
            return;
        clientInitialized = true;

        Config.setClientMode(true);
        conf = new Config();
        diskOptimizationStrategy = new SpinningDiskOptimizationStrategy();
    }

    public static boolean isClientInitialized()
    {
        return clientInitialized;
    }

    public static boolean isToolInitialized()
    {
        return toolInitialized;
    }

    public static boolean isClientOrToolInitialized()
    {
        return clientInitialized || toolInitialized;
    }

    public static boolean isDaemonInitialized()
    {
        return daemonInitialized;
    }

    public static Config getRawConfig()
    {
        return conf;
    }

    @VisibleForTesting
    public static Config loadConfig() throws ConfigurationException
    {
        if (Config.getOverrideLoadConfig() != null)
            return Config.getOverrideLoadConfig().get();

        String loaderClass = System.getProperty(Config.PROPERTY_PREFIX + "config.loader");
        ConfigurationLoader loader = loaderClass == null
                                     ? new YamlConfigurationLoader()
                                     : FBUtilities.construct(loaderClass, "configuration loading");
        Config config = loader.loadConfig();

        if (!hasLoggedConfig)
        {
            hasLoggedConfig = true;
            Config.log(config);
        }

        return config;
    }

    private static InetAddress getNetworkInterfaceAddress(String intf, String configName, boolean preferIPv6) throws ConfigurationException
    {
        try
        {
            NetworkInterface ni = NetworkInterface.getByName(intf);
            if (ni == null)
                throw new ConfigurationException("Configured " + configName + " \"" + intf + "\" could not be found", false);
            Enumeration<InetAddress> addrs = ni.getInetAddresses();
            if (!addrs.hasMoreElements())
                throw new ConfigurationException("Configured " + configName + " \"" + intf + "\" was found, but had no addresses", false);

            /*
             * Try to return the first address of the preferred type, otherwise return the first address
             */
            InetAddress retval = null;
            while (addrs.hasMoreElements())
            {
                InetAddress temp = addrs.nextElement();
                if (preferIPv6 && temp instanceof Inet6Address) return temp;
                if (!preferIPv6 && temp instanceof Inet4Address) return temp;
                if (retval == null) retval = temp;
            }
            return retval;
        }
        catch (SocketException e)
        {
            throw new ConfigurationException("Configured " + configName + " \"" + intf + "\" caused an exception", e);
        }
    }

    private static void setConfig(Config config)
    {
        conf = config;
    }

    private static void applyAll() throws ConfigurationException
    {
        //InetAddressAndPort cares that applySimpleConfig runs first
        applySimpleConfig();

        applyPartitioner();

        applyAddressConfig();

        applySnitch();

        applyTokensConfig();

        applySeedProvider();

        applyEncryptionContext();

        applySslContext();
    }

    private static void applySimpleConfig()
    {
        //Doing this first before all other things in case other pieces of config want to construct
        //InetAddressAndPort and get the right defaults
        InetAddressAndPort.initializeDefaultPort(getStoragePort());

        if (conf.commitlog_sync == null)
        {
            throw new ConfigurationException("Missing required directive CommitLogSync", false);
        }

        if (conf.commitlog_sync == Config.CommitLogSync.batch)
        {
            if (conf.commitlog_sync_period_in_ms != 0)
            {
                throw new ConfigurationException("Batch sync specified, but commitlog_sync_period_in_ms found. Only specify commitlog_sync_batch_window_in_ms when using batch sync", false);
            }
            logger.debug("Syncing log with batch mode");
        }
        else if (conf.commitlog_sync == CommitLogSync.group)
        {
            if (Double.isNaN(conf.commitlog_sync_group_window_in_ms) || conf.commitlog_sync_group_window_in_ms <= 0d)
            {
                throw new ConfigurationException("Missing value for commitlog_sync_group_window_in_ms: positive double value expected.", false);
            }
            else if (conf.commitlog_sync_period_in_ms != 0)
            {
                throw new ConfigurationException("Group sync specified, but commitlog_sync_period_in_ms found. Only specify commitlog_sync_group_window_in_ms when using group sync", false);
            }
            logger.debug("Syncing log with a group window of {}", conf.commitlog_sync_period_in_ms);
        }
        else
        {
            if (conf.commitlog_sync_period_in_ms <= 0)
            {
                throw new ConfigurationException("Missing value for commitlog_sync_period_in_ms: positive integer expected", false);
            }
            else if (!Double.isNaN(conf.commitlog_sync_batch_window_in_ms))
            {
                throw new ConfigurationException("commitlog_sync_period_in_ms specified, but commitlog_sync_batch_window_in_ms found.  Only specify commitlog_sync_period_in_ms when using periodic sync.", false);
            }
            logger.debug("Syncing log with a period of {}", conf.commitlog_sync_period_in_ms);
        }

        /* evaluate the DiskAccessMode Config directive, which also affects indexAccessMode selection */
        if (conf.disk_access_mode == Config.DiskAccessMode.auto)
        {
            conf.disk_access_mode = hasLargeAddressSpace() ? Config.DiskAccessMode.mmap : Config.DiskAccessMode.standard;
            indexAccessMode = conf.disk_access_mode;
            logger.info("DiskAccessMode 'auto' determined to be {}, indexAccessMode is {}", conf.disk_access_mode, indexAccessMode);
        }
        else if (conf.disk_access_mode == Config.DiskAccessMode.mmap_index_only)
        {
            conf.disk_access_mode = Config.DiskAccessMode.standard;
            indexAccessMode = Config.DiskAccessMode.mmap;
            logger.info("DiskAccessMode is {}, indexAccessMode is {}", conf.disk_access_mode, indexAccessMode);
        }
        else
        {
            indexAccessMode = conf.disk_access_mode;
            logger.info("DiskAccessMode is {}, indexAccessMode is {}", conf.disk_access_mode, indexAccessMode);
        }

        if (conf.gc_warn_threshold_in_ms < 0)
        {
            throw new ConfigurationException("gc_warn_threshold_in_ms must be a positive integer");
        }

        /* phi convict threshold for FailureDetector */
        if (conf.phi_convict_threshold < 5 || conf.phi_convict_threshold > 16)
        {
            throw new ConfigurationException("phi_convict_threshold must be between 5 and 16, but was " + conf.phi_convict_threshold, false);
        }

        /* Thread per pool */
        if (conf.concurrent_reads < 2)
        {
            throw new ConfigurationException("concurrent_reads must be at least 2, but was " + conf.concurrent_reads, false);
        }

        if (conf.concurrent_writes < 2 && System.getProperty("cassandra.test.fail_mv_locks_count", "").isEmpty())
        {
            throw new ConfigurationException("concurrent_writes must be at least 2, but was " + conf.concurrent_writes, false);
        }

        if (conf.concurrent_counter_writes < 2)
            throw new ConfigurationException("concurrent_counter_writes must be at least 2, but was " + conf.concurrent_counter_writes, false);

        if (conf.concurrent_replicates != null)
            logger.warn("concurrent_replicates has been deprecated and should be removed from cassandra.yaml");

        if (conf.networking_cache_size_in_mb == null)
            conf.networking_cache_size_in_mb = Math.min(128, (int) (Runtime.getRuntime().maxMemory() / (16 * 1048576)));

        if (conf.file_cache_size_in_mb == null)
            conf.file_cache_size_in_mb = Math.min(512, (int) (Runtime.getRuntime().maxMemory() / (4 * 1048576)));

        // round down for SSDs and round up for spinning disks
        if (conf.file_cache_round_up == null)
            conf.file_cache_round_up = conf.disk_optimization_strategy == Config.DiskOptimizationStrategy.spinning;

        if (conf.memtable_offheap_space_in_mb == null)
            conf.memtable_offheap_space_in_mb = (int) (Runtime.getRuntime().maxMemory() / (4 * 1048576));
        if (conf.memtable_offheap_space_in_mb < 0)
            throw new ConfigurationException("memtable_offheap_space_in_mb must be positive, but was " + conf.memtable_offheap_space_in_mb, false);
        // for the moment, we default to twice as much on-heap space as off-heap, as heap overhead is very large
        if (conf.memtable_heap_space_in_mb == null)
            conf.memtable_heap_space_in_mb = (int) (Runtime.getRuntime().maxMemory() / (4 * 1048576));
        if (conf.memtable_heap_space_in_mb <= 0)
            throw new ConfigurationException("memtable_heap_space_in_mb must be positive, but was " + conf.memtable_heap_space_in_mb, false);
        logger.info("Global memtable on-heap threshold is enabled at {}MB", conf.memtable_heap_space_in_mb);
        if (conf.memtable_offheap_space_in_mb == 0)
            logger.info("Global memtable off-heap threshold is disabled, HeapAllocator will be used instead");
        else
            logger.info("Global memtable off-heap threshold is enabled at {}MB", conf.memtable_offheap_space_in_mb);

        if (conf.repair_session_max_tree_depth != null)
        {
            logger.warn("repair_session_max_tree_depth has been deprecated and should be removed from cassandra.yaml. Use repair_session_space_in_mb instead");
            if (conf.repair_session_max_tree_depth < 10)
                throw new ConfigurationException("repair_session_max_tree_depth should not be < 10, but was " + conf.repair_session_max_tree_depth);
            if (conf.repair_session_max_tree_depth > 20)
                logger.warn("repair_session_max_tree_depth of " + conf.repair_session_max_tree_depth + " > 20 could lead to excessive memory usage");
        }
        else
        {
            conf.repair_session_max_tree_depth = 20;
        }

        if (conf.repair_session_space_in_mb == null)
            conf.repair_session_space_in_mb = Math.max(1, (int) (Runtime.getRuntime().maxMemory() / (16 * 1048576)));

        if (conf.repair_session_space_in_mb < 1)
            throw new ConfigurationException("repair_session_space_in_mb must be > 0, but was " + conf.repair_session_space_in_mb);
        else if (conf.repair_session_space_in_mb > (int) (Runtime.getRuntime().maxMemory() / (4 * 1048576)))
            logger.warn("A repair_session_space_in_mb of " + conf.repair_session_space_in_mb + " megabytes is likely to cause heap pressure");

        checkForLowestAcceptedTimeouts(conf);

        checkValidForByteConversion(conf.native_transport_max_frame_size_in_mb,
                                    "native_transport_max_frame_size_in_mb", ByteUnit.MEBI_BYTES);

        checkValidForByteConversion(conf.column_index_size_in_kb,
                                    "column_index_size_in_kb", ByteUnit.KIBI_BYTES);

        checkValidForByteConversion(conf.column_index_cache_size_in_kb,
                                    "column_index_cache_size_in_kb", ByteUnit.KIBI_BYTES);

        checkValidForByteConversion(conf.batch_size_warn_threshold_in_kb,
                                    "batch_size_warn_threshold_in_kb", ByteUnit.KIBI_BYTES);

        if (conf.native_transport_max_negotiable_protocol_version != null)
            logger.warn("The configuration option native_transport_max_negotiable_protocol_version has been deprecated " +
                        "and should be removed from cassandra.yaml as it has no longer has any effect.");

        // if data dirs, commitlog dir, or saved caches dir are set in cassandra.yaml, use that.  Otherwise,
        // use -Dcassandra.storagedir (set in cassandra-env.sh) as the parent dir for data/, commitlog/, and saved_caches/
        if (conf.commitlog_directory == null)
        {
            conf.commitlog_directory = storagedirFor("commitlog");
        }

        if (conf.hints_directory == null)
        {
            conf.hints_directory = storagedirFor("hints");
        }

        if (conf.native_transport_max_concurrent_requests_in_bytes <= 0)
        {
            conf.native_transport_max_concurrent_requests_in_bytes = Runtime.getRuntime().maxMemory() / 10;
        }

        if (conf.native_transport_max_concurrent_requests_in_bytes_per_ip <= 0)
        {
            conf.native_transport_max_concurrent_requests_in_bytes_per_ip = Runtime.getRuntime().maxMemory() / 40;
        }

        if (conf.commitlog_total_space_in_mb == null)
        {
            final int preferredSizeInMB = 8192;
            try
            {
                // use 1/4 of available space.  See discussion on #10013 and #10199
                final long totalSpaceInBytes = guessFileStore(conf.commitlog_directory).getTotalSpace();
                conf.commitlog_total_space_in_mb = calculateDefaultSpaceInMB("commitlog",
                                                                             conf.commitlog_directory,
                                                                             "commitlog_total_space_in_mb",
                                                                             preferredSizeInMB,
                                                                             totalSpaceInBytes, 1, 4);

            }
            catch (IOException e)
            {
                logger.debug("Error checking disk space", e);
                throw new ConfigurationException(String.format("Unable to check disk space available to '%s'. Perhaps the Cassandra user does not have the necessary permissions",
                                                               conf.commitlog_directory), e);
            }
        }

        if (conf.cdc_enabled)
        {
            // Windows memory-mapped CommitLog files is incompatible with CDC as we hard-link files in cdc_raw. Confirm we don't have both enabled.
            if (FBUtilities.isWindows && conf.commitlog_compression == null)
                throw new ConfigurationException("Cannot enable cdc on Windows with uncompressed commitlog.");

            if (conf.cdc_raw_directory == null)
            {
                conf.cdc_raw_directory = storagedirFor("cdc_raw");
            }

            if (conf.cdc_total_space_in_mb == 0)
            {
                final int preferredSizeInMB = 4096;
                try
                {
                    // use 1/8th of available space.  See discussion on #10013 and #10199 on the CL, taking half that for CDC
                    final long totalSpaceInBytes = guessFileStore(conf.cdc_raw_directory).getTotalSpace();
                    conf.cdc_total_space_in_mb = calculateDefaultSpaceInMB("cdc",
                                                                           conf.cdc_raw_directory,
                                                                           "cdc_total_space_in_mb",
                                                                           preferredSizeInMB,
                                                                           totalSpaceInBytes, 1, 8);
                }
                catch (IOException e)
                {
                    logger.debug("Error checking disk space", e);
                    throw new ConfigurationException(String.format("Unable to check disk space available to '%s'. Perhaps the Cassandra user does not have the necessary permissions",
                                                                   conf.cdc_raw_directory), e);
                }
            }

            logger.info("cdc_enabled is true. Starting casssandra node with Change-Data-Capture enabled.");
        }

        if (conf.saved_caches_directory == null)
        {
            conf.saved_caches_directory = storagedirFor("saved_caches");
        }
        if (conf.data_file_directories == null || conf.data_file_directories.length == 0)
        {
            conf.data_file_directories = new String[]{ storagedir("data_file_directories") + File.separator + "data" };
        }

        long dataFreeBytes = 0;
        /* data file and commit log directories. they get created later, when they're needed. */
        for (String datadir : conf.data_file_directories)
        {
            if (datadir == null)
                throw new ConfigurationException("data_file_directories must not contain empty entry", false);
            if (datadir.equals(conf.local_system_data_file_directory))
                throw new ConfigurationException("local_system_data_file_directory must not be the same as any data_file_directories", false);
            if (datadir.equals(conf.commitlog_directory))
                throw new ConfigurationException("commitlog_directory must not be the same as any data_file_directories", false);
            if (datadir.equals(conf.hints_directory))
                throw new ConfigurationException("hints_directory must not be the same as any data_file_directories", false);
            if (datadir.equals(conf.saved_caches_directory))
                throw new ConfigurationException("saved_caches_directory must not be the same as any data_file_directories", false);

            dataFreeBytes = saturatedSum(dataFreeBytes, getUnallocatedSpace(datadir));
        }
        if (dataFreeBytes < 64 * ONE_GB) // 64 GB
            logger.warn("Only {} free across all data volumes. Consider adding more capacity to your cluster or removing obsolete snapshots",
                        FBUtilities.prettyPrintMemory(dataFreeBytes));

        if (conf.local_system_data_file_directory != null)
        {
            if (conf.local_system_data_file_directory.equals(conf.commitlog_directory))
                throw new ConfigurationException("local_system_data_file_directory must not be the same as the commitlog_directory", false);
            if (conf.local_system_data_file_directory.equals(conf.saved_caches_directory))
                throw new ConfigurationException("local_system_data_file_directory must not be the same as the saved_caches_directory", false);
            if (conf.local_system_data_file_directory.equals(conf.hints_directory))
                throw new ConfigurationException("local_system_data_file_directory must not be the same as the hints_directory", false);

            long freeBytes = getUnallocatedSpace(conf.local_system_data_file_directory);

            if (freeBytes < ONE_GB)
                logger.warn("Only {} free in the system data volume. Consider adding more capacity or removing obsolete snapshots",
                            FBUtilities.prettyPrintMemory(freeBytes));
        }

        if (conf.commitlog_directory.equals(conf.saved_caches_directory))
            throw new ConfigurationException("saved_caches_directory must not be the same as the commitlog_directory", false);
        if (conf.commitlog_directory.equals(conf.hints_directory))
            throw new ConfigurationException("hints_directory must not be the same as the commitlog_directory", false);
        if (conf.hints_directory.equals(conf.saved_caches_directory))
            throw new ConfigurationException("saved_caches_directory must not be the same as the hints_directory", false);

        if (conf.memtable_flush_writers == 0)
        {
            conf.memtable_flush_writers = conf.data_file_directories.length == 1 ? 2 : 1;
        }

        if (conf.memtable_flush_writers < 1)
            throw new ConfigurationException("memtable_flush_writers must be at least 1, but was " + conf.memtable_flush_writers, false);

        if (conf.memtable_cleanup_threshold == null)
        {
            conf.memtable_cleanup_threshold = (float) (1.0 / (1 + conf.memtable_flush_writers));
        }
        else
        {
            logger.warn("memtable_cleanup_threshold has been deprecated and should be removed from cassandra.yaml");
        }

        if (conf.memtable_cleanup_threshold < 0.01f)
            throw new ConfigurationException("memtable_cleanup_threshold must be >= 0.01, but was " + conf.memtable_cleanup_threshold, false);
        if (conf.memtable_cleanup_threshold > 0.99f)
            throw new ConfigurationException("memtable_cleanup_threshold must be <= 0.99, but was " + conf.memtable_cleanup_threshold, false);
        if (conf.memtable_cleanup_threshold < 0.1f)
            logger.warn("memtable_cleanup_threshold is set very low [{}], which may cause performance degradation", conf.memtable_cleanup_threshold);

        if (conf.concurrent_compactors == null)
            conf.concurrent_compactors = Math.min(8, Math.max(2, Math.min(FBUtilities.getAvailableProcessors(), conf.data_file_directories.length)));

        if (conf.concurrent_compactors <= 0)
            throw new ConfigurationException("concurrent_compactors should be strictly greater than 0, but was " + conf.concurrent_compactors, false);

        applyConcurrentValidations(conf);
        applyRepairCommandPoolSize(conf);

        if (conf.concurrent_materialized_view_builders <= 0)
            throw new ConfigurationException("concurrent_materialized_view_builders should be strictly greater than 0, but was " + conf.concurrent_materialized_view_builders, false);

        if (conf.num_tokens != null && conf.num_tokens > MAX_NUM_TOKENS)
            throw new ConfigurationException(String.format("A maximum number of %d tokens per node is supported", MAX_NUM_TOKENS), false);

        try
        {
            // if prepared_statements_cache_size_mb option was set to "auto" then size of the cache should be "max(1/256 of Heap (in MB), 10MB)"
            preparedStatementsCacheSizeInMB = (conf.prepared_statements_cache_size_mb == null)
                                              ? Math.max(10, (int) (Runtime.getRuntime().maxMemory() / 1024 / 1024 / 256))
                                              : conf.prepared_statements_cache_size_mb;

            if (preparedStatementsCacheSizeInMB <= 0)
                throw new NumberFormatException(); // to escape duplicating error message
        }
        catch (NumberFormatException e)
        {
            throw new ConfigurationException("prepared_statements_cache_size_mb option was set incorrectly to '"
                                             + conf.prepared_statements_cache_size_mb + "', supported values are <integer> >= 0.", false);
        }

        try
        {
            // if key_cache_size_in_mb option was set to "auto" then size of the cache should be "min(5% of Heap (in MB), 100MB)
            keyCacheSizeInMB = (conf.key_cache_size_in_mb == null)
                               ? Math.min(Math.max(1, (int) (Runtime.getRuntime().totalMemory() * 0.05 / 1024 / 1024)), 100)
                               : conf.key_cache_size_in_mb;

            if (keyCacheSizeInMB < 0)
                throw new NumberFormatException(); // to escape duplicating error message
        }
        catch (NumberFormatException e)
        {
            throw new ConfigurationException("key_cache_size_in_mb option was set incorrectly to '"
                                             + conf.key_cache_size_in_mb + "', supported values are <integer> >= 0.", false);
        }

        try
        {
            // if counter_cache_size_in_mb option was set to "auto" then size of the cache should be "min(2.5% of Heap (in MB), 50MB)
            counterCacheSizeInMB = (conf.counter_cache_size_in_mb == null)
                                   ? Math.min(Math.max(1, (int) (Runtime.getRuntime().totalMemory() * 0.025 / 1024 / 1024)), 50)
                                   : conf.counter_cache_size_in_mb;

            if (counterCacheSizeInMB < 0)
                throw new NumberFormatException(); // to escape duplicating error message
        }
        catch (NumberFormatException e)
        {
            throw new ConfigurationException("counter_cache_size_in_mb option was set incorrectly to '"
                                             + conf.counter_cache_size_in_mb + "', supported values are <integer> >= 0.", false);
        }

        // if set to empty/"auto" then use 5% of Heap size
        indexSummaryCapacityInMB = (conf.index_summary_capacity_in_mb == null)
                                   ? Math.max(1, (int) (Runtime.getRuntime().totalMemory() * 0.05 / 1024 / 1024))
                                   : conf.index_summary_capacity_in_mb;

        if (indexSummaryCapacityInMB < 0)
            throw new ConfigurationException("index_summary_capacity_in_mb option was set incorrectly to '"
                                             + conf.index_summary_capacity_in_mb + "', it should be a non-negative integer.", false);

        if (conf.user_defined_function_fail_timeout < 0)
            throw new ConfigurationException("user_defined_function_fail_timeout must not be negative", false);
        if (conf.user_defined_function_warn_timeout < 0)
            throw new ConfigurationException("user_defined_function_warn_timeout must not be negative", false);

        if (conf.user_defined_function_fail_timeout < conf.user_defined_function_warn_timeout)
            throw new ConfigurationException("user_defined_function_warn_timeout must less than user_defined_function_fail_timeout", false);

        if (conf.commitlog_segment_size_in_mb <= 0)
            throw new ConfigurationException("commitlog_segment_size_in_mb must be positive, but was "
                    + conf.commitlog_segment_size_in_mb, false);
        else if (conf.commitlog_segment_size_in_mb >= 2048)
            throw new ConfigurationException("commitlog_segment_size_in_mb must be smaller than 2048, but was "
                    + conf.commitlog_segment_size_in_mb, false);

        if (conf.max_mutation_size_in_kb == null)
            conf.max_mutation_size_in_kb = conf.commitlog_segment_size_in_mb * 1024 / 2;
        else if (conf.commitlog_segment_size_in_mb * 1024 < 2 * conf.max_mutation_size_in_kb)
            throw new ConfigurationException("commitlog_segment_size_in_mb must be at least twice the size of max_mutation_size_in_kb / 1024", false);

        // native transport encryption options
        if (conf.client_encryption_options != null)
        {
            conf.client_encryption_options.applyConfig();

            if (conf.native_transport_port_ssl != null
                && conf.native_transport_port_ssl != conf.native_transport_port
                && conf.client_encryption_options.tlsEncryptionPolicy() == EncryptionOptions.TlsEncryptionPolicy.UNENCRYPTED)
            {
                throw new ConfigurationException("Encryption must be enabled in client_encryption_options for native_transport_port_ssl", false);
            }
        }

        if (conf.snapshot_links_per_second < 0)
            throw new ConfigurationException("snapshot_links_per_second must be >= 0");

        if (conf.max_value_size_in_mb <= 0)
            throw new ConfigurationException("max_value_size_in_mb must be positive", false);
        else if (conf.max_value_size_in_mb >= 2048)
            throw new ConfigurationException("max_value_size_in_mb must be smaller than 2048, but was "
                    + conf.max_value_size_in_mb, false);

        switch (conf.disk_optimization_strategy)
        {
            case ssd:
                diskOptimizationStrategy = new SsdDiskOptimizationStrategy(conf.disk_optimization_page_cross_chance);
                break;
            case spinning:
                diskOptimizationStrategy = new SpinningDiskOptimizationStrategy();
                break;
        }

        if (conf.otc_coalescing_enough_coalesced_messages > 128)
            throw new ConfigurationException("otc_coalescing_enough_coalesced_messages must be smaller than 128", false);

        if (conf.otc_coalescing_enough_coalesced_messages <= 0)
            throw new ConfigurationException("otc_coalescing_enough_coalesced_messages must be positive", false);

        if (conf.server_encryption_options != null)
        {
            conf.server_encryption_options.applyConfig();

            if (conf.server_encryption_options.enable_legacy_ssl_storage_port &&
                conf.server_encryption_options.tlsEncryptionPolicy() == EncryptionOptions.TlsEncryptionPolicy.UNENCRYPTED)
            {
                throw new ConfigurationException("enable_legacy_ssl_storage_port is true (enabled) with internode encryption disabled (none). Enable encryption or disable the legacy ssl storage port.");
            }
        }
        Integer maxMessageSize = conf.internode_max_message_size_in_bytes;
        if (maxMessageSize != null)
        {
            if (maxMessageSize > conf.internode_application_receive_queue_reserve_endpoint_capacity_in_bytes)
                throw new ConfigurationException("internode_max_message_size_in_mb must no exceed internode_application_receive_queue_reserve_endpoint_capacity_in_bytes", false);

            if (maxMessageSize > conf.internode_application_receive_queue_reserve_global_capacity_in_bytes)
                throw new ConfigurationException("internode_max_message_size_in_mb must no exceed internode_application_receive_queue_reserve_global_capacity_in_bytes", false);

            if (maxMessageSize > conf.internode_application_send_queue_reserve_endpoint_capacity_in_bytes)
                throw new ConfigurationException("internode_max_message_size_in_mb must no exceed internode_application_send_queue_reserve_endpoint_capacity_in_bytes", false);

            if (maxMessageSize > conf.internode_application_send_queue_reserve_global_capacity_in_bytes)
                throw new ConfigurationException("internode_max_message_size_in_mb must no exceed internode_application_send_queue_reserve_global_capacity_in_bytes", false);
        }
        else
        {
            conf.internode_max_message_size_in_bytes =
                Math.min(conf.internode_application_receive_queue_reserve_endpoint_capacity_in_bytes,
                         conf.internode_application_send_queue_reserve_endpoint_capacity_in_bytes);
        }

        validateMaxConcurrentAutoUpgradeTasksConf(conf.max_concurrent_automatic_sstable_upgrades);
    }

    @VisibleForTesting
    static void applyConcurrentValidations(Config config)
    {
        if (config.concurrent_validations < 1)
        {
            config.concurrent_validations = config.concurrent_compactors;
        }
        else if (config.concurrent_validations > config.concurrent_compactors && !allowUnlimitedConcurrentValidations)
        {
            throw new ConfigurationException("To set concurrent_validations > concurrent_compactors, " +
                                             "set the system property cassandra.allow_unlimited_concurrent_validations=true");
        }
    }

    @VisibleForTesting
    static void applyRepairCommandPoolSize(Config config)
    {
        if (config.repair_command_pool_size < 1)
            config.repair_command_pool_size = config.concurrent_validations;
    }

    private static String storagedirFor(String type)
    {
        return storagedir(type + "_directory") + File.separator + type;
    }

    private static String storagedir(String errMsgType)
    {
        String storagedir = System.getProperty(Config.PROPERTY_PREFIX + "storagedir", null);
        if (storagedir == null)
            throw new ConfigurationException(errMsgType + " is missing and -Dcassandra.storagedir is not set", false);
        return storagedir;
    }

    static int calculateDefaultSpaceInMB(String type, String path, String setting, int preferredSizeInMB, long totalSpaceInBytes, long totalSpaceNumerator, long totalSpaceDenominator)
    {
        final long totalSizeInMB = totalSpaceInBytes / ONE_MB;
        final int minSizeInMB = Ints.saturatedCast(totalSpaceNumerator * totalSizeInMB / totalSpaceDenominator);

        if (minSizeInMB < preferredSizeInMB)
        {
            logger.warn("Small {} volume detected at '{}'; setting {} to {}.  You can override this in cassandra.yaml",
                        type, path, setting, minSizeInMB);
            return minSizeInMB;
        }
        else
        {
            return preferredSizeInMB;
        }
    }

    public static void applyAddressConfig() throws ConfigurationException
    {
        applyAddressConfig(conf);
    }

    public static void applyAddressConfig(Config config) throws ConfigurationException
    {
        listenAddress = null;
        rpcAddress = null;
        broadcastAddress = null;
        broadcastRpcAddress = null;

        /* Local IP, hostname or interface to bind services to */
        if (config.listen_address != null && config.listen_interface != null)
        {
            throw new ConfigurationException("Set listen_address OR listen_interface, not both", false);
        }
        else if (config.listen_address != null)
        {
            try
            {
                listenAddress = InetAddress.getByName(config.listen_address);
            }
            catch (UnknownHostException e)
            {
                throw new ConfigurationException("Unknown listen_address '" + config.listen_address + '\'', false);
            }

            if (listenAddress.isAnyLocalAddress())
                throw new ConfigurationException("listen_address cannot be a wildcard address (" + config.listen_address + ")!", false);
        }
        else if (config.listen_interface != null)
        {
            listenAddress = getNetworkInterfaceAddress(config.listen_interface, "listen_interface", config.listen_interface_prefer_ipv6);
        }

        /* Gossip Address to broadcast */
        if (config.broadcast_address != null)
        {
            try
            {
                broadcastAddress = InetAddress.getByName(config.broadcast_address);
            }
            catch (UnknownHostException e)
            {
                throw new ConfigurationException("Unknown broadcast_address '" + config.broadcast_address + '\'', false);
            }

            if (broadcastAddress.isAnyLocalAddress())
                throw new ConfigurationException("broadcast_address cannot be a wildcard address (" + config.broadcast_address + ")!", false);
        }

        /* Local IP, hostname or interface to bind RPC server to */
        if (config.rpc_address != null && config.rpc_interface != null)
        {
            throw new ConfigurationException("Set rpc_address OR rpc_interface, not both", false);
        }
        else if (config.rpc_address != null)
        {
            try
            {
                rpcAddress = InetAddress.getByName(config.rpc_address);
            }
            catch (UnknownHostException e)
            {
                throw new ConfigurationException("Unknown host in rpc_address " + config.rpc_address, false);
            }
        }
        else if (config.rpc_interface != null)
        {
            rpcAddress = getNetworkInterfaceAddress(config.rpc_interface, "rpc_interface", config.rpc_interface_prefer_ipv6);
        }
        else
        {
            rpcAddress = FBUtilities.getJustLocalAddress();
        }

        /* RPC address to broadcast */
        if (config.broadcast_rpc_address != null)
        {
            try
            {
                broadcastRpcAddress = InetAddress.getByName(config.broadcast_rpc_address);
            }
            catch (UnknownHostException e)
            {
                throw new ConfigurationException("Unknown broadcast_rpc_address '" + config.broadcast_rpc_address + '\'', false);
            }

            if (broadcastRpcAddress.isAnyLocalAddress())
                throw new ConfigurationException("broadcast_rpc_address cannot be a wildcard address (" + config.broadcast_rpc_address + ")!", false);
        }
        else
        {
            if (rpcAddress.isAnyLocalAddress())
                throw new ConfigurationException("If rpc_address is set to a wildcard address (" + config.rpc_address + "), then " +
                                                 "you must set broadcast_rpc_address to a value other than " + config.rpc_address, false);
        }
    }

    public static void applyEncryptionContext()
    {
        // always attempt to load the cipher factory, as we could be in the situation where the user has disabled encryption,
        // but has existing commitlogs and sstables on disk that are still encrypted (and still need to be read)
        encryptionContext = new EncryptionContext(conf.transparent_data_encryption_options);
    }

    public static void applySslContext()
    {
        try
        {
            SSLFactory.validateSslContext("Internode messaging", conf.server_encryption_options, true, true);
            SSLFactory.validateSslContext("Native transport", conf.client_encryption_options, conf.client_encryption_options.require_client_auth, true);
            SSLFactory.initHotReloading(conf.server_encryption_options, conf.client_encryption_options, false);
        }
        catch (IOException e)
        {
            throw new ConfigurationException("Failed to initialize SSL", e);
        }
    }

    public static void applySeedProvider()
    {
        // load the seeds for node contact points
        if (conf.seed_provider == null)
        {
            throw new ConfigurationException("seeds configuration is missing; a minimum of one seed is required.", false);
        }
        try
        {
            Class<?> seedProviderClass = Class.forName(conf.seed_provider.class_name);
            seedProvider = (SeedProvider)seedProviderClass.getConstructor(Map.class).newInstance(conf.seed_provider.parameters);
        }
        // there are about 5 checked exceptions that could be thrown here.
        catch (Exception e)
        {
            throw new ConfigurationException(e.getMessage() + "\nFatal configuration error; unable to start server.  See log for stacktrace.", true);
        }
        if (seedProvider.getSeeds().size() == 0)
            throw new ConfigurationException("The seed provider lists no seeds.", false);
    }

    @VisibleForTesting
    static void checkForLowestAcceptedTimeouts(Config conf)
    {
        if(conf.read_request_timeout_in_ms < LOWEST_ACCEPTED_TIMEOUT)
        {
           logInfo("read_request_timeout_in_ms", conf.read_request_timeout_in_ms, LOWEST_ACCEPTED_TIMEOUT);
           conf.read_request_timeout_in_ms = LOWEST_ACCEPTED_TIMEOUT;
        }

        if(conf.range_request_timeout_in_ms < LOWEST_ACCEPTED_TIMEOUT)
        {
           logInfo("range_request_timeout_in_ms", conf.range_request_timeout_in_ms, LOWEST_ACCEPTED_TIMEOUT);
           conf.range_request_timeout_in_ms = LOWEST_ACCEPTED_TIMEOUT;
        }

        if(conf.request_timeout_in_ms < LOWEST_ACCEPTED_TIMEOUT)
        {
           logInfo("request_timeout_in_ms", conf.request_timeout_in_ms, LOWEST_ACCEPTED_TIMEOUT);
           conf.request_timeout_in_ms = LOWEST_ACCEPTED_TIMEOUT;
        }

        if(conf.write_request_timeout_in_ms < LOWEST_ACCEPTED_TIMEOUT)
        {
           logInfo("write_request_timeout_in_ms", conf.write_request_timeout_in_ms, LOWEST_ACCEPTED_TIMEOUT);
           conf.write_request_timeout_in_ms = LOWEST_ACCEPTED_TIMEOUT;
        }

        if(conf.cas_contention_timeout_in_ms < LOWEST_ACCEPTED_TIMEOUT)
        {
           logInfo("cas_contention_timeout_in_ms", conf.cas_contention_timeout_in_ms, LOWEST_ACCEPTED_TIMEOUT);
           conf.cas_contention_timeout_in_ms = LOWEST_ACCEPTED_TIMEOUT;
        }

        if(conf.counter_write_request_timeout_in_ms < LOWEST_ACCEPTED_TIMEOUT)
        {
           logInfo("counter_write_request_timeout_in_ms", conf.counter_write_request_timeout_in_ms, LOWEST_ACCEPTED_TIMEOUT);
           conf.counter_write_request_timeout_in_ms = LOWEST_ACCEPTED_TIMEOUT;
        }

        if(conf.truncate_request_timeout_in_ms < LOWEST_ACCEPTED_TIMEOUT)
        {
           logInfo("truncate_request_timeout_in_ms", conf.truncate_request_timeout_in_ms, LOWEST_ACCEPTED_TIMEOUT);
           conf.truncate_request_timeout_in_ms = LOWEST_ACCEPTED_TIMEOUT;
        }
    }

    private static void logInfo(String property, long actualValue, long lowestAcceptedValue)
    {
        logger.info("found {}::{} less than lowest acceptable value {}, continuing with {}", property, actualValue, lowestAcceptedValue, lowestAcceptedValue);
    }

    public static void applyTokensConfig()
    {
        applyTokensConfig(conf);
    }

    static void applyTokensConfig(Config conf)
    {
        if (conf.initial_token != null)
        {
            Collection<String> tokens = tokensFromString(conf.initial_token);
            if (conf.num_tokens == null)
            {
                if (tokens.size() == 1)
                    conf.num_tokens = 1;
                else
                    throw new ConfigurationException("initial_token was set but num_tokens is not!", false);
            }

            if (tokens.size() != conf.num_tokens)
            {
                throw new ConfigurationException(String.format("The number of initial tokens (by initial_token) specified (%s) is different from num_tokens value (%s)",
                                                               tokens.size(),
                                                               conf.num_tokens),
                                                 false);
            }

            for (String token : tokens)
                partitioner.getTokenFactory().validate(token);
        }
        else if (conf.num_tokens == null)
        {
            conf.num_tokens = 1;
        }
    }

    // definitely not safe for tools + clients - implicitly instantiates StorageService
    public static void applySnitch()
    {
        /* end point snitch */
        if (conf.endpoint_snitch == null)
        {
            throw new ConfigurationException("Missing endpoint_snitch directive", false);
        }
        snitch = createEndpointSnitch(conf.dynamic_snitch, conf.endpoint_snitch);
        EndpointSnitchInfo.create();

        localDC = snitch.getLocalDatacenter();
        localComparator = (replica1, replica2) -> {
            boolean local1 = localDC.equals(snitch.getDatacenter(replica1));
            boolean local2 = localDC.equals(snitch.getDatacenter(replica2));
            if (local1 && !local2)
                return -1;
            if (local2 && !local1)
                return 1;
            return 0;
        };
    }

    // definitely not safe for tools + clients - implicitly instantiates schema
    public static void applyPartitioner()
    {
        applyPartitioner(conf);
    }

    public static void applyPartitioner(Config conf)
    {
        /* Hashing strategy */
        if (conf.partitioner == null)
        {
            throw new ConfigurationException("Missing directive: partitioner", false);
        }
        String name = conf.partitioner;
        try
        {
            name = System.getProperty(Config.PROPERTY_PREFIX + "partitioner", conf.partitioner);
            partitioner = FBUtilities.newPartitioner(name);
        }
        catch (Exception e)
        {
            throw new ConfigurationException("Invalid partitioner class " + name, e);
        }

        paritionerName = partitioner.getClass().getCanonicalName();
    }

    /**
     * Computes the sum of the 2 specified positive values returning {@code Long.MAX_VALUE} if the sum overflow.
     *
     * @param left the left operand
     * @param right the right operand
     * @return the sum of the 2 specified positive values of {@code Long.MAX_VALUE} if the sum overflow.
     */
    private static long saturatedSum(long left, long right)
    {
        assert left >= 0 && right >= 0;
        long sum = left + right;
        return sum < 0 ? Long.MAX_VALUE : sum;
    }

    private static FileStore guessFileStore(String dir) throws IOException
    {
        Path path = Paths.get(dir);
        while (true)
        {
            try
            {
                return FileUtils.getFileStore(path);
            }
            catch (IOException e)
            {
                if (e instanceof NoSuchFileException)
                {
                    path = path.getParent();
                    if (path == null)
                    {
                        throw new ConfigurationException("Unable to find filesystem for '" + dir + "'.");
                    }
                }
                else
                {
                    throw e;
                }
            }
        }
    }

    private static long getUnallocatedSpace(String directory)
    {
        try
        {
            return guessFileStore(directory).getUnallocatedSpace();
        }
        catch (IOException e)
        {
            logger.debug("Error checking disk space", e);
            throw new ConfigurationException(String.format("Unable to check disk space available to %s. Perhaps the Cassandra user does not have the necessary permissions",
                                                           directory), e);
        }
    }

    public static IEndpointSnitch createEndpointSnitch(boolean dynamic, String snitchClassName) throws ConfigurationException
    {
        if (!snitchClassName.contains("."))
            snitchClassName = "org.apache.cassandra.locator." + snitchClassName;
        IEndpointSnitch snitch = FBUtilities.construct(snitchClassName, "snitch");
        return dynamic ? new DynamicEndpointSnitch(snitch) : snitch;
    }

    public static IAuthenticator getAuthenticator()
    {
        return authenticator;
    }

    public static void setAuthenticator(IAuthenticator authenticator)
    {
        DatabaseDescriptor.authenticator = authenticator;
    }

    public static IAuthorizer getAuthorizer()
    {
        return authorizer;
    }

    public static void setAuthorizer(IAuthorizer authorizer)
    {
        DatabaseDescriptor.authorizer = authorizer;
    }

    public static INetworkAuthorizer getNetworkAuthorizer()
    {
        return networkAuthorizer;
    }

    public static void setNetworkAuthorizer(INetworkAuthorizer networkAuthorizer)
    {
        DatabaseDescriptor.networkAuthorizer = networkAuthorizer;
    }

    public static IRoleManager getRoleManager()
    {
        return roleManager;
    }

    public static void setRoleManager(IRoleManager roleManager)
    {
        DatabaseDescriptor.roleManager = roleManager;
    }

    public static int getPermissionsValidity()
    {
        return conf.permissions_validity_in_ms;
    }

    public static void setPermissionsValidity(int timeout)
    {
        conf.permissions_validity_in_ms = timeout;
    }

    public static int getPermissionsUpdateInterval()
    {
        return conf.permissions_update_interval_in_ms == -1
             ? conf.permissions_validity_in_ms
             : conf.permissions_update_interval_in_ms;
    }

    public static void setPermissionsUpdateInterval(int updateInterval)
    {
        conf.permissions_update_interval_in_ms = updateInterval;
    }

    public static int getPermissionsCacheMaxEntries()
    {
        return conf.permissions_cache_max_entries;
    }

    public static int setPermissionsCacheMaxEntries(int maxEntries)
    {
        return conf.permissions_cache_max_entries = maxEntries;
    }

    public static int getRolesValidity()
    {
        return conf.roles_validity_in_ms;
    }

    public static void setRolesValidity(int validity)
    {
        conf.roles_validity_in_ms = validity;
    }

    public static int getRolesUpdateInterval()
    {
        return conf.roles_update_interval_in_ms == -1
             ? conf.roles_validity_in_ms
             : conf.roles_update_interval_in_ms;
    }

    public static void setRolesUpdateInterval(int interval)
    {
        conf.roles_update_interval_in_ms = interval;
    }

    public static int getRolesCacheMaxEntries()
    {
        return conf.roles_cache_max_entries;
    }

    public static int setRolesCacheMaxEntries(int maxEntries)
    {
        return conf.roles_cache_max_entries = maxEntries;
    }

    public static int getCredentialsValidity()
    {
        return conf.credentials_validity_in_ms;
    }

    public static void setCredentialsValidity(int timeout)
    {
        conf.credentials_validity_in_ms = timeout;
    }

    public static int getCredentialsUpdateInterval()
    {
        return conf.credentials_update_interval_in_ms == -1
               ? conf.credentials_validity_in_ms
               : conf.credentials_update_interval_in_ms;
    }

    public static void setCredentialsUpdateInterval(int updateInterval)
    {
        conf.credentials_update_interval_in_ms = updateInterval;
    }

    public static int getCredentialsCacheMaxEntries()
    {
        return conf.credentials_cache_max_entries;
    }

    public static int setCredentialsCacheMaxEntries(int maxEntries)
    {
        return conf.credentials_cache_max_entries = maxEntries;
    }

    public static int getMaxValueSize()
    {
        return conf.max_value_size_in_mb * 1024 * 1024;
    }

    public static void setMaxValueSize(int maxValueSizeInBytes)
    {
        conf.max_value_size_in_mb = maxValueSizeInBytes / 1024 / 1024;
    }

    /**
     * Creates all storage-related directories.
     */
    public static void createAllDirectories()
    {
        try
        {
            if (conf.data_file_directories.length == 0)
                throw new ConfigurationException("At least one DataFileDirectory must be specified", false);

            for (String dataFileDirectory : conf.data_file_directories)
                FileUtils.createDirectory(dataFileDirectory);

            if (conf.local_system_data_file_directory != null)
                FileUtils.createDirectory(conf.local_system_data_file_directory);

            if (conf.commitlog_directory == null)
                throw new ConfigurationException("commitlog_directory must be specified", false);
            FileUtils.createDirectory(conf.commitlog_directory);

            if (conf.hints_directory == null)
                throw new ConfigurationException("hints_directory must be specified", false);
            FileUtils.createDirectory(conf.hints_directory);

            if (conf.saved_caches_directory == null)
                throw new ConfigurationException("saved_caches_directory must be specified", false);
            FileUtils.createDirectory(conf.saved_caches_directory);

            if (conf.cdc_enabled)
            {
                if (conf.cdc_raw_directory == null)
                    throw new ConfigurationException("cdc_raw_directory must be specified", false);
                FileUtils.createDirectory(conf.cdc_raw_directory);
            }
        }
        catch (ConfigurationException e)
        {
            throw new IllegalArgumentException("Bad configuration; unable to start server: "+e.getMessage());
        }
        catch (FSWriteError e)
        {
            throw new IllegalStateException(e.getCause().getMessage() + "; unable to start server");
        }
    }

    public static IPartitioner getPartitioner()
    {
        return partitioner;
    }

    public static String getPartitionerName()
    {
        return paritionerName;
    }

    /* For tests ONLY, don't use otherwise or all hell will break loose. Tests should restore value at the end. */
    public static IPartitioner setPartitionerUnsafe(IPartitioner newPartitioner)
    {
        IPartitioner old = partitioner;
        partitioner = newPartitioner;
        return old;
    }

    public static IEndpointSnitch getEndpointSnitch()
    {
        return snitch;
    }
    public static void setEndpointSnitch(IEndpointSnitch eps)
    {
        snitch = eps;
    }

    public static int getColumnIndexSize()
    {
        return (int) ByteUnit.KIBI_BYTES.toBytes(conf.column_index_size_in_kb);
    }

    public static int getColumnIndexSizeInKB()
    {
        return conf.column_index_size_in_kb;
    }

    @VisibleForTesting
    public static void setColumnIndexSize(int val)
    {
        checkValidForByteConversion(val, "column_index_size_in_kb", ByteUnit.KIBI_BYTES);
        conf.column_index_size_in_kb = val;
    }

    public static int getColumnIndexCacheSize()
    {
        return (int) ByteUnit.KIBI_BYTES.toBytes(conf.column_index_cache_size_in_kb);
    }

    public static int getColumnIndexCacheSizeInKB()
    {
        return conf.column_index_cache_size_in_kb;
    }

    public static void setColumnIndexCacheSize(int val)
    {
        checkValidForByteConversion(val, "column_index_cache_size_in_kb", ByteUnit.KIBI_BYTES);
        conf.column_index_cache_size_in_kb = val;
    }

    public static int getBatchSizeWarnThreshold()
    {
        return (int) ByteUnit.KIBI_BYTES.toBytes(conf.batch_size_warn_threshold_in_kb);
    }

    public static int getBatchSizeWarnThresholdInKB()
    {
        return conf.batch_size_warn_threshold_in_kb;
    }

    public static long getBatchSizeFailThreshold()
    {
        return ByteUnit.KIBI_BYTES.toBytes(conf.batch_size_fail_threshold_in_kb);
    }

    public static int getBatchSizeFailThresholdInKB()
    {
        return conf.batch_size_fail_threshold_in_kb;
    }

    public static int getUnloggedBatchAcrossPartitionsWarnThreshold()
    {
        return conf.unlogged_batch_across_partitions_warn_threshold;
    }

    public static void setBatchSizeWarnThresholdInKB(int threshold)
    {
        checkValidForByteConversion(threshold, "batch_size_warn_threshold_in_kb", ByteUnit.KIBI_BYTES);
        conf.batch_size_warn_threshold_in_kb = threshold;
    }

    public static void setBatchSizeFailThresholdInKB(int threshold)
    {
        conf.batch_size_fail_threshold_in_kb = threshold;
    }

    public static Collection<String> getInitialTokens()
    {
        return tokensFromString(System.getProperty(Config.PROPERTY_PREFIX + "initial_token", conf.initial_token));
    }

    public static String getAllocateTokensForKeyspace()
    {
        return System.getProperty(Config.PROPERTY_PREFIX + "allocate_tokens_for_keyspace", conf.allocate_tokens_for_keyspace);
    }

    public static Integer getAllocateTokensForLocalRf()
    {
        return conf.allocate_tokens_for_local_replication_factor;
    }

    public static Collection<String> tokensFromString(String tokenString)
    {
        List<String> tokens = new ArrayList<>();
        if (tokenString != null)
            for (String token : StringUtils.split(tokenString, ','))
                tokens.add(token.trim());
        return tokens;
    }

    public static int getNumTokens()
    {
        return conf.num_tokens;
    }

    public static InetAddressAndPort getReplaceAddress()
    {
        try
        {
            if (System.getProperty(Config.PROPERTY_PREFIX + "replace_address", null) != null)
                return InetAddressAndPort.getByName(System.getProperty(Config.PROPERTY_PREFIX + "replace_address", null));
            else if (System.getProperty(Config.PROPERTY_PREFIX + "replace_address_first_boot", null) != null)
                return InetAddressAndPort.getByName(System.getProperty(Config.PROPERTY_PREFIX + "replace_address_first_boot", null));
            return null;
        }
        catch (UnknownHostException e)
        {
            throw new RuntimeException("Replacement host name could not be resolved or scope_id was specified for a global IPv6 address", e);
        }
    }

    public static Collection<String> getReplaceTokens()
    {
        return tokensFromString(System.getProperty(Config.PROPERTY_PREFIX + "replace_token", null));
    }

    public static UUID getReplaceNode()
    {
        try
        {
            return UUID.fromString(System.getProperty(Config.PROPERTY_PREFIX + "replace_node", null));
        } catch (NullPointerException e)
        {
            return null;
        }
    }

    public static String getClusterName()
    {
        return conf.cluster_name;
    }

    public static int getStoragePort()
    {
        return Integer.parseInt(System.getProperty(Config.PROPERTY_PREFIX + "storage_port", Integer.toString(conf.storage_port)));
    }

    public static int getSSLStoragePort()
    {
        return Integer.parseInt(System.getProperty(Config.PROPERTY_PREFIX + "ssl_storage_port", Integer.toString(conf.ssl_storage_port)));
    }

    public static long nativeTransportIdleTimeout()
    {
        return conf.native_transport_idle_timeout_in_ms;
    }

    public static void setNativeTransportIdleTimeout(long nativeTransportTimeout)
    {
        conf.native_transport_idle_timeout_in_ms = nativeTransportTimeout;
    }

    public static long getRpcTimeout(TimeUnit unit)
    {
        return unit.convert(conf.request_timeout_in_ms, MILLISECONDS);
    }

    public static void setRpcTimeout(long timeOutInMillis)
    {
        conf.request_timeout_in_ms = timeOutInMillis;
    }

    public static long getReadRpcTimeout(TimeUnit unit)
    {
        return unit.convert(conf.read_request_timeout_in_ms, MILLISECONDS);
    }

    public static void setReadRpcTimeout(long timeOutInMillis)
    {
        conf.read_request_timeout_in_ms = timeOutInMillis;
    }

    public static long getRangeRpcTimeout(TimeUnit unit)
    {
        return unit.convert(conf.range_request_timeout_in_ms, MILLISECONDS);
    }

    public static void setRangeRpcTimeout(long timeOutInMillis)
    {
        conf.range_request_timeout_in_ms = timeOutInMillis;
    }

    public static long getWriteRpcTimeout(TimeUnit unit)
    {
        return unit.convert(conf.write_request_timeout_in_ms, MILLISECONDS);
    }

    public static void setWriteRpcTimeout(long timeOutInMillis)
    {
        conf.write_request_timeout_in_ms = timeOutInMillis;
    }

    public static long getCounterWriteRpcTimeout(TimeUnit unit)
    {
        return unit.convert(conf.counter_write_request_timeout_in_ms, MILLISECONDS);
    }

    public static void setCounterWriteRpcTimeout(long timeOutInMillis)
    {
        conf.counter_write_request_timeout_in_ms = timeOutInMillis;
    }

    public static long getCasContentionTimeout(TimeUnit unit)
    {
        return unit.convert(conf.cas_contention_timeout_in_ms, MILLISECONDS);
    }

    public static void setCasContentionTimeout(long timeOutInMillis)
    {
        conf.cas_contention_timeout_in_ms = timeOutInMillis;
    }

    public static long getTruncateRpcTimeout(TimeUnit unit)
    {
        return unit.convert(conf.truncate_request_timeout_in_ms, MILLISECONDS);
    }

    public static void setTruncateRpcTimeout(long timeOutInMillis)
    {
        conf.truncate_request_timeout_in_ms = timeOutInMillis;
    }

    public static boolean hasCrossNodeTimeout()
    {
        return conf.cross_node_timeout;
    }

    public static void setCrossNodeTimeout(boolean crossNodeTimeout)
    {
        conf.cross_node_timeout = crossNodeTimeout;
    }

    public static long getSlowQueryTimeout(TimeUnit units)
    {
        return units.convert(conf.slow_query_log_timeout_in_ms, MILLISECONDS);
    }

    /**
     * @return the minimum configured {read, write, range, truncate, misc} timeout
     */
    public static long getMinRpcTimeout(TimeUnit unit)
    {
        return Longs.min(getRpcTimeout(unit),
                         getReadRpcTimeout(unit),
                         getRangeRpcTimeout(unit),
                         getWriteRpcTimeout(unit),
                         getCounterWriteRpcTimeout(unit),
                         getTruncateRpcTimeout(unit));
    }

    public static long getPingTimeout(TimeUnit unit)
    {
        return unit.convert(getBlockForPeersTimeoutInSeconds(), TimeUnit.SECONDS);
    }

    public static double getPhiConvictThreshold()
    {
        return conf.phi_convict_threshold;
    }

    public static void setPhiConvictThreshold(double phiConvictThreshold)
    {
        conf.phi_convict_threshold = phiConvictThreshold;
    }

    public static int getConcurrentReaders()
    {
        return conf.concurrent_reads;
    }

    public static void setConcurrentReaders(int concurrent_reads)
    {
        if (concurrent_reads < 0)
        {
            throw new IllegalArgumentException("Concurrent reads must be non-negative");
        }
        conf.concurrent_reads = concurrent_reads;
    }

    public static int getConcurrentWriters()
    {
        return conf.concurrent_writes;
    }

    public static void setConcurrentWriters(int concurrent_writers)
    {
        if (concurrent_writers < 0)
        {
            throw new IllegalArgumentException("Concurrent reads must be non-negative");
        }
        conf.concurrent_writes = concurrent_writers;
    }

    public static int getConcurrentCounterWriters()
    {
        return conf.concurrent_counter_writes;
    }

    public static void setConcurrentCounterWriters(int concurrent_counter_writes)
    {
        if (concurrent_counter_writes < 0)
        {
            throw new IllegalArgumentException("Concurrent reads must be non-negative");
        }
        conf.concurrent_counter_writes = concurrent_counter_writes;
    }

    public static int getConcurrentViewWriters()
    {
        return conf.concurrent_materialized_view_writes;
    }

    public static void setConcurrentViewWriters(int concurrent_materialized_view_writes)
    {
        if (concurrent_materialized_view_writes < 0)
        {
            throw new IllegalArgumentException("Concurrent reads must be non-negative");
        }
        conf.concurrent_materialized_view_writes = concurrent_materialized_view_writes;
    }

    public static int getFlushWriters()
    {
        return conf.memtable_flush_writers;
    }

    public static int getConcurrentCompactors()
    {
        return conf.concurrent_compactors;
    }

    public static void setConcurrentCompactors(int value)
    {
        conf.concurrent_compactors = value;
    }

    public static int getCompactionThroughputMbPerSec()
    {
        return conf.compaction_throughput_mb_per_sec;
    }

    public static void setCompactionThroughputMbPerSec(int value)
    {
        conf.compaction_throughput_mb_per_sec = value;
    }

    public static long getCompactionLargePartitionWarningThreshold() { return ByteUnit.MEBI_BYTES.toBytes(conf.compaction_large_partition_warning_threshold_mb); }

    public static int getConcurrentValidations()
    {
        return conf.concurrent_validations;
    }

    public static void setConcurrentValidations(int value)
    {
        value = value > 0 ? value : Integer.MAX_VALUE;
        conf.concurrent_validations = value;
    }

    public static int getConcurrentViewBuilders()
    {
        return conf.concurrent_materialized_view_builders;
    }

    public static void setConcurrentViewBuilders(int value)
    {
        conf.concurrent_materialized_view_builders = value;
    }

    public static long getMinFreeSpacePerDriveInBytes()
    {
        return ByteUnit.MEBI_BYTES.toBytes(conf.min_free_space_per_drive_in_mb);
    }

    public static boolean getDisableSTCSInL0()
    {
        return disableSTCSInL0;
    }

    public static void setDisableSTCSInL0(boolean disabled)
    {
        disableSTCSInL0 = disabled;
    }

    public static int getStreamThroughputOutboundMegabitsPerSec()
    {
        return conf.stream_throughput_outbound_megabits_per_sec;
    }

    public static void setStreamThroughputOutboundMegabitsPerSec(int value)
    {
        conf.stream_throughput_outbound_megabits_per_sec = value;
    }

    public static int getInterDCStreamThroughputOutboundMegabitsPerSec()
    {
        return conf.inter_dc_stream_throughput_outbound_megabits_per_sec;
    }

    public static void setInterDCStreamThroughputOutboundMegabitsPerSec(int value)
    {
        conf.inter_dc_stream_throughput_outbound_megabits_per_sec = value;
    }

    /**
     * Checks if the local system data must be stored in a specific location which supports redundancy.
     *
     * @return {@code true} if the local system keyspaces data must be stored in a different location,
     * {@code false} otherwise.
     */
    public static boolean useSpecificLocationForLocalSystemData()
    {
        return conf.local_system_data_file_directory != null;
    }

    /**
     * Returns the locations where the local system keyspaces data should be stored.
     *
     * <p>If the {@code local_system_data_file_directory} was unspecified, the local system keyspaces data should be stored
     * in the first data directory. This approach guarantees that the server can tolerate the lost of all the disks but the first one.</p>
     *
     * @return the locations where should be stored the local system keyspaces data
     */
    public static String[] getLocalSystemKeyspacesDataFileLocations()
    {
        if (useSpecificLocationForLocalSystemData())
            return new String[] {conf.local_system_data_file_directory};

        return conf.data_file_directories.length == 0  ? conf.data_file_directories
                                                       : new String[] {conf.data_file_directories[0]};
    }

    /**
     * Returns the locations where the non local system keyspaces data should be stored.
     *
     * @return the locations where the non local system keyspaces data should be stored.
     */
    public static String[] getNonLocalSystemKeyspacesDataFileLocations()
    {
        return conf.data_file_directories;
    }

    /**
     * Returns the list of all the directories where the data files can be stored (for local system and non local system keyspaces).
     *
     * @return the list of all the directories where the data files can be stored.
     */
    public static String[] getAllDataFileLocations()
    {
        if (conf.local_system_data_file_directory == null)
            return conf.data_file_directories;

        return ArrayUtils.addFirst(conf.data_file_directories, conf.local_system_data_file_directory);
    }

    public static String getCommitLogLocation()
    {
        return conf.commitlog_directory;
    }

    @VisibleForTesting
    public static void setCommitLogLocation(String value)
    {
        conf.commitlog_directory = value;
    }

    public static ParameterizedClass getCommitLogCompression()
    {
        return conf.commitlog_compression;
    }

    public static void setCommitLogCompression(ParameterizedClass compressor)
    {
        conf.commitlog_compression = compressor;
    }

    public static Config.FlushCompression getFlushCompression()
    {
        return conf.flush_compression;
    }

    public static void setFlushCompression(Config.FlushCompression compression)
    {
        conf.flush_compression = compression;
    }

   /**
    * Maximum number of buffers in the compression pool. The default value is 3, it should not be set lower than that
    * (one segment in compression, one written to, one in reserve); delays in compression may cause the log to use
    * more, depending on how soon the sync policy stops all writing threads.
    */
    public static int getCommitLogMaxCompressionBuffersInPool()
    {
        return conf.commitlog_max_compression_buffers_in_pool;
    }

    public static void setCommitLogMaxCompressionBuffersPerPool(int buffers)
    {
        conf.commitlog_max_compression_buffers_in_pool = buffers;
    }

    public static int getMaxMutationSize()
    {
        return (int) ByteUnit.KIBI_BYTES.toBytes(conf.max_mutation_size_in_kb);
    }

    public static int getTombstoneWarnThreshold()
    {
        return conf.tombstone_warn_threshold;
    }

    public static void setTombstoneWarnThreshold(int threshold)
    {
        conf.tombstone_warn_threshold = threshold;
    }

    public static int getTombstoneFailureThreshold()
    {
        return conf.tombstone_failure_threshold;
    }

    public static void setTombstoneFailureThreshold(int threshold)
    {
        conf.tombstone_failure_threshold = threshold;
    }

    public static int getCachedReplicaRowsWarnThreshold()
    {
        return conf.replica_filtering_protection.cached_rows_warn_threshold;
    }

    public static void setCachedReplicaRowsWarnThreshold(int threshold)
    {
        conf.replica_filtering_protection.cached_rows_warn_threshold = threshold;
    }

    public static int getCachedReplicaRowsFailThreshold()
    {
        return conf.replica_filtering_protection.cached_rows_fail_threshold;
    }

    public static void setCachedReplicaRowsFailThreshold(int threshold)
    {
        conf.replica_filtering_protection.cached_rows_fail_threshold = threshold;
    }

    /**
     * size of commitlog segments to allocate
     */
    public static int getCommitLogSegmentSize()
    {
        return (int) ByteUnit.MEBI_BYTES.toBytes(conf.commitlog_segment_size_in_mb);
    }

    public static void setCommitLogSegmentSize(int sizeMegabytes)
    {
        conf.commitlog_segment_size_in_mb = sizeMegabytes;
    }

    public static String getSavedCachesLocation()
    {
        return conf.saved_caches_directory;
    }

    public static Set<InetAddressAndPort> getSeeds()
<<<<<<< HEAD
    {
        return ImmutableSet.<InetAddressAndPort>builder().addAll(seedProvider.getSeeds()).build();
    }

    public static SeedProvider getSeedProvider()
    {
        return seedProvider;
    }

    public static void setSeedProvider(SeedProvider newSeedProvider)
    {
=======
    {
        return ImmutableSet.<InetAddressAndPort>builder().addAll(seedProvider.getSeeds()).build();
    }

    public static SeedProvider getSeedProvider()
    {
        return seedProvider;
    }

    public static void setSeedProvider(SeedProvider newSeedProvider)
    {
>>>>>>> bdb7c3b3
        seedProvider = newSeedProvider;
    }

    public static InetAddress getListenAddress()
    {
        return listenAddress;
    }

    public static void setListenAddress(InetAddress newlistenAddress)
    {
        listenAddress = newlistenAddress;
    }

    public static InetAddress getBroadcastAddress()
    {
        return broadcastAddress;
    }

    public static boolean shouldListenOnBroadcastAddress()
    {
        return conf.listen_on_broadcast_address;
    }

    public static void setShouldListenOnBroadcastAddress(boolean shouldListenOnBroadcastAddress)
    {
        conf.listen_on_broadcast_address = shouldListenOnBroadcastAddress;
    }

    public static void setListenOnBroadcastAddress(boolean listen_on_broadcast_address)
    {
        conf.listen_on_broadcast_address = listen_on_broadcast_address;
    }

    public static IInternodeAuthenticator getInternodeAuthenticator()
    {
        return internodeAuthenticator;
    }

    public static void setInternodeAuthenticator(IInternodeAuthenticator internodeAuthenticator)
    {
        Preconditions.checkNotNull(internodeAuthenticator);
        DatabaseDescriptor.internodeAuthenticator = internodeAuthenticator;
    }

    public static void setBroadcastAddress(InetAddress broadcastAdd)
    {
        broadcastAddress = broadcastAdd;
    }

    /**
     * This is the address used to bind for the native protocol to communicate with clients. Most usages in the code
     * refer to it as native address although some places still call it RPC address. It's not thrift RPC anymore
     * so native is more appropriate. The address alone is not enough to uniquely identify this instance because
     * multiple instances might use the same interface with different ports.
     */
    public static InetAddress getRpcAddress()
    {
        return rpcAddress;
    }

    public static void setBroadcastRpcAddress(InetAddress broadcastRPCAddr)
    {
        broadcastRpcAddress = broadcastRPCAddr;
    }

    /**
     * This is the address used to reach this instance for the native protocol to communicate with clients. Most usages in the code
     * refer to it as native address although some places still call it RPC address. It's not thrift RPC anymore
     * so native is more appropriate. The address alone is not enough to uniquely identify this instance because
     * multiple instances might use the same interface with different ports.
     *
     * May be null, please use {@link FBUtilities#getBroadcastNativeAddressAndPort()} instead.
     */
    public static InetAddress getBroadcastRpcAddress()
    {
        return broadcastRpcAddress;
    }

    public static boolean getRpcKeepAlive()
    {
        return conf.rpc_keepalive;
    }

    public static int getInternodeSocketSendBufferSizeInBytes()
    {
        return conf.internode_socket_send_buffer_size_in_bytes;
<<<<<<< HEAD
    }

    public static int getInternodeSocketReceiveBufferSizeInBytes()
    {
        return conf.internode_socket_receive_buffer_size_in_bytes;
    }

    public static int getInternodeApplicationSendQueueCapacityInBytes()
    {
        return conf.internode_application_send_queue_capacity_in_bytes;
    }

    public static int getInternodeApplicationSendQueueReserveEndpointCapacityInBytes()
    {
        return conf.internode_application_send_queue_reserve_endpoint_capacity_in_bytes;
    }

    public static int getInternodeApplicationSendQueueReserveGlobalCapacityInBytes()
    {
        return conf.internode_application_send_queue_reserve_global_capacity_in_bytes;
    }

    public static int getInternodeApplicationReceiveQueueCapacityInBytes()
    {
        return conf.internode_application_receive_queue_capacity_in_bytes;
    }

    public static int getInternodeApplicationReceiveQueueReserveEndpointCapacityInBytes()
    {
        return conf.internode_application_receive_queue_reserve_endpoint_capacity_in_bytes;
    }

    public static int getInternodeApplicationReceiveQueueReserveGlobalCapacityInBytes()
    {
        return conf.internode_application_receive_queue_reserve_global_capacity_in_bytes;
    }

    public static int getInternodeTcpConnectTimeoutInMS()
    {
        return conf.internode_tcp_connect_timeout_in_ms;
    }

    public static void setInternodeTcpConnectTimeoutInMS(int value)
    {
        conf.internode_tcp_connect_timeout_in_ms = value;
    }

    public static int getInternodeTcpUserTimeoutInMS()
    {
        return conf.internode_tcp_user_timeout_in_ms;
    }

    public static void setInternodeTcpUserTimeoutInMS(int value)
    {
        conf.internode_tcp_user_timeout_in_ms = value;
    }

    public static int getInternodeStreamingTcpUserTimeoutInMS()
    {
        return conf.internode_streaming_tcp_user_timeout_in_ms;
    }

    public static void setInternodeStreamingTcpUserTimeoutInMS(int value)
    {
        conf.internode_streaming_tcp_user_timeout_in_ms = value;
    }

    public static int getInternodeMaxMessageSizeInBytes()
    {
=======
    }

    public static int getInternodeSocketReceiveBufferSizeInBytes()
    {
        return conf.internode_socket_receive_buffer_size_in_bytes;
    }

    public static int getInternodeApplicationSendQueueCapacityInBytes()
    {
        return conf.internode_application_send_queue_capacity_in_bytes;
    }

    public static int getInternodeApplicationSendQueueReserveEndpointCapacityInBytes()
    {
        return conf.internode_application_send_queue_reserve_endpoint_capacity_in_bytes;
    }

    public static int getInternodeApplicationSendQueueReserveGlobalCapacityInBytes()
    {
        return conf.internode_application_send_queue_reserve_global_capacity_in_bytes;
    }

    public static int getInternodeApplicationReceiveQueueCapacityInBytes()
    {
        return conf.internode_application_receive_queue_capacity_in_bytes;
    }

    public static int getInternodeApplicationReceiveQueueReserveEndpointCapacityInBytes()
    {
        return conf.internode_application_receive_queue_reserve_endpoint_capacity_in_bytes;
    }

    public static int getInternodeApplicationReceiveQueueReserveGlobalCapacityInBytes()
    {
        return conf.internode_application_receive_queue_reserve_global_capacity_in_bytes;
    }

    public static int getInternodeTcpConnectTimeoutInMS()
    {
        return conf.internode_tcp_connect_timeout_in_ms;
    }

    public static void setInternodeTcpConnectTimeoutInMS(int value)
    {
        conf.internode_tcp_connect_timeout_in_ms = value;
    }

    public static int getInternodeTcpUserTimeoutInMS()
    {
        return conf.internode_tcp_user_timeout_in_ms;
    }

    public static void setInternodeTcpUserTimeoutInMS(int value)
    {
        conf.internode_tcp_user_timeout_in_ms = value;
    }

    public static int getInternodeStreamingTcpUserTimeoutInMS()
    {
        return conf.internode_streaming_tcp_user_timeout_in_ms;
    }

    public static void setInternodeStreamingTcpUserTimeoutInMS(int value)
    {
        conf.internode_streaming_tcp_user_timeout_in_ms = value;
    }

    public static int getInternodeMaxMessageSizeInBytes()
    {
>>>>>>> bdb7c3b3
        return conf.internode_max_message_size_in_bytes;
    }

    @VisibleForTesting
    public static void setInternodeMaxMessageSizeInBytes(int value)
    {
        conf.internode_max_message_size_in_bytes = value;
    }

    public static boolean startNativeTransport()
    {
        return conf.start_native_transport;
    }

    /**
     *  This is the port used with RPC address for the native protocol to communicate with clients. Now that thrift RPC
     *  is no longer in use there is no RPC port.
     */
    public static int getNativeTransportPort()
    {
        return Integer.parseInt(System.getProperty(Config.PROPERTY_PREFIX + "native_transport_port", Integer.toString(conf.native_transport_port)));
    }

    @VisibleForTesting
    public static void setNativeTransportPort(int port)
    {
        conf.native_transport_port = port;
    }

    public static int getNativeTransportPortSSL()
    {
        return conf.native_transport_port_ssl == null ? getNativeTransportPort() : conf.native_transport_port_ssl;
    }

    @VisibleForTesting
    public static void setNativeTransportPortSSL(Integer port)
    {
        conf.native_transport_port_ssl = port;
    }

    public static int getNativeTransportMaxThreads()
    {
        return conf.native_transport_max_threads;
    }

    public static void setNativeTransportMaxThreads(int max_threads)
    {
        conf.native_transport_max_threads = max_threads;
    }

    public static int getNativeTransportMaxFrameSize()
    {
        return (int) ByteUnit.MEBI_BYTES.toBytes(conf.native_transport_max_frame_size_in_mb);
    }

    public static long getNativeTransportMaxConcurrentConnections()
    {
        return conf.native_transport_max_concurrent_connections;
    }

    public static void setNativeTransportMaxConcurrentConnections(long nativeTransportMaxConcurrentConnections)
    {
        conf.native_transport_max_concurrent_connections = nativeTransportMaxConcurrentConnections;
    }

    public static long getNativeTransportMaxConcurrentConnectionsPerIp()
    {
        return conf.native_transport_max_concurrent_connections_per_ip;
    }

    public static void setNativeTransportMaxConcurrentConnectionsPerIp(long native_transport_max_concurrent_connections_per_ip)
    {
        conf.native_transport_max_concurrent_connections_per_ip = native_transport_max_concurrent_connections_per_ip;
    }

    public static boolean useNativeTransportLegacyFlusher()
    {
        return conf.native_transport_flush_in_batches_legacy;
    }

    public static boolean getNativeTransportAllowOlderProtocols()
    {
        return conf.native_transport_allow_older_protocols;
    }

    public static void setNativeTransportAllowOlderProtocols(boolean isEnabled)
<<<<<<< HEAD
    {
        conf.native_transport_allow_older_protocols = isEnabled;
    }

    public static double getCommitLogSyncGroupWindow()
    {
        return conf.commitlog_sync_group_window_in_ms;
    }

    public static void setCommitLogSyncGroupWindow(double windowMillis)
    {
        conf.commitlog_sync_group_window_in_ms = windowMillis;
    }

    public static int getNativeTransportReceiveQueueCapacityInBytes()
    {
        return conf.native_transport_receive_queue_capacity_in_bytes;
    }

    public static void setNativeTransportReceiveQueueCapacityInBytes(int queueSize)
    {
=======
    {
        conf.native_transport_allow_older_protocols = isEnabled;
    }

    public static double getCommitLogSyncGroupWindow()
    {
        return conf.commitlog_sync_group_window_in_ms;
    }

    public static void setCommitLogSyncGroupWindow(double windowMillis)
    {
        conf.commitlog_sync_group_window_in_ms = windowMillis;
    }

    public static int getNativeTransportReceiveQueueCapacityInBytes()
    {
        return conf.native_transport_receive_queue_capacity_in_bytes;
    }

    public static void setNativeTransportReceiveQueueCapacityInBytes(int queueSize)
    {
>>>>>>> bdb7c3b3
        conf.native_transport_receive_queue_capacity_in_bytes = queueSize;
    }

    public static long getNativeTransportMaxConcurrentRequestsInBytesPerIp()
    {
        return conf.native_transport_max_concurrent_requests_in_bytes_per_ip;
    }

    public static void setNativeTransportMaxConcurrentRequestsInBytesPerIp(long maxConcurrentRequestsInBytes)
    {
        conf.native_transport_max_concurrent_requests_in_bytes_per_ip = maxConcurrentRequestsInBytes;
    }

    public static long getNativeTransportMaxConcurrentRequestsInBytes()
    {
        return conf.native_transport_max_concurrent_requests_in_bytes;
    }

    public static void setNativeTransportMaxConcurrentRequestsInBytes(long maxConcurrentRequestsInBytes)
    {
        conf.native_transport_max_concurrent_requests_in_bytes = maxConcurrentRequestsInBytes;
    }

    public static int getCommitLogSyncPeriod()
    {
        return conf.commitlog_sync_period_in_ms;
    }

    public static long getPeriodicCommitLogSyncBlock()
    {
        Integer blockMillis = conf.periodic_commitlog_sync_lag_block_in_ms;
        return blockMillis == null
               ? (long)(getCommitLogSyncPeriod() * 1.5)
               : blockMillis;
    }

    public static void setCommitLogSyncPeriod(int periodMillis)
    {
        conf.commitlog_sync_period_in_ms = periodMillis;
    }

    public static Config.CommitLogSync getCommitLogSync()
    {
        return conf.commitlog_sync;
    }

    public static void setCommitLogSync(CommitLogSync sync)
    {
        conf.commitlog_sync = sync;
    }

    public static Config.DiskAccessMode getDiskAccessMode()
    {
        return conf.disk_access_mode;
    }

    // Do not use outside unit tests.
    @VisibleForTesting
    public static void setDiskAccessMode(Config.DiskAccessMode mode)
    {
        conf.disk_access_mode = mode;
    }

    public static Config.DiskAccessMode getIndexAccessMode()
    {
        return indexAccessMode;
    }

    // Do not use outside unit tests.
    @VisibleForTesting
    public static void setIndexAccessMode(Config.DiskAccessMode mode)
    {
        indexAccessMode = mode;
    }

    public static void setDiskFailurePolicy(Config.DiskFailurePolicy policy)
    {
        conf.disk_failure_policy = policy;
    }

    public static Config.DiskFailurePolicy getDiskFailurePolicy()
    {
        return conf.disk_failure_policy;
    }

    public static void setCommitFailurePolicy(Config.CommitFailurePolicy policy)
    {
        conf.commit_failure_policy = policy;
    }

    public static Config.CommitFailurePolicy getCommitFailurePolicy()
    {
        return conf.commit_failure_policy;
    }

    public static boolean isSnapshotBeforeCompaction()
    {
        return conf.snapshot_before_compaction;
    }

    public static boolean isAutoSnapshot()
    {
        return conf.auto_snapshot;
    }

    @VisibleForTesting
    public static void setAutoSnapshot(boolean autoSnapshot)
    {
        conf.auto_snapshot = autoSnapshot;
    }
    @VisibleForTesting
    public static boolean getAutoSnapshot()
    {
        return conf.auto_snapshot;
    }

    public static long getSnapshotLinksPerSecond()
    {
        return conf.snapshot_links_per_second == 0 ? Long.MAX_VALUE : conf.snapshot_links_per_second;
    }

    public static void setSnapshotLinksPerSecond(long throttle)
    {
        if (throttle < 0)
            throw new IllegalArgumentException("Invalid throttle for snapshot_links_per_second: must be positive");

        conf.snapshot_links_per_second = throttle;
    }

    public static RateLimiter getSnapshotRateLimiter()
    {
        return RateLimiter.create(getSnapshotLinksPerSecond());
    }

    public static boolean isAutoBootstrap()
    {
        return Boolean.parseBoolean(System.getProperty(Config.PROPERTY_PREFIX + "auto_bootstrap", Boolean.toString(conf.auto_bootstrap)));
    }

    public static void setHintedHandoffEnabled(boolean hintedHandoffEnabled)
    {
        conf.hinted_handoff_enabled = hintedHandoffEnabled;
    }

    public static boolean hintedHandoffEnabled()
    {
        return conf.hinted_handoff_enabled;
    }

    public static Set<String> hintedHandoffDisabledDCs()
    {
        return conf.hinted_handoff_disabled_datacenters;
    }

    public static void enableHintsForDC(String dc)
    {
        conf.hinted_handoff_disabled_datacenters.remove(dc);
    }

    public static void disableHintsForDC(String dc)
    {
        conf.hinted_handoff_disabled_datacenters.add(dc);
    }

    public static void setMaxHintWindow(int ms)
    {
        conf.max_hint_window_in_ms = ms;
    }

    public static int getMaxHintWindow()
    {
        return conf.max_hint_window_in_ms;
    }

    public static File getHintsDirectory()
    {
        return new File(conf.hints_directory);
    }

    public static File getSerializedCachePath(CacheType cacheType, String version, String extension)
    {
        String name = cacheType.toString()
                + (version == null ? "" : '-' + version + '.' + extension);
        return new File(conf.saved_caches_directory, name);
    }

    public static int getDynamicUpdateInterval()
    {
        return conf.dynamic_snitch_update_interval_in_ms;
    }
    public static void setDynamicUpdateInterval(int dynamicUpdateInterval)
    {
        conf.dynamic_snitch_update_interval_in_ms = dynamicUpdateInterval;
    }

    public static int getDynamicResetInterval()
    {
        return conf.dynamic_snitch_reset_interval_in_ms;
    }
    public static void setDynamicResetInterval(int dynamicResetInterval)
    {
        conf.dynamic_snitch_reset_interval_in_ms = dynamicResetInterval;
    }

    public static double getDynamicBadnessThreshold()
    {
        return conf.dynamic_snitch_badness_threshold;
    }

    public static void setDynamicBadnessThreshold(double dynamicBadnessThreshold)
    {
        conf.dynamic_snitch_badness_threshold = dynamicBadnessThreshold;
    }

    public static EncryptionOptions.ServerEncryptionOptions getInternodeMessagingEncyptionOptions()
    {
        return conf.server_encryption_options;
    }

    public static void setInternodeMessagingEncyptionOptions(EncryptionOptions.ServerEncryptionOptions encryptionOptions)
    {
        conf.server_encryption_options = encryptionOptions;
    }

    public static EncryptionOptions getNativeProtocolEncryptionOptions()
    {
        return conf.client_encryption_options;
    }

    @VisibleForTesting
    public static void updateNativeProtocolEncryptionOptions(Function<EncryptionOptions, EncryptionOptions> update)
    {
        conf.client_encryption_options = update.apply(conf.client_encryption_options);
    }

    public static int getHintedHandoffThrottleInKB()
    {
        return conf.hinted_handoff_throttle_in_kb;
    }

    public static void setHintedHandoffThrottleInKB(int throttleInKB)
    {
        conf.hinted_handoff_throttle_in_kb = throttleInKB;
    }

    public static int getBatchlogReplayThrottleInKB()
    {
        return conf.batchlog_replay_throttle_in_kb;
    }

    public static void setBatchlogReplayThrottleInKB(int throttleInKB)
    {
        conf.batchlog_replay_throttle_in_kb = throttleInKB;
    }

    public static int getMaxHintsDeliveryThreads()
    {
        return conf.max_hints_delivery_threads;
    }

    public static int getHintsFlushPeriodInMS()
    {
        return conf.hints_flush_period_in_ms;
    }

    public static long getMaxHintsFileSize()
    {
        return  ByteUnit.MEBI_BYTES.toBytes(conf.max_hints_file_size_in_mb);
    }

    public static ParameterizedClass getHintsCompression()
    {
        return conf.hints_compression;
    }

    public static void setHintsCompression(ParameterizedClass parameterizedClass)
    {
        conf.hints_compression = parameterizedClass;
    }

    public static boolean isIncrementalBackupsEnabled()
    {
        return conf.incremental_backups;
    }

    public static void setIncrementalBackupsEnabled(boolean value)
    {
        conf.incremental_backups = value;
    }

    public static boolean getFileCacheEnabled()
    {
        return conf.file_cache_enabled;
    }

    public static int getFileCacheSizeInMB()
    {
        if (conf.file_cache_size_in_mb == null)
        {
            // In client mode the value is not set.
            assert DatabaseDescriptor.isClientInitialized();
            return 0;
        }

        return conf.file_cache_size_in_mb;
    }

    public static int getNetworkingCacheSizeInMB()
    {
        if (conf.networking_cache_size_in_mb == null)
        {
            // In client mode the value is not set.
            assert DatabaseDescriptor.isClientInitialized();
            return 0;
        }
        return conf.networking_cache_size_in_mb;
    }

    public static boolean getFileCacheRoundUp()
    {
        if (conf.file_cache_round_up == null)
        {
            // In client mode the value is not set.
            assert DatabaseDescriptor.isClientInitialized();
            return false;
        }

        return conf.file_cache_round_up;
    }

    public static DiskOptimizationStrategy getDiskOptimizationStrategy()
    {
        return diskOptimizationStrategy;
    }

    public static double getDiskOptimizationEstimatePercentile()
    {
        return conf.disk_optimization_estimate_percentile;
    }

    public static long getTotalCommitlogSpaceInMB()
    {
        return conf.commitlog_total_space_in_mb;
    }

    public static boolean shouldMigrateKeycacheOnCompaction()
    {
        return conf.key_cache_migrate_during_compaction;
    }

    public static void setMigrateKeycacheOnCompaction(boolean migrateCacheEntry)
    {
        conf.key_cache_migrate_during_compaction = migrateCacheEntry;
    }

    public static int getSSTablePreemptiveOpenIntervalInMB()
    {
        return FBUtilities.isWindows ? -1 : conf.sstable_preemptive_open_interval_in_mb;
    }
    public static void setSSTablePreemptiveOpenIntervalInMB(int mb)
    {
        conf.sstable_preemptive_open_interval_in_mb = mb;
    }

    public static boolean getTrickleFsync()
    {
        return conf.trickle_fsync;
    }

    public static int getTrickleFsyncIntervalInKb()
    {
        return conf.trickle_fsync_interval_in_kb;
    }

    public static long getKeyCacheSizeInMB()
    {
        return keyCacheSizeInMB;
    }

    public static long getIndexSummaryCapacityInMB()
    {
        return indexSummaryCapacityInMB;
    }

    public static int getKeyCacheSavePeriod()
    {
        return conf.key_cache_save_period;
    }

    public static void setKeyCacheSavePeriod(int keyCacheSavePeriod)
    {
        conf.key_cache_save_period = keyCacheSavePeriod;
    }

    public static int getKeyCacheKeysToSave()
    {
        return conf.key_cache_keys_to_save;
    }

    public static void setKeyCacheKeysToSave(int keyCacheKeysToSave)
    {
        conf.key_cache_keys_to_save = keyCacheKeysToSave;
    }

    public static String getRowCacheClassName()
    {
        return conf.row_cache_class_name;
    }

    public static long getRowCacheSizeInMB()
    {
        return conf.row_cache_size_in_mb;
    }

    @VisibleForTesting
    public static void setRowCacheSizeInMB(long val)
    {
        conf.row_cache_size_in_mb = val;
    }

    public static int getRowCacheSavePeriod()
    {
        return conf.row_cache_save_period;
    }

    public static void setRowCacheSavePeriod(int rowCacheSavePeriod)
    {
        conf.row_cache_save_period = rowCacheSavePeriod;
    }

    public static int getRowCacheKeysToSave()
    {
        return conf.row_cache_keys_to_save;
    }

    public static long getCounterCacheSizeInMB()
    {
        return counterCacheSizeInMB;
    }

    public static void setRowCacheKeysToSave(int rowCacheKeysToSave)
    {
        conf.row_cache_keys_to_save = rowCacheKeysToSave;
    }

    public static int getCounterCacheSavePeriod()
    {
        return conf.counter_cache_save_period;
    }

    public static void setCounterCacheSavePeriod(int counterCacheSavePeriod)
    {
        conf.counter_cache_save_period = counterCacheSavePeriod;
    }

    public static int getCounterCacheKeysToSave()
    {
        return conf.counter_cache_keys_to_save;
    }

    public static void setCounterCacheKeysToSave(int counterCacheKeysToSave)
    {
        conf.counter_cache_keys_to_save = counterCacheKeysToSave;
    }

    public static int getStreamingKeepAlivePeriod()
    {
        return conf.streaming_keep_alive_period_in_secs;
    }

    public static int getStreamingConnectionsPerHost()
    {
        return conf.streaming_connections_per_host;
    }

    public static boolean streamEntireSSTables()
    {
        return conf.stream_entire_sstables;
    }

    public static String getLocalDataCenter()
    {
        return localDC;
    }

    public static Comparator<Replica> getLocalComparator()
    {
        return localComparator;
    }

    public static Config.InternodeCompression internodeCompression()
    {
        return conf.internode_compression;
    }

    public static void setInternodeCompression(Config.InternodeCompression compression)
    {
        conf.internode_compression = compression;
    }

    public static boolean getInterDCTcpNoDelay()
    {
        return conf.inter_dc_tcp_nodelay;
    }

    public static long getMemtableHeapSpaceInMb()
    {
        return conf.memtable_heap_space_in_mb;
    }

    public static long getMemtableOffheapSpaceInMb()
    {
        return conf.memtable_offheap_space_in_mb;
    }

    public static Config.MemtableAllocationType getMemtableAllocationType()
    {
        return conf.memtable_allocation_type;
    }

    public static int getRepairSessionMaxTreeDepth()
    {
        return conf.repair_session_max_tree_depth;
    }

    public static void setRepairSessionMaxTreeDepth(int depth)
    {
        if (depth < 10)
            throw new ConfigurationException("Cannot set repair_session_max_tree_depth to " + depth +
                                             " which is < 10, doing nothing");
        else if (depth > 20)
            logger.warn("repair_session_max_tree_depth of " + depth + " > 20 could lead to excessive memory usage");

        conf.repair_session_max_tree_depth = depth;
    }

    public static int getRepairSessionSpaceInMegabytes()
    {
        return conf.repair_session_space_in_mb;
    }

    public static void setRepairSessionSpaceInMegabytes(int sizeInMegabytes)
    {
        if (sizeInMegabytes < 1)
            throw new ConfigurationException("Cannot set repair_session_space_in_mb to " + sizeInMegabytes +
                                             " < 1 megabyte");
        else if (sizeInMegabytes > (int) (Runtime.getRuntime().maxMemory() / (4 * 1048576)))
            logger.warn("A repair_session_space_in_mb of " + conf.repair_session_space_in_mb +
                        " megabytes is likely to cause heap pressure.");

        conf.repair_session_space_in_mb = sizeInMegabytes;
    }

    public static Float getMemtableCleanupThreshold()
    {
        return conf.memtable_cleanup_threshold;
    }

    public static int getIndexSummaryResizeIntervalInMinutes()
    {
        return conf.index_summary_resize_interval_in_minutes;
    }

    public static boolean hasLargeAddressSpace()
    {
        // currently we just check if it's a 64bit arch, but any we only really care if the address space is large
        String datamodel = SUN_ARCH_DATA_MODEL.getString();
        if (datamodel != null)
        {
            switch (datamodel)
            {
                case "64": return true;
                case "32": return false;
            }
        }
        String arch = OS_ARCH.getString();
        return arch.contains("64") || arch.contains("sparcv9");
    }

    public static int getTracetypeRepairTTL()
    {
        return conf.tracetype_repair_ttl;
    }

    public static int getTracetypeQueryTTL()
    {
        return conf.tracetype_query_ttl;
    }

    public static int getWindowsTimerInterval()
    {
        return conf.windows_timer_interval;
    }

    public static long getPreparedStatementsCacheSizeMB()
    {
        return preparedStatementsCacheSizeInMB;
    }

    public static boolean enableUserDefinedFunctions()
    {
        return conf.enable_user_defined_functions;
    }

    public static boolean enableScriptedUserDefinedFunctions()
    {
        return conf.enable_scripted_user_defined_functions;
    }

    public static void enableScriptedUserDefinedFunctions(boolean enableScriptedUserDefinedFunctions)
    {
        conf.enable_scripted_user_defined_functions = enableScriptedUserDefinedFunctions;
    }

    public static boolean enableUserDefinedFunctionsThreads()
    {
        return conf.enable_user_defined_functions_threads;
    }

    public static long getUserDefinedFunctionWarnTimeout()
    {
        return conf.user_defined_function_warn_timeout;
    }

    public static void setUserDefinedFunctionWarnTimeout(long userDefinedFunctionWarnTimeout)
    {
        conf.user_defined_function_warn_timeout = userDefinedFunctionWarnTimeout;
    }

    public static boolean getEnableMaterializedViews()
    {
        return conf.enable_materialized_views;
    }

    public static void setEnableMaterializedViews(boolean enableMaterializedViews)
    {
        conf.enable_materialized_views = enableMaterializedViews;
    }

    public static boolean getEnableSASIIndexes()
    {
        return conf.enable_sasi_indexes;
    }

    public static void setEnableSASIIndexes(boolean enableSASIIndexes)
    {
        conf.enable_sasi_indexes = enableSASIIndexes;
    }

    public static boolean isTransientReplicationEnabled()
    {
        return conf.enable_transient_replication;
    }

    public static void setTransientReplicationEnabledUnsafe(boolean enabled)
    {
        conf.enable_transient_replication = enabled;
    }

<<<<<<< HEAD
=======
    public static boolean enableDropCompactStorage()
    {
        return conf.enable_drop_compact_storage;
    }

    @VisibleForTesting
    public static void setEnableDropCompactStorage(boolean enableDropCompactStorage)
    {
        conf.enable_drop_compact_storage = enableDropCompactStorage;
    }

>>>>>>> bdb7c3b3
    public static long getUserDefinedFunctionFailTimeout()
    {
        return conf.user_defined_function_fail_timeout;
    }

    public static void setUserDefinedFunctionFailTimeout(long userDefinedFunctionFailTimeout)
    {
        conf.user_defined_function_fail_timeout = userDefinedFunctionFailTimeout;
    }

    public static Config.UserFunctionTimeoutPolicy getUserFunctionTimeoutPolicy()
    {
        return conf.user_function_timeout_policy;
    }

    public static void setUserFunctionTimeoutPolicy(Config.UserFunctionTimeoutPolicy userFunctionTimeoutPolicy)
    {
        conf.user_function_timeout_policy = userFunctionTimeoutPolicy;
    }

    public static long getGCLogThreshold()
    {
        return conf.gc_log_threshold_in_ms;
    }

    public static EncryptionContext getEncryptionContext()
    {
        return encryptionContext;
    }

    public static long getGCWarnThreshold()
    {
        return conf.gc_warn_threshold_in_ms;
    }

    public static boolean isCDCEnabled()
    {
        return conf.cdc_enabled;
    }

    @VisibleForTesting
    public static void setCDCEnabled(boolean cdc_enabled)
    {
        conf.cdc_enabled = cdc_enabled;
    }

    public static String getCDCLogLocation()
    {
        return conf.cdc_raw_directory;
    }

    public static int getCDCSpaceInMB()
    {
        return conf.cdc_total_space_in_mb;
    }

    @VisibleForTesting
    public static void setCDCSpaceInMB(int input)
    {
        conf.cdc_total_space_in_mb = input;
    }

    public static int getCDCDiskCheckInterval()
    {
        return conf.cdc_free_space_check_interval_ms;
    }

    @VisibleForTesting
    public static void setEncryptionContext(EncryptionContext ec)
    {
        encryptionContext = ec;
    }

    public static int searchConcurrencyFactor()
    {
        return searchConcurrencyFactor;
    }

    public static boolean isUnsafeSystem()
    {
        return unsafeSystem;
    }

    public static boolean diagnosticEventsEnabled()
    {
        return conf.diagnostic_events_enabled;
    }

    public static void setDiagnosticEventsEnabled(boolean enabled)
    {
        conf.diagnostic_events_enabled = enabled;
    }

    public static ConsistencyLevel getIdealConsistencyLevel()
    {
        return conf.ideal_consistency_level;
    }

    public static void setIdealConsistencyLevel(ConsistencyLevel cl)
    {
        conf.ideal_consistency_level = cl;
    }

    public static int getRepairCommandPoolSize()
    {
        return conf.repair_command_pool_size;
    }

    public static Config.RepairCommandPoolFullStrategy getRepairCommandPoolFullStrategy()
    {
        return conf.repair_command_pool_full_strategy;
    }

    public static FullQueryLoggerOptions getFullQueryLogOptions()
    {
        return  conf.full_query_logging_options;
    }

    public static boolean getBlockForPeersInRemoteDatacenters()
    {
        return conf.block_for_peers_in_remote_dcs;
    }

    public static int getBlockForPeersTimeoutInSeconds()
    {
        return conf.block_for_peers_timeout_in_secs;
    }

    public static boolean automaticSSTableUpgrade()
    {
        return conf.automatic_sstable_upgrade;
    }

    public static void setAutomaticSSTableUpgradeEnabled(boolean enabled)
    {
        if (conf.automatic_sstable_upgrade != enabled)
            logger.debug("Changing automatic_sstable_upgrade to {}", enabled);
        conf.automatic_sstable_upgrade = enabled;
    }

    public static int maxConcurrentAutoUpgradeTasks()
    {
        return conf.max_concurrent_automatic_sstable_upgrades;
    }

    public static void setMaxConcurrentAutoUpgradeTasks(int value)
    {
        if (conf.max_concurrent_automatic_sstable_upgrades != value)
            logger.debug("Changing max_concurrent_automatic_sstable_upgrades to {}", value);
        validateMaxConcurrentAutoUpgradeTasksConf(value);
        conf.max_concurrent_automatic_sstable_upgrades = value;
    }

    private static void validateMaxConcurrentAutoUpgradeTasksConf(int value)
    {
        if (value < 0)
            throw new ConfigurationException("max_concurrent_automatic_sstable_upgrades can't be negative");
        if (value > getConcurrentCompactors())
            logger.warn("max_concurrent_automatic_sstable_upgrades ({}) is larger than concurrent_compactors ({})", value, getConcurrentCompactors());
    }
    
    public static AuditLogOptions getAuditLoggingOptions()
    {
        return conf.audit_logging_options;
    }

    public static void setAuditLoggingOptions(AuditLogOptions auditLoggingOptions)
    {
        conf.audit_logging_options = auditLoggingOptions;
    }

    public static Config.CorruptedTombstoneStrategy getCorruptedTombstoneStrategy()
    {
        return conf.corrupted_tombstone_strategy;
    }

    public static void setCorruptedTombstoneStrategy(Config.CorruptedTombstoneStrategy strategy)
    {
        conf.corrupted_tombstone_strategy = strategy;
    }

    public static boolean getRepairedDataTrackingForRangeReadsEnabled()
    {
        return conf.repaired_data_tracking_for_range_reads_enabled;
    }

    public static void setRepairedDataTrackingForRangeReadsEnabled(boolean enabled)
    {
        conf.repaired_data_tracking_for_range_reads_enabled = enabled;
    }

    public static boolean getRepairedDataTrackingForPartitionReadsEnabled()
    {
        return conf.repaired_data_tracking_for_partition_reads_enabled;
    }

    public static void setRepairedDataTrackingForPartitionReadsEnabled(boolean enabled)
    {
        conf.repaired_data_tracking_for_partition_reads_enabled = enabled;
    }

    public static boolean snapshotOnRepairedDataMismatch()
    {
        return conf.snapshot_on_repaired_data_mismatch;
    }

    public static void setSnapshotOnRepairedDataMismatch(boolean enabled)
    {
        conf.snapshot_on_repaired_data_mismatch = enabled;
    }

    public static boolean snapshotOnDuplicateRowDetection()
    {
        return conf.snapshot_on_duplicate_row_detection;
    }

    public static void setSnapshotOnDuplicateRowDetection(boolean enabled)
    {
        conf.snapshot_on_duplicate_row_detection = enabled;
    }

    public static boolean reportUnconfirmedRepairedDataMismatches()
    {
        return conf.report_unconfirmed_repaired_data_mismatches;
    }

    public static void reportUnconfirmedRepairedDataMismatches(boolean enabled)
    {
        conf.report_unconfirmed_repaired_data_mismatches = enabled;
    }

    public static boolean strictRuntimeChecks()
    {
        return strictRuntimeChecks;
    }

    public static boolean useOffheapMerkleTrees()
    {
        return conf.use_offheap_merkle_trees;
    }

    public static void useOffheapMerkleTrees(boolean value)
    {
        logger.info("Setting use_offheap_merkle_trees to {}", value);
        conf.use_offheap_merkle_trees = value;
    }

    public static Function<CommitLog, AbstractCommitLogSegmentManager> getCommitLogSegmentMgrProvider()
    {
        return commitLogSegmentMgrProvider;
    }

    public static void setCommitLogSegmentMgrProvider(Function<CommitLog, AbstractCommitLogSegmentManager> provider)
    {
        commitLogSegmentMgrProvider = provider;
    }

    /**
     * Class that primarily tracks overflow thresholds during conversions
     */
    private enum ByteUnit {
        KIBI_BYTES(2048 * 1024, 1024),
        MEBI_BYTES(2048, 1024 * 1024);

        private final int overflowThreshold;
        private final int multiplier;

        ByteUnit(int t, int m)
        {
            this.overflowThreshold = t;
            this.multiplier = m;
        }

        public int overflowThreshold()
        {
            return overflowThreshold;
        }

        public boolean willOverflowInBytes(int val)
        {
            return val >= overflowThreshold;
        }

        public long toBytes(int val)
        {
            return val * multiplier;
        }
    }

    /**
     * Ensures passed in configuration value is positive and will not overflow when converted to Bytes
     */
    private static void checkValidForByteConversion(int val, final String name, final ByteUnit unit)
    {
        if (val < 0 || unit.willOverflowInBytes(val))
            throw new ConfigurationException(String.format("%s must be positive value < %d, but was %d",
                                                           name, unit.overflowThreshold(), val), false);
    }

    public static int getValidationPreviewPurgeHeadStartInSec()
    {
        int seconds = conf.validation_preview_purge_head_start_in_sec;
        return Math.max(seconds, 0);
    }

    public static boolean checkForDuplicateRowsDuringReads()
    {
        return conf.check_for_duplicate_rows_during_reads;
    }

    public static void setCheckForDuplicateRowsDuringReads(boolean enabled)
    {
        conf.check_for_duplicate_rows_during_reads = enabled;
    }

    public static boolean checkForDuplicateRowsDuringCompaction()
    {
        return conf.check_for_duplicate_rows_during_compaction;
    }

    public static void setCheckForDuplicateRowsDuringCompaction(boolean enabled)
    {
        conf.check_for_duplicate_rows_during_compaction = enabled;
    }

    public static int getRepairPendingCompactionRejectThreshold()
    {
        return conf.reject_repair_compaction_threshold;
    }

    public static void setRepairPendingCompactionRejectThreshold(int value)
    {
        conf.reject_repair_compaction_threshold = value;
    }

    public static int getInitialRangeTombstoneListAllocationSize()
    {
        return conf.initial_range_tombstone_list_allocation_size;
    }

    public static void setInitialRangeTombstoneListAllocationSize(int size)
    {
        conf.initial_range_tombstone_list_allocation_size = size;
    }

    public static double getRangeTombstoneListGrowthFactor()
    {
        return conf.range_tombstone_list_growth_factor;
    }

    public static void setRangeTombstoneListGrowthFactor(double resizeFactor)
    {
        conf.range_tombstone_list_growth_factor = resizeFactor;
    }

    public static boolean getAutocompactionOnStartupEnabled()
    {
        return conf.autocompaction_on_startup_enabled;
    }

    public static boolean autoOptimiseIncRepairStreams()
    {
        return conf.auto_optimise_inc_repair_streams;
    }

    public static void setAutoOptimiseIncRepairStreams(boolean enabled)
    {
        if (enabled != conf.auto_optimise_inc_repair_streams)
            logger.info("Changing auto_optimise_inc_repair_streams from {} to {}", conf.auto_optimise_inc_repair_streams, enabled);
        conf.auto_optimise_inc_repair_streams = enabled;
    }

    public static boolean autoOptimiseFullRepairStreams()
    {
        return conf.auto_optimise_full_repair_streams;
    }

    public static void setAutoOptimiseFullRepairStreams(boolean enabled)
    {
        if (enabled != conf.auto_optimise_full_repair_streams)
            logger.info("Changing auto_optimise_full_repair_streams from {} to {}", conf.auto_optimise_full_repair_streams, enabled);
        conf.auto_optimise_full_repair_streams = enabled;
    }

    public static boolean autoOptimisePreviewRepairStreams()
    {
        return conf.auto_optimise_preview_repair_streams;
    }

    public static void setAutoOptimisePreviewRepairStreams(boolean enabled)
    {
        if (enabled != conf.auto_optimise_preview_repair_streams)
            logger.info("Changing auto_optimise_preview_repair_streams from {} to {}", conf.auto_optimise_preview_repair_streams, enabled);
        conf.auto_optimise_preview_repair_streams = enabled;
    }

    public static int tableCountWarnThreshold()
    {
        return conf.table_count_warn_threshold;
    }

    public static void setTableCountWarnThreshold(int value)
    {
        conf.table_count_warn_threshold = value;
    }

    public static int keyspaceCountWarnThreshold()
    {
        return conf.keyspace_count_warn_threshold;
    }

    public static void setKeyspaceCountWarnThreshold(int value)
    {
        conf.keyspace_count_warn_threshold = value;
    }

    public static int getConsecutiveMessageErrorsThreshold()
    {
        return conf.consecutive_message_errors_threshold;
    }

    public static void setConsecutiveMessageErrorsThreshold(int value)
    {
        conf.consecutive_message_errors_threshold = value;
    }
}<|MERGE_RESOLUTION|>--- conflicted
+++ resolved
@@ -2018,7 +2018,6 @@
     }
 
     public static Set<InetAddressAndPort> getSeeds()
-<<<<<<< HEAD
     {
         return ImmutableSet.<InetAddressAndPort>builder().addAll(seedProvider.getSeeds()).build();
     }
@@ -2030,19 +2029,6 @@
 
     public static void setSeedProvider(SeedProvider newSeedProvider)
     {
-=======
-    {
-        return ImmutableSet.<InetAddressAndPort>builder().addAll(seedProvider.getSeeds()).build();
-    }
-
-    public static SeedProvider getSeedProvider()
-    {
-        return seedProvider;
-    }
-
-    public static void setSeedProvider(SeedProvider newSeedProvider)
-    {
->>>>>>> bdb7c3b3
         seedProvider = newSeedProvider;
     }
 
@@ -2129,7 +2115,6 @@
     public static int getInternodeSocketSendBufferSizeInBytes()
     {
         return conf.internode_socket_send_buffer_size_in_bytes;
-<<<<<<< HEAD
     }
 
     public static int getInternodeSocketReceiveBufferSizeInBytes()
@@ -2199,77 +2184,6 @@
 
     public static int getInternodeMaxMessageSizeInBytes()
     {
-=======
-    }
-
-    public static int getInternodeSocketReceiveBufferSizeInBytes()
-    {
-        return conf.internode_socket_receive_buffer_size_in_bytes;
-    }
-
-    public static int getInternodeApplicationSendQueueCapacityInBytes()
-    {
-        return conf.internode_application_send_queue_capacity_in_bytes;
-    }
-
-    public static int getInternodeApplicationSendQueueReserveEndpointCapacityInBytes()
-    {
-        return conf.internode_application_send_queue_reserve_endpoint_capacity_in_bytes;
-    }
-
-    public static int getInternodeApplicationSendQueueReserveGlobalCapacityInBytes()
-    {
-        return conf.internode_application_send_queue_reserve_global_capacity_in_bytes;
-    }
-
-    public static int getInternodeApplicationReceiveQueueCapacityInBytes()
-    {
-        return conf.internode_application_receive_queue_capacity_in_bytes;
-    }
-
-    public static int getInternodeApplicationReceiveQueueReserveEndpointCapacityInBytes()
-    {
-        return conf.internode_application_receive_queue_reserve_endpoint_capacity_in_bytes;
-    }
-
-    public static int getInternodeApplicationReceiveQueueReserveGlobalCapacityInBytes()
-    {
-        return conf.internode_application_receive_queue_reserve_global_capacity_in_bytes;
-    }
-
-    public static int getInternodeTcpConnectTimeoutInMS()
-    {
-        return conf.internode_tcp_connect_timeout_in_ms;
-    }
-
-    public static void setInternodeTcpConnectTimeoutInMS(int value)
-    {
-        conf.internode_tcp_connect_timeout_in_ms = value;
-    }
-
-    public static int getInternodeTcpUserTimeoutInMS()
-    {
-        return conf.internode_tcp_user_timeout_in_ms;
-    }
-
-    public static void setInternodeTcpUserTimeoutInMS(int value)
-    {
-        conf.internode_tcp_user_timeout_in_ms = value;
-    }
-
-    public static int getInternodeStreamingTcpUserTimeoutInMS()
-    {
-        return conf.internode_streaming_tcp_user_timeout_in_ms;
-    }
-
-    public static void setInternodeStreamingTcpUserTimeoutInMS(int value)
-    {
-        conf.internode_streaming_tcp_user_timeout_in_ms = value;
-    }
-
-    public static int getInternodeMaxMessageSizeInBytes()
-    {
->>>>>>> bdb7c3b3
         return conf.internode_max_message_size_in_bytes;
     }
 
@@ -2356,7 +2270,6 @@
     }
 
     public static void setNativeTransportAllowOlderProtocols(boolean isEnabled)
-<<<<<<< HEAD
     {
         conf.native_transport_allow_older_protocols = isEnabled;
     }
@@ -2378,29 +2291,6 @@
 
     public static void setNativeTransportReceiveQueueCapacityInBytes(int queueSize)
     {
-=======
-    {
-        conf.native_transport_allow_older_protocols = isEnabled;
-    }
-
-    public static double getCommitLogSyncGroupWindow()
-    {
-        return conf.commitlog_sync_group_window_in_ms;
-    }
-
-    public static void setCommitLogSyncGroupWindow(double windowMillis)
-    {
-        conf.commitlog_sync_group_window_in_ms = windowMillis;
-    }
-
-    public static int getNativeTransportReceiveQueueCapacityInBytes()
-    {
-        return conf.native_transport_receive_queue_capacity_in_bytes;
-    }
-
-    public static void setNativeTransportReceiveQueueCapacityInBytes(int queueSize)
-    {
->>>>>>> bdb7c3b3
         conf.native_transport_receive_queue_capacity_in_bytes = queueSize;
     }
 
@@ -3060,8 +2950,6 @@
         conf.enable_transient_replication = enabled;
     }
 
-<<<<<<< HEAD
-=======
     public static boolean enableDropCompactStorage()
     {
         return conf.enable_drop_compact_storage;
@@ -3073,7 +2961,6 @@
         conf.enable_drop_compact_storage = enableDropCompactStorage;
     }
 
->>>>>>> bdb7c3b3
     public static long getUserDefinedFunctionFailTimeout()
     {
         return conf.user_defined_function_fail_timeout;
