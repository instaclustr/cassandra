/*
 * Licensed to the Apache Software Foundation (ASF) under one
 * or more contributor license agreements.  See the NOTICE file
 * distributed with this work for additional information
 * regarding copyright ownership.  The ASF licenses this file
 * to you under the Apache License, Version 2.0 (the
 * "License"); you may not use this file except in compliance
 * with the License.  You may obtain a copy of the License at
 *
 *     http://www.apache.org/licenses/LICENSE-2.0
 *
 * Unless required by applicable law or agreed to in writing, software
 * distributed under the License is distributed on an "AS IS" BASIS,
 * WITHOUT WARRANTIES OR CONDITIONS OF ANY KIND, either express or implied.
 * See the License for the specific language governing permissions and
 * limitations under the License.
 */
package org.apache.cassandra.config;

import java.io.File;
import java.io.FileFilter;
import java.io.IOException;
import java.net.InetAddress;
import java.net.UnknownHostException;
import java.util.*;

import com.google.common.annotations.VisibleForTesting;
import com.google.common.primitives.Longs;
import org.slf4j.Logger;
import org.slf4j.LoggerFactory;

import org.apache.cassandra.auth.*;
import org.apache.cassandra.cache.IRowCacheProvider;
import org.apache.cassandra.config.Config.RequestSchedulerId;
import org.apache.cassandra.config.EncryptionOptions.ClientEncryptionOptions;
import org.apache.cassandra.config.EncryptionOptions.ServerEncryptionOptions;
import org.apache.cassandra.db.ColumnFamilyStore;
import org.apache.cassandra.db.DefsTable;
import org.apache.cassandra.db.SystemTable;
import org.apache.cassandra.dht.IPartitioner;
import org.apache.cassandra.exceptions.ConfigurationException;
import org.apache.cassandra.io.FSWriteError;
import org.apache.cassandra.io.util.FileUtils;
import org.apache.cassandra.io.util.IAllocator;
import org.apache.cassandra.locator.DynamicEndpointSnitch;
import org.apache.cassandra.locator.EndpointSnitchInfo;
import org.apache.cassandra.locator.IEndpointSnitch;
import org.apache.cassandra.locator.SeedProvider;
import org.apache.cassandra.net.MessagingService;
import org.apache.cassandra.scheduler.IRequestScheduler;
import org.apache.cassandra.scheduler.NoScheduler;
import org.apache.cassandra.service.CacheService;
import org.apache.cassandra.service.MigrationManager;
import org.apache.cassandra.utils.FBUtilities;

public class DatabaseDescriptor
{
    private static final Logger logger = LoggerFactory.getLogger(DatabaseDescriptor.class);

    private static IEndpointSnitch snitch;
    private static InetAddress listenAddress; // leave null so we can fall through to getLocalHost
    private static InetAddress broadcastAddress;
    private static InetAddress rpcAddress;
    private static SeedProvider seedProvider;
    private static IInternodeAuthenticator internodeAuthenticator;

    /* Hashing strategy Random or OPHF */
    private static IPartitioner<?> partitioner;
    private static String paritionerName;

    private static Config.DiskAccessMode indexAccessMode;

    private static Config conf;

    private static IAuthenticator authenticator = new AllowAllAuthenticator();
    private static IAuthorizer authorizer = new AllowAllAuthorizer();

    private static IRequestScheduler requestScheduler;
    private static RequestSchedulerId requestSchedulerId;
    private static RequestSchedulerOptions requestSchedulerOptions;

    private static long keyCacheSizeInMB;
    private static IRowCacheProvider rowCacheProvider;
    private static IAllocator memoryAllocator;

    private static String localDC;
    private static Comparator<InetAddress> localComparator;

    static
    {
        // In client mode, we use a default configuration. Note that the fields of this class will be
        // left unconfigured however (the partitioner or localDC will be null for instance) so this
        // should be used with care.
        if (Config.isClientMode())
        {
            conf = new Config();
        }
        else
        {
            try
            {
                applyConfig(loadConfig());
            }
            catch (ConfigurationException e)
            {
                logger.error("Fatal configuration error", e);
                System.err.println(e.getMessage() + "\nFatal configuration error; unable to start server. See log for stacktrace.");
                System.exit(1);
            }
            catch (Exception e)
            {
                logger.error("Fatal error during configuration loading", e);
                System.err.println(e.getMessage() + "\nFatal error during configuration loading; unable to start server. See log for stacktrace.");
                System.exit(1);
            }
        }
    }

    @VisibleForTesting
    static Config loadConfig() throws ConfigurationException
    {
        String loaderClass = System.getProperty("cassandra.config.loader");
        ConfigurationLoader loader = loaderClass == null
                                   ? new YamlConfigurationLoader()
                                   : FBUtilities.<ConfigurationLoader>construct(loaderClass, "configuration loading");
        return loader.loadConfig();
    }

    private static void applyConfig(Config config) throws ConfigurationException
    {
        conf = config;

        logger.info("Data files directories: " + Arrays.toString(conf.data_file_directories));
        logger.info("Commit log directory: " + conf.commitlog_directory);

        if (conf.commitlog_sync == null)
        {
            throw new ConfigurationException("Missing required directive CommitLogSync");
        }

        if (conf.commitlog_sync == Config.CommitLogSync.batch)
        {
            if (conf.commitlog_sync_batch_window_in_ms == null)
            {
                throw new ConfigurationException("Missing value for commitlog_sync_batch_window_in_ms: Double expected.");
            }
            else if (conf.commitlog_sync_period_in_ms != null)
            {
                throw new ConfigurationException("Batch sync specified, but commitlog_sync_period_in_ms found. Only specify commitlog_sync_batch_window_in_ms when using batch sync");
            }
            logger.debug("Syncing log with a batch window of " + conf.commitlog_sync_batch_window_in_ms);
        }
        else
        {
            if (conf.commitlog_sync_period_in_ms == null)
            {
                throw new ConfigurationException("Missing value for commitlog_sync_period_in_ms: Integer expected");
            }
            else if (conf.commitlog_sync_batch_window_in_ms != null)
            {
                throw new ConfigurationException("commitlog_sync_period_in_ms specified, but commitlog_sync_batch_window_in_ms found.  Only specify commitlog_sync_period_in_ms when using periodic sync.");
            }
            logger.debug("Syncing log with a period of " + conf.commitlog_sync_period_in_ms);
        }

        if (conf.commitlog_total_space_in_mb == null)
            conf.commitlog_total_space_in_mb = System.getProperty("os.arch").contains("64") ? 1024 : 32;

        /* evaluate the DiskAccessMode Config directive, which also affects indexAccessMode selection */
        if (conf.disk_access_mode == Config.DiskAccessMode.auto)
        {
            conf.disk_access_mode = System.getProperty("os.arch").contains("64") ? Config.DiskAccessMode.mmap : Config.DiskAccessMode.standard;
            indexAccessMode = conf.disk_access_mode;
            logger.info("DiskAccessMode 'auto' determined to be " + conf.disk_access_mode + ", indexAccessMode is " + indexAccessMode );
        }
        else if (conf.disk_access_mode == Config.DiskAccessMode.mmap_index_only)
        {
            conf.disk_access_mode = Config.DiskAccessMode.standard;
            indexAccessMode = Config.DiskAccessMode.mmap;
            logger.info("DiskAccessMode is " + conf.disk_access_mode + ", indexAccessMode is " + indexAccessMode );
        }
        else
        {
            indexAccessMode = conf.disk_access_mode;
            logger.info("DiskAccessMode is " + conf.disk_access_mode + ", indexAccessMode is " + indexAccessMode );
        }

        logger.info("disk_failure_policy is " + conf.disk_failure_policy);

        /* Authentication and authorization backend, implementing IAuthenticator and IAuthorizer */
        if (conf.authenticator != null)
            authenticator = FBUtilities.construct(conf.authenticator, "authenticator");

        if (conf.authorizer != null)
            authorizer = FBUtilities.construct(conf.authorizer, "authorizer");

        authenticator.validateConfiguration();
        authorizer.validateConfiguration();

<<<<<<< HEAD
        /* Hashing strategy */
        if (conf.partitioner == null)
        {
            throw new ConfigurationException("Missing directive: partitioner");
        }
        try
        {
            partitioner = FBUtilities.newPartitioner(System.getProperty("cassandra.partitioner", conf.partitioner));
        }
        catch (Exception e)
        {
            throw new ConfigurationException("Invalid partitioner class " + conf.partitioner);
        }
        paritionerName = partitioner.getClass().getCanonicalName();

        /* phi convict threshold for FailureDetector */
        if (conf.phi_convict_threshold < 5 || conf.phi_convict_threshold > 16)
        {
            throw new ConfigurationException("phi_convict_threshold must be between 5 and 16");
        }
=======
            if (conf.internode_authenticator != null)
                internodeAuthenticator = FBUtilities.construct(conf.internode_authenticator, "internode_authenticator");
            else
                internodeAuthenticator = new AllowAllInternodeAuthenticator();

            authenticator.validateConfiguration();
            authorizer.validateConfiguration();
            internodeAuthenticator.validateConfiguration();

            /* Hashing strategy */
            if (conf.partitioner == null)
            {
                throw new ConfigurationException("Missing directive: partitioner");
            }

            try
            {
                partitioner = FBUtilities.newPartitioner(System.getProperty("cassandra.partitioner", conf.partitioner));
            }
            catch (Exception e)
            {
                throw new ConfigurationException("Invalid partitioner class " + conf.partitioner);
            }
            paritionerName = partitioner.getClass().getCanonicalName();
>>>>>>> 7039168e

        /* Thread per pool */
        if (conf.concurrent_reads != null && conf.concurrent_reads < 2)
        {
            throw new ConfigurationException("concurrent_reads must be at least 2");
        }

        if (conf.concurrent_writes != null && conf.concurrent_writes < 2)
        {
            throw new ConfigurationException("concurrent_writes must be at least 2");
        }

        if (conf.concurrent_replicates != null && conf.concurrent_replicates < 2)
        {
            throw new ConfigurationException("concurrent_replicates must be at least 2");
        }

        if (conf.memtable_total_space_in_mb == null)
            conf.memtable_total_space_in_mb = (int) (Runtime.getRuntime().maxMemory() / (3 * 1048576));
        if (conf.memtable_total_space_in_mb <= 0)
            throw new ConfigurationException("memtable_total_space_in_mb must be positive");
        logger.info("Global memtable threshold is enabled at {}MB", conf.memtable_total_space_in_mb);

        /* Memtable flush writer threads */
        if (conf.memtable_flush_writers != null && conf.memtable_flush_writers < 1)
        {
            throw new ConfigurationException("memtable_flush_writers must be at least 1");
        }
        else if (conf.memtable_flush_writers == null)
        {
            conf.memtable_flush_writers = conf.data_file_directories.length;
        }

        /* Local IP or hostname to bind services to */
        if (conf.listen_address != null)
        {
            try
            {
                listenAddress = InetAddress.getByName(conf.listen_address);
            }
            catch (UnknownHostException e)
            {
                throw new ConfigurationException("Unknown listen_address '" + conf.listen_address + "'");
            }
        }

        /* Gossip Address to broadcast */
        if (conf.broadcast_address != null)
        {
            if (conf.broadcast_address.equals("0.0.0.0"))
            {
                throw new ConfigurationException("broadcast_address cannot be 0.0.0.0!");
            }

            try
            {
                broadcastAddress = InetAddress.getByName(conf.broadcast_address);
            }
            catch (UnknownHostException e)
            {
                throw new ConfigurationException("Unknown broadcast_address '" + conf.broadcast_address + "'");
            }
        }

        /* Local IP or hostname to bind RPC server to */
        if (conf.rpc_address != null)
        {
            try
            {
                rpcAddress = InetAddress.getByName(conf.rpc_address);
            }
            catch (UnknownHostException e)
            {
                throw new ConfigurationException("Unknown host in rpc_address " + conf.rpc_address);
            }
        }
        else
        {
            rpcAddress = FBUtilities.getLocalAddress();
        }

        if (conf.thrift_framed_transport_size_in_mb <= 0)
            throw new ConfigurationException("thrift_framed_transport_size_in_mb must be positive");

        if (conf.thrift_max_message_length_in_mb < conf.thrift_framed_transport_size_in_mb)
            throw new ConfigurationException("thrift_max_message_length_in_mb must be greater than thrift_framed_transport_size_in_mb");

        /* end point snitch */
        if (conf.endpoint_snitch == null)
        {
            throw new ConfigurationException("Missing endpoint_snitch directive");
        }
        snitch = createEndpointSnitch(conf.endpoint_snitch);
        EndpointSnitchInfo.create();

        localDC = snitch.getDatacenter(FBUtilities.getBroadcastAddress());
        localComparator = new Comparator<InetAddress>()
        {
            public int compare(InetAddress endpoint1, InetAddress endpoint2)
            {
                boolean local1 = localDC.equals(snitch.getDatacenter(endpoint1));
                boolean local2 = localDC.equals(snitch.getDatacenter(endpoint2));
                if (local1 && !local2)
                    return -1;
                if (local2 && !local1)
                    return 1;
                return 0;
            }
        };

        /* Request Scheduler setup */
        requestSchedulerOptions = conf.request_scheduler_options;
        if (conf.request_scheduler != null)
        {
            try
            {
                if (requestSchedulerOptions == null)
                {
                    requestSchedulerOptions = new RequestSchedulerOptions();
                }
                Class<?> cls = Class.forName(conf.request_scheduler);
                requestScheduler = (IRequestScheduler) cls.getConstructor(RequestSchedulerOptions.class).newInstance(requestSchedulerOptions);
            }
            catch (ClassNotFoundException e)
            {
                throw new ConfigurationException("Invalid Request Scheduler class " + conf.request_scheduler);
            }
            catch (Exception e)
            {
                throw new ConfigurationException("Unable to instantiate request scheduler", e);
            }
        }
        else
        {
            requestScheduler = new NoScheduler();
        }

        if (conf.request_scheduler_id == RequestSchedulerId.keyspace)
        {
            requestSchedulerId = conf.request_scheduler_id;
        }
        else
        {
            // Default to Keyspace
            requestSchedulerId = RequestSchedulerId.keyspace;
        }

        if (logger.isDebugEnabled() && conf.auto_bootstrap != null)
        {
            logger.debug("setting auto_bootstrap to " + conf.auto_bootstrap);
        }

        logger.info((conf.multithreaded_compaction ? "" : "Not ") + "using multi-threaded compaction");

        logger.info((conf.multithreaded_compaction ? "" : "Not ") + "using multi-threaded compaction");

        if (conf.in_memory_compaction_limit_in_mb != null && conf.in_memory_compaction_limit_in_mb <= 0)
        {
            throw new ConfigurationException("in_memory_compaction_limit_in_mb must be a positive integer");
        }

        if (conf.concurrent_compactors == null)
            conf.concurrent_compactors = FBUtilities.getAvailableProcessors();

        if (conf.concurrent_compactors <= 0)
            throw new ConfigurationException("concurrent_compactors should be strictly greater than 0");

        /* data file and commit log directories. they get created later, when they're needed. */
        if (conf.commitlog_directory != null && conf.data_file_directories != null && conf.saved_caches_directory != null)
        {
            for (String datadir : conf.data_file_directories)
            {
                if (datadir.equals(conf.commitlog_directory))
                    throw new ConfigurationException("commitlog_directory must not be the same as any data_file_directories");
                if (datadir.equals(conf.saved_caches_directory))
                    throw new ConfigurationException("saved_caches_directory must not be the same as any data_file_directories");
            }

            if (conf.commitlog_directory.equals(conf.saved_caches_directory))
                throw new ConfigurationException("saved_caches_directory must not be the same as the commitlog_directory");
        }
        else
        {
            if (conf.commitlog_directory == null)
                throw new ConfigurationException("commitlog_directory missing");
            if (conf.data_file_directories == null)
                throw new ConfigurationException("data_file_directories missing; at least one data directory must be specified");
            if (conf.saved_caches_directory == null)
                throw new ConfigurationException("saved_caches_directory missing");
        }

        if (conf.initial_token != null)
            for (String token : tokensFromString(conf.initial_token))
                partitioner.getTokenFactory().validate(token);

        try
        {
            // if key_cache_size_in_mb option was set to "auto" then size of the cache should be "min(5% of Heap (in MB), 100MB)
            keyCacheSizeInMB = (conf.key_cache_size_in_mb == null)
                ? Math.min(Math.max(1, (int) (Runtime.getRuntime().totalMemory() * 0.05 / 1024 / 1024)), 100)
                : conf.key_cache_size_in_mb;

            if (keyCacheSizeInMB < 0)
                throw new NumberFormatException(); // to escape duplicating error message
        }
        catch (NumberFormatException e)
        {
            throw new ConfigurationException("key_cache_size_in_mb option was set incorrectly to '"
                    + conf.key_cache_size_in_mb + "', supported values are <integer> >= 0.");
        }

        rowCacheProvider = FBUtilities.newCacheProvider(conf.row_cache_provider);
        memoryAllocator = FBUtilities.newOffHeapAllocator(conf.memory_allocator);

        if(conf.encryption_options != null)
        {
            logger.warn("Please rename encryption_options as server_encryption_options in the yaml");
            //operate under the assumption that server_encryption_options is not set in yaml rather than both
            conf.server_encryption_options = conf.encryption_options;
        }

        // Hardcoded system tables
        List<KSMetaData> systemKeyspaces = Arrays.asList(KSMetaData.systemKeyspace(), KSMetaData.traceKeyspace());
        assert systemKeyspaces.size() == Schema.systemKeyspaceNames.size();
        for (KSMetaData ksmd : systemKeyspaces)
        {
            // install the definition
            for (CFMetaData cfm : ksmd.cfMetaData().values())
                Schema.instance.load(cfm);
            Schema.instance.setTableDefinition(ksmd);
        }

        /* Load the seeds for node contact points */
        if (conf.seed_provider == null)
        {
            throw new ConfigurationException("seeds configuration is missing; a minimum of one seed is required.");
        }
        try
        {
            Class<?> seedProviderClass = Class.forName(conf.seed_provider.class_name);
            seedProvider = (SeedProvider)seedProviderClass.getConstructor(Map.class).newInstance(conf.seed_provider.parameters);
        }
        // there are about 5 checked exceptions that could be thrown here.
        catch (Exception e)
        {
            logger.error("Fatal configuration error", e);
            System.err.println(e.getMessage() + "\nFatal configuration error; unable to start server.  See log for stacktrace.");
            System.exit(1);
        }
        if (seedProvider.getSeeds().size() == 0)
            throw new ConfigurationException("The seed provider lists no seeds.");
    }

    private static IEndpointSnitch createEndpointSnitch(String snitchClassName) throws ConfigurationException
    {
        if (!snitchClassName.contains("."))
            snitchClassName = "org.apache.cassandra.locator." + snitchClassName;
        IEndpointSnitch snitch = FBUtilities.construct(snitchClassName, "snitch");
        return conf.dynamic_snitch ? new DynamicEndpointSnitch(snitch) : snitch;
    }

    /** load keyspace (table) definitions, but do not initialize the table instances. */
    public static void loadSchemas() throws IOException
    {
        ColumnFamilyStore schemaCFS = SystemTable.schemaCFS(SystemTable.SCHEMA_KEYSPACES_CF);

        // if table with definitions is empty try loading the old way
        if (schemaCFS.estimateKeys() == 0)
        {
            // we can load tables from local storage if a version is set in the system table and that actually maps to
            // real data in the definitions table.  If we do end up loading from xml, store the definitions so that we
            // don't load from xml anymore.
            UUID uuid = MigrationManager.getLastMigrationId();

            if (uuid == null)
            {
                logger.info("Couldn't detect any schema definitions in local storage.");
                // peek around the data directories to see if anything is there.
                if (hasExistingNoSystemTables())
                    logger.info("Found table data in data directories. Consider using the CLI to define your schema.");
                else
                    logger.info("To create keyspaces and column families, see 'help create keyspace' in the CLI, or set up a schema using the thrift system_* calls.");
            }
            else
            {
                logger.info("Loading schema version " + uuid.toString());
                Collection<KSMetaData> tableDefs = DefsTable.loadFromStorage(uuid);

                // happens when someone manually deletes all tables and restarts.
                if (tableDefs.size() == 0)
                {
                    logger.warn("No schema definitions were found in local storage.");
                }
                else // if non-system tables where found, trying to load them
                {
                    Schema.instance.load(tableDefs);
                }
            }
        }
        else
        {
            Schema.instance.load(DefsTable.loadFromTable());
        }

        Schema.instance.updateVersion();
    }

    private static boolean hasExistingNoSystemTables()
    {
        for (String dataDir : getAllDataFileLocations())
        {
            File dataPath = new File(dataDir);
            if (dataPath.exists() && dataPath.isDirectory())
            {
                // see if there are other directories present.
                int dirCount = dataPath.listFiles(new FileFilter()
                {
                    public boolean accept(File pathname)
                    {
                        return (pathname.isDirectory() && !Schema.systemKeyspaceNames.contains(pathname.getName()));
                    }
                }).length;

                if (dirCount > 0)
                    return true;
            }
        }

        return false;
    }

    public static IAuthenticator getAuthenticator()
    {
        return authenticator;
    }

    public static IAuthorizer getAuthorizer()
    {
        return authorizer;
    }

    public static int getPermissionsValidity()
    {
        return conf.permissions_validity_in_ms;
    }

    public static int getThriftMaxMessageLength()
    {
        return conf.thrift_max_message_length_in_mb * 1024 * 1024;
    }

    public static int getThriftFramedTransportSize()
    {
        return conf.thrift_framed_transport_size_in_mb * 1024 * 1024;
    }

    /**
     * Creates all storage-related directories.
     */
    public static void createAllDirectories()
    {
        try
        {
            if (conf.data_file_directories.length == 0)
                throw new ConfigurationException("At least one DataFileDirectory must be specified");

            for (String dataFileDirectory : conf.data_file_directories)
            {
                FileUtils.createDirectory(dataFileDirectory);
            }

            if (conf.commitlog_directory == null)
                throw new ConfigurationException("commitlog_directory must be specified");

            FileUtils.createDirectory(conf.commitlog_directory);

            if (conf.saved_caches_directory == null)
                throw new ConfigurationException("saved_caches_directory must be specified");

            FileUtils.createDirectory(conf.saved_caches_directory);
        }
        catch (ConfigurationException e)
        {
            logger.error("Fatal error: " + e.getMessage());
            System.err.println("Bad configuration; unable to start server");
            System.exit(1);
        }
        catch (FSWriteError e)
        {
            logger.error("Fatal error: " + e.getMessage());
            System.err.println(e.getCause().getMessage() + "; unable to start server");
            System.exit(1);
        }
    }

    public static IPartitioner<?> getPartitioner()
    {
        return partitioner;
    }

    public static String getPartitionerName()
    {
        return paritionerName;
    }

    /* For tests ONLY, don't use otherwise or all hell will break loose */
    public static void setPartitioner(IPartitioner<?> newPartitioner)
    {
        partitioner = newPartitioner;
    }

    public static IEndpointSnitch getEndpointSnitch()
    {
        return snitch;
    }
    public static void setEndpointSnitch(IEndpointSnitch eps)
    {
        snitch = eps;
    }

    public static IRequestScheduler getRequestScheduler()
    {
        return requestScheduler;
    }

    public static RequestSchedulerOptions getRequestSchedulerOptions()
    {
        return requestSchedulerOptions;
    }

    public static RequestSchedulerId getRequestSchedulerId()
    {
        return requestSchedulerId;
    }

    public static int getColumnIndexSize()
    {
        return conf.column_index_size_in_kb * 1024;
    }

    public static Collection<String> getInitialTokens()
    {
        return tokensFromString(System.getProperty("cassandra.initial_token", conf.initial_token));
    }

    public static Collection<String> tokensFromString(String tokenString)
    {
        List<String> tokens = new ArrayList<String>();
        if (tokenString != null)
            for (String token : tokenString.split(","))
                tokens.add(token.replaceAll("^\\s+", "").replaceAll("\\s+$", ""));
        return tokens;
    }

    public static Integer getNumTokens()
    {
        return conf.num_tokens;
    }

    public static Collection<String> getReplaceTokens()
    {
        return tokensFromString(System.getProperty("cassandra.replace_token", null));
    }

    public static String getClusterName()
    {
        return conf.cluster_name;
    }

    public static int getMaxStreamingRetries()
    {
        return conf.max_streaming_retries;
    }

    public static int getStoragePort()
    {
        return Integer.parseInt(System.getProperty("cassandra.storage_port", conf.storage_port.toString()));
    }

    public static int getSSLStoragePort()
    {
        return Integer.parseInt(System.getProperty("cassandra.ssl_storage_port", conf.ssl_storage_port.toString()));
    }

    public static int getRpcPort()
    {
        return Integer.parseInt(System.getProperty("cassandra.rpc_port", conf.rpc_port.toString()));
    }

    public static long getRpcTimeout()
    {
        return conf.request_timeout_in_ms;
    }

    public static void setRpcTimeout(Long timeOutInMillis)
    {
        conf.request_timeout_in_ms = timeOutInMillis;
    }

    public static long getReadRpcTimeout()
    {
        return conf.read_request_timeout_in_ms;
    }

    public static void setReadRpcTimeout(Long timeOutInMillis)
    {
        conf.read_request_timeout_in_ms = timeOutInMillis;
    }

    public static long getRangeRpcTimeout()
    {
        return conf.range_request_timeout_in_ms;
    }

    public static void setRangeRpcTimeout(Long timeOutInMillis)
    {
        conf.range_request_timeout_in_ms = timeOutInMillis;
    }

    public static long getWriteRpcTimeout()
    {
        return conf.write_request_timeout_in_ms;
    }

    public static void setWriteRpcTimeout(Long timeOutInMillis)
    {
        conf.write_request_timeout_in_ms = timeOutInMillis;
    }

    public static long getTruncateRpcTimeout()
    {
        return conf.truncate_request_timeout_in_ms;
    }

    public static void setTruncateRpcTimeout(Long timeOutInMillis)
    {
        conf.truncate_request_timeout_in_ms = timeOutInMillis;
    }

    public static boolean hasCrossNodeTimeout()
    {
        return conf.cross_node_timeout;
    }

    // not part of the Verb enum so we can change timeouts easily via JMX
    public static long getTimeout(MessagingService.Verb verb)
    {
        switch (verb)
        {
            case READ:
                return getReadRpcTimeout();
            case RANGE_SLICE:
                return getRangeRpcTimeout();
            case TRUNCATE:
                return getTruncateRpcTimeout();
            case READ_REPAIR:
            case MUTATION:
                return getWriteRpcTimeout();
            default:
                return getRpcTimeout();
        }
    }

    /**
     * @return the minimum configured {read, write, range, truncate, misc} timeout
     */
    public static long getMinRpcTimeout()
    {
        return Longs.min(getRpcTimeout(), getReadRpcTimeout(), getRangeRpcTimeout(), getWriteRpcTimeout(), getTruncateRpcTimeout());
    }

    public static double getPhiConvictThreshold()
    {
        return conf.phi_convict_threshold;
    }

    public static void setPhiConvictThreshold(double phiConvictThreshold)
    {
        conf.phi_convict_threshold = phiConvictThreshold;
    }

    public static int getConcurrentReaders()
    {
        return conf.concurrent_reads;
    }

    public static int getConcurrentWriters()
    {
        return conf.concurrent_writes;
    }

    public static int getConcurrentReplicators()
    {
        return conf.concurrent_replicates;
    }

    public static int getFlushWriters()
    {
            return conf.memtable_flush_writers;
    }

    public static int getInMemoryCompactionLimit()
    {
        return conf.in_memory_compaction_limit_in_mb * 1024 * 1024;
    }

    public static void setInMemoryCompactionLimit(int sizeInMB)
    {
        conf.in_memory_compaction_limit_in_mb = sizeInMB;
    }

    public static int getConcurrentCompactors()
    {
        return conf.concurrent_compactors;
    }

    public static boolean isMultithreadedCompaction()
    {
        return conf.multithreaded_compaction;
    }

    public static int getCompactionThroughputMbPerSec()
    {
        return conf.compaction_throughput_mb_per_sec;
    }

    public static void setCompactionThroughputMbPerSec(int value)
    {
        conf.compaction_throughput_mb_per_sec = value;
    }

    public static int getStreamThroughputOutboundMegabitsPerSec()
    {
        return conf.stream_throughput_outbound_megabits_per_sec;
    }

    public static void setStreamThroughputOutboundMegabitsPerSec(int value)
    {
        conf.stream_throughput_outbound_megabits_per_sec = value;
    }

    public static String[] getAllDataFileLocations()
    {
        return conf.data_file_directories;
    }

    public static String getCommitLogLocation()
    {
        return conf.commitlog_directory;
    }

    /**
     * size of commitlog segments to allocate
     */
    public static int getCommitLogSegmentSize()
    {
        return conf.commitlog_segment_size_in_mb * 1024 * 1024;
    }

    public static String getSavedCachesLocation()
    {
        return conf.saved_caches_directory;
    }

    public static Set<InetAddress> getSeeds()
    {
        return Collections.unmodifiableSet(new HashSet<InetAddress>(seedProvider.getSeeds()));
    }

    public static InetAddress getListenAddress()
    {
        return listenAddress;
    }

    public static InetAddress getBroadcastAddress()
    {
        return broadcastAddress;
    }

    public static IInternodeAuthenticator getInternodeAuthenticator()
    {
        return internodeAuthenticator;
    }

    public static void setBroadcastAddress(InetAddress broadcastAdd)
    {
        broadcastAddress = broadcastAdd;
    }

    public static boolean startRpc()
    {
        return conf.start_rpc;
    }

    public static InetAddress getRpcAddress()
    {
        return rpcAddress;
    }

    public static String getRpcServerType()
    {
        return conf.rpc_server_type;
    }

    public static boolean getRpcKeepAlive()
    {
        return conf.rpc_keepalive;
    }

    public static Integer getRpcMinThreads()
    {
        return conf.rpc_min_threads;
    }

    public static Integer getRpcMaxThreads()
    {
        return conf.rpc_max_threads;
    }

    public static Integer getRpcSendBufferSize()
    {
        return conf.rpc_send_buff_size_in_bytes;
    }

    public static Integer getRpcRecvBufferSize()
    {
        return conf.rpc_recv_buff_size_in_bytes;
    }

    public static Integer getInternodeSendBufferSize()
    {
        return conf.internode_send_buff_size_in_bytes;
    }

    public static Integer getInternodeRecvBufferSize()
    {
        return conf.internode_recv_buff_size_in_bytes;
    }

    public static boolean startNativeTransport()
    {
        return conf.start_native_transport;
    }

    public static InetAddress getNativeTransportAddress()
    {
        return getRpcAddress();
    }

    public static int getNativeTransportPort()
    {
        return Integer.parseInt(System.getProperty("cassandra.native_transport_port", conf.native_transport_port.toString()));
    }

    public static Integer getNativeTransportMinThreads()
    {
        return conf.native_transport_min_threads;
    }

    public static Integer getNativeTransportMaxThreads()
    {
        return conf.native_transport_max_threads;
    }

    public static double getCommitLogSyncBatchWindow()
    {
        return conf.commitlog_sync_batch_window_in_ms;
    }

    public static int getCommitLogSyncPeriod() {
        return conf.commitlog_sync_period_in_ms;
    }

    public static Config.CommitLogSync getCommitLogSync()
    {
        return conf.commitlog_sync;
    }

    public static Config.DiskAccessMode getDiskAccessMode()
    {
        return conf.disk_access_mode;
    }

    public static Config.DiskAccessMode getIndexAccessMode()
    {
        return indexAccessMode;
    }

    public static void setDiskFailurePolicy(Config.DiskFailurePolicy policy)
    {
        conf.disk_failure_policy = policy;
    }

    public static Config.DiskFailurePolicy getDiskFailurePolicy()
    {
        return conf.disk_failure_policy;
    }

    public static boolean isSnapshotBeforeCompaction()
    {
        return conf.snapshot_before_compaction;
    }

    public static boolean isAutoSnapshot() {
        return conf.auto_snapshot;
    }

    public static boolean isAutoBootstrap()
    {
        return conf.auto_bootstrap;
    }

    public static void setHintedHandoffEnabled(boolean hintedHandoffEnabled)
    {
        conf.hinted_handoff_enabled = hintedHandoffEnabled;
    }

    public static boolean hintedHandoffEnabled()
    {
        return conf.hinted_handoff_enabled;
    }

    public static void setMaxHintWindow(int ms)
    {
        conf.max_hint_window_in_ms = ms;
    }

    public static int getMaxHintWindow()
    {
        return conf.max_hint_window_in_ms;
    }

    public static File getSerializedCachePath(String ksName, String cfName, CacheService.CacheType cacheType, String version)
    {
        return new File(conf.saved_caches_directory + File.separator + ksName + "-" + cfName + "-" + cacheType + (version == null ? "" : "-" + version + ".db"));
    }

    public static int getDynamicUpdateInterval()
    {
        return conf.dynamic_snitch_update_interval_in_ms;
    }
    public static void setDynamicUpdateInterval(Integer dynamicUpdateInterval)
    {
        conf.dynamic_snitch_update_interval_in_ms = dynamicUpdateInterval;
    }

    public static int getDynamicResetInterval()
    {
        return conf.dynamic_snitch_reset_interval_in_ms;
    }
    public static void setDynamicResetInterval(Integer dynamicResetInterval)
    {
        conf.dynamic_snitch_reset_interval_in_ms = dynamicResetInterval;
    }

    public static double getDynamicBadnessThreshold()
    {
        return conf.dynamic_snitch_badness_threshold;
    }

    public static void setDynamicBadnessThreshold(Double dynamicBadnessThreshold)
    {
        conf.dynamic_snitch_badness_threshold = dynamicBadnessThreshold;
    }

    public static ServerEncryptionOptions getServerEncryptionOptions()
    {
        return conf.server_encryption_options;
    }

    public static ClientEncryptionOptions getClientEncryptionOptions()
    {
        return conf.client_encryption_options;
    }

    public static int getHintedHandoffThrottleInKB()
    {
        return conf.hinted_handoff_throttle_in_kb;
    }

    public static int getMaxHintsThread()
    {
        return conf.max_hints_delivery_threads;
    }

    public static boolean getPreheatKeyCache()
    {
        return conf.compaction_preheat_key_cache;
    }

    public static boolean isIncrementalBackupsEnabled()
    {
        return conf.incremental_backups;
    }

    public static void setIncrementalBackupsEnabled(boolean value)
    {
        conf.incremental_backups = value;
    }

    public static int getFlushQueueSize()
    {
        return conf.memtable_flush_queue_size;
    }

    public static int getTotalMemtableSpaceInMB()
    {
        // should only be called if estimatesRealMemtableSize() is true
        assert conf.memtable_total_space_in_mb > 0;
        return conf.memtable_total_space_in_mb;
    }

    public static long getTotalCommitlogSpaceInMB()
    {
        return conf.commitlog_total_space_in_mb;
    }

    public static boolean getTrickleFsync()
    {
        return conf.trickle_fsync;
    }

    public static int getTrickleFsyncIntervalInKb()
    {
        return conf.trickle_fsync_interval_in_kb;
    }

    public static long getKeyCacheSizeInMB()
    {
        return keyCacheSizeInMB;
    }

    public static int getKeyCacheSavePeriod()
    {
        return conf.key_cache_save_period;
    }

    public static void setKeyCacheSavePeriod(int keyCacheSavePeriod)
    {
        conf.key_cache_save_period = keyCacheSavePeriod;
    }

    public static int getKeyCacheKeysToSave()
    {
        return conf.key_cache_keys_to_save;
    }

    public static long getRowCacheSizeInMB()
    {
        return conf.row_cache_size_in_mb;
    }

    public static int getRowCacheSavePeriod()
    {
        return conf.row_cache_save_period;
    }

    public static void setRowCacheSavePeriod(int rowCacheSavePeriod)
    {
        conf.row_cache_save_period = rowCacheSavePeriod;
    }

    public static int getRowCacheKeysToSave()
    {
        return conf.row_cache_keys_to_save;
    }

    public static IRowCacheProvider getRowCacheProvider()
    {
        return rowCacheProvider;
    }

    public static IAllocator getoffHeapMemoryAllocator()
    {
        return memoryAllocator;
    }

    public static int getStreamingSocketTimeout()
    {
        return conf.streaming_socket_timeout_in_ms;
    }

    public static String getLocalDataCenter()
    {
        return localDC;
    }

    public static Comparator<InetAddress> getLocalComparator()
    {
        return localComparator;
    }

    public static Config.InternodeCompression internodeCompression()
    {
        return conf.internode_compression;
    }

    public static boolean getInterDCTcpNoDelay()
    {
        return conf.inter_dc_tcp_nodelay;
    }

    public static boolean shouldPreheatPageCache()
    {
        return conf.preheat_kernel_page_cache;
    }
}<|MERGE_RESOLUTION|>--- conflicted
+++ resolved
@@ -194,10 +194,15 @@
         if (conf.authorizer != null)
             authorizer = FBUtilities.construct(conf.authorizer, "authorizer");
 
+        if (conf.internode_authenticator != null)
+            internodeAuthenticator = FBUtilities.construct(conf.internode_authenticator, "internode_authenticator");
+        else
+            internodeAuthenticator = new AllowAllInternodeAuthenticator();
+
         authenticator.validateConfiguration();
         authorizer.validateConfiguration();
-
-<<<<<<< HEAD
+        internodeAuthenticator.validateConfiguration();
+
         /* Hashing strategy */
         if (conf.partitioner == null)
         {
@@ -218,32 +223,6 @@
         {
             throw new ConfigurationException("phi_convict_threshold must be between 5 and 16");
         }
-=======
-            if (conf.internode_authenticator != null)
-                internodeAuthenticator = FBUtilities.construct(conf.internode_authenticator, "internode_authenticator");
-            else
-                internodeAuthenticator = new AllowAllInternodeAuthenticator();
-
-            authenticator.validateConfiguration();
-            authorizer.validateConfiguration();
-            internodeAuthenticator.validateConfiguration();
-
-            /* Hashing strategy */
-            if (conf.partitioner == null)
-            {
-                throw new ConfigurationException("Missing directive: partitioner");
-            }
-
-            try
-            {
-                partitioner = FBUtilities.newPartitioner(System.getProperty("cassandra.partitioner", conf.partitioner));
-            }
-            catch (Exception e)
-            {
-                throw new ConfigurationException("Invalid partitioner class " + conf.partitioner);
-            }
-            paritionerName = partitioner.getClass().getCanonicalName();
->>>>>>> 7039168e
 
         /* Thread per pool */
         if (conf.concurrent_reads != null && conf.concurrent_reads < 2)
