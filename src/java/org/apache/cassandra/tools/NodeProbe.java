/*
 * Licensed to the Apache Software Foundation (ASF) under one
 * or more contributor license agreements.  See the NOTICE file
 * distributed with this work for additional information
 * regarding copyright ownership.  The ASF licenses this file
 * to you under the Apache License, Version 2.0 (the
 * "License"); you may not use this file except in compliance
 * with the License.  You may obtain a copy of the License at
 *
 *     http://www.apache.org/licenses/LICENSE-2.0
 *
 * Unless required by applicable law or agreed to in writing, software
 * distributed under the License is distributed on an "AS IS" BASIS,
 * WITHOUT WARRANTIES OR CONDITIONS OF ANY KIND, either express or implied.
 * See the License for the specific language governing permissions and
 * limitations under the License.
 */
package org.apache.cassandra.tools;

import java.io.IOException;
import java.io.PrintStream;
import java.lang.management.ManagementFactory;
import java.lang.management.MemoryMXBean;
import java.lang.management.MemoryUsage;
import java.lang.management.RuntimeMXBean;
import java.net.InetAddress;
import java.net.UnknownHostException;
import java.text.SimpleDateFormat;
import java.util.*;
import java.util.Map.Entry;
import java.util.concurrent.ExecutionException;
import java.util.concurrent.TimeoutException;
import java.util.concurrent.locks.Condition;
import javax.management.*;
import javax.management.remote.JMXConnector;
import javax.management.remote.JMXConnectorFactory;
import javax.management.remote.JMXServiceURL;

import com.google.common.collect.Iterables;

import org.apache.cassandra.concurrent.JMXEnabledThreadPoolExecutorMBean;
import org.apache.cassandra.db.ColumnFamilyStoreMBean;
import org.apache.cassandra.db.HintedHandOffManager;
import org.apache.cassandra.db.HintedHandOffManagerMBean;
import org.apache.cassandra.db.compaction.CompactionManager;
import org.apache.cassandra.db.compaction.CompactionManagerMBean;
import org.apache.cassandra.gms.FailureDetector;
import org.apache.cassandra.gms.FailureDetectorMBean;
import org.apache.cassandra.locator.EndpointSnitchInfoMBean;
import org.apache.cassandra.net.MessagingService;
import org.apache.cassandra.net.MessagingServiceMBean;
import org.apache.cassandra.service.*;
import org.apache.cassandra.streaming.StreamingService;
import org.apache.cassandra.streaming.StreamingServiceMBean;
import org.apache.cassandra.utils.SimpleCondition;

/**
 * JMX client operations for Cassandra.
 */
public class NodeProbe
{
    private static final String fmtUrl = "service:jmx:rmi:///jndi/rmi://%s:%d/jmxrmi";
    private static final String ssObjName = "org.apache.cassandra.db:type=StorageService";
    private static final int defaultPort = 7199;
    final String host;
    final int port;
    private String username;
    private String password;

    private JMXConnector jmxc;
    private MBeanServerConnection mbeanServerConn;
    private CompactionManagerMBean compactionProxy;
    private StorageServiceMBean ssProxy;
    private MemoryMXBean memProxy;
    private RuntimeMXBean runtimeProxy;
    private StreamingServiceMBean streamProxy;
    public MessagingServiceMBean msProxy;
    private FailureDetectorMBean fdProxy;
    private CacheServiceMBean cacheService;
    private PBSPredictorMBean PBSPredictorProxy;
    private StorageProxyMBean spProxy;
<<<<<<< HEAD
    private HintedHandOffManagerMBean hhProxy;
=======
    private boolean failed;
>>>>>>> 6bddbb2d

    /**
     * Creates a NodeProbe using the specified JMX host, port, username, and password.
     *
     * @param host hostname or IP address of the JMX agent
     * @param port TCP port of the remote JMX agent
     * @throws IOException on connection failures
     */
    public NodeProbe(String host, int port, String username, String password) throws IOException, InterruptedException
    {
        assert username != null && !username.isEmpty() && password != null && !password.isEmpty()
               : "neither username nor password can be blank";

        this.host = host;
        this.port = port;
        this.username = username;
        this.password = password;
        connect();
    }

    /**
     * Creates a NodeProbe using the specified JMX host and port.
     *
     * @param host hostname or IP address of the JMX agent
     * @param port TCP port of the remote JMX agent
     * @throws IOException on connection failures
     */
    public NodeProbe(String host, int port) throws IOException, InterruptedException
    {
        this.host = host;
        this.port = port;
        connect();
    }

    /**
     * Creates a NodeProbe using the specified JMX host and default port.
     *
     * @param host hostname or IP address of the JMX agent
     * @throws IOException on connection failures
     */
    public NodeProbe(String host) throws IOException, InterruptedException
    {
        this.host = host;
        this.port = defaultPort;
        connect();
    }

    /**
     * Create a connection to the JMX agent and setup the M[X]Bean proxies.
     *
     * @throws IOException on connection failures
     */
    private void connect() throws IOException
    {
        JMXServiceURL jmxUrl = new JMXServiceURL(String.format(fmtUrl, host, port));
        Map<String,Object> env = new HashMap<String,Object>();
        if (username != null)
        {
            String[] creds = { username, password };
            env.put(JMXConnector.CREDENTIALS, creds);
        }
        jmxc = JMXConnectorFactory.connect(jmxUrl, env);
        mbeanServerConn = jmxc.getMBeanServerConnection();

        try
        {
            ObjectName name = new ObjectName(ssObjName);
            ssProxy = JMX.newMBeanProxy(mbeanServerConn, name, StorageServiceMBean.class);
            name = new ObjectName(PBSPredictor.MBEAN_NAME);
            PBSPredictorProxy = JMX.newMBeanProxy(mbeanServerConn, name, PBSPredictorMBean.class);
            name = new ObjectName(MessagingService.MBEAN_NAME);
            msProxy = JMX.newMBeanProxy(mbeanServerConn, name, MessagingServiceMBean.class);
            name = new ObjectName(StreamingService.MBEAN_OBJECT_NAME);
            streamProxy = JMX.newMBeanProxy(mbeanServerConn, name, StreamingServiceMBean.class);
            name = new ObjectName(CompactionManager.MBEAN_OBJECT_NAME);
            compactionProxy = JMX.newMBeanProxy(mbeanServerConn, name, CompactionManagerMBean.class);
            name = new ObjectName(FailureDetector.MBEAN_NAME);
            fdProxy = JMX.newMBeanProxy(mbeanServerConn, name, FailureDetectorMBean.class);
            name = new ObjectName(CacheService.MBEAN_NAME);
            cacheService = JMX.newMBeanProxy(mbeanServerConn, name, CacheServiceMBean.class);
            name = new ObjectName(StorageProxy.MBEAN_NAME);
            spProxy = JMX.newMBeanProxy(mbeanServerConn, name, StorageProxyMBean.class);
            name = new ObjectName(HintedHandOffManager.MBEAN_NAME);
            hhProxy = JMX.newMBeanProxy(mbeanServerConn, name, HintedHandOffManagerMBean.class);
        } catch (MalformedObjectNameException e)
        {
            throw new RuntimeException(
                    "Invalid ObjectName? Please report this as a bug.", e);
        }

        memProxy = ManagementFactory.newPlatformMXBeanProxy(mbeanServerConn,
                ManagementFactory.MEMORY_MXBEAN_NAME, MemoryMXBean.class);
        runtimeProxy = ManagementFactory.newPlatformMXBeanProxy(
                mbeanServerConn, ManagementFactory.RUNTIME_MXBEAN_NAME, RuntimeMXBean.class);
    }

    public void close() throws IOException
    {
        jmxc.close();
    }

    public void forceTableCleanup(String tableName, String... columnFamilies) throws IOException, ExecutionException, InterruptedException
    {
        ssProxy.forceTableCleanup(tableName, columnFamilies);
    }

    public void scrub(String tableName, String... columnFamilies) throws IOException, ExecutionException, InterruptedException
    {
        ssProxy.scrub(tableName, columnFamilies);
    }

    public void upgradeSSTables(String tableName, String... columnFamilies) throws IOException, ExecutionException, InterruptedException
    {
        ssProxy.upgradeSSTables(tableName, columnFamilies);
    }

    public void forceTableCompaction(String tableName, String... columnFamilies) throws IOException, ExecutionException, InterruptedException
    {
        ssProxy.forceTableCompaction(tableName, columnFamilies);
    }

    public void forceTableFlush(String tableName, String... columnFamilies) throws IOException, ExecutionException, InterruptedException
    {
        ssProxy.forceTableFlush(tableName, columnFamilies);
    }

    public void forceTableRepair(String tableName, boolean isSequential, boolean isLocal, String... columnFamilies) throws IOException
    {
        ssProxy.forceTableRepair(tableName, isSequential, isLocal, columnFamilies);
    }

    public void forceRepairAsync(final PrintStream out, final String tableName, boolean isSequential, boolean isLocal, boolean primaryRange, String... columnFamilies) throws IOException
    {
        RepairRunner runner = new RepairRunner(out, tableName, columnFamilies);
        try
        {
            ssProxy.addNotificationListener(runner, null, null);
<<<<<<< HEAD
            runner.repairAndWait(ssProxy, isSequential, isLocal, primaryRange);
=======
            if (!runner.repairAndWait(ssProxy, isSequential, primaryRange))
                failed = true;
>>>>>>> 6bddbb2d
        }
        catch (Exception e)
        {
            throw new IOException(e) ;
        }
        finally
        {
            try
            {
               ssProxy.removeNotificationListener(runner);
            }
            catch (ListenerNotFoundException ignored) {}
        }
    }

    public void forceTableRepairPrimaryRange(String tableName, boolean isSequential, boolean isLocal, String... columnFamilies) throws IOException
    {
        ssProxy.forceTableRepairPrimaryRange(tableName, isSequential, isLocal, columnFamilies);
    }

    public void forceTableRepairRange(String beginToken, String endToken, String tableName, boolean isSequential, boolean isLocal, String... columnFamilies) throws IOException
    {
        ssProxy.forceTableRepairRange(beginToken, endToken, tableName, isSequential, isLocal, columnFamilies);
    }

    public void invalidateKeyCache() throws IOException
    {
        cacheService.invalidateKeyCache();
    }

    public void invalidateRowCache() throws IOException
    {
        cacheService.invalidateRowCache();
    }

    public void drain() throws IOException, InterruptedException, ExecutionException
    {
        ssProxy.drain();
    }

    public Map<String, String> getTokenToEndpointMap()
    {
        return ssProxy.getTokenToEndpointMap();
    }

    public List<String> getLiveNodes()
    {
        return ssProxy.getLiveNodes();
    }

    public List<String> getJoiningNodes()
    {
        return ssProxy.getJoiningNodes();
    }

    public List<String> getLeavingNodes()
    {
        return ssProxy.getLeavingNodes();
    }

    public List<String> getMovingNodes()
    {
        return ssProxy.getMovingNodes();
    }

    public List<String> getUnreachableNodes()
    {
        return ssProxy.getUnreachableNodes();
    }

    public Map<String, String> getLoadMap()
    {
        return ssProxy.getLoadMap();
    }

    public Map<InetAddress, Float> getOwnership()
    {
        return ssProxy.getOwnership();
    }

    public Map<InetAddress, Float> effectiveOwnership(String keyspace) throws IllegalStateException
    {
        return ssProxy.effectiveOwnership(keyspace);
    }

    public CacheServiceMBean getCacheServiceMBean()
    {
        String cachePath = "org.apache.cassandra.db:type=Caches";

        try
        {
            return JMX.newMBeanProxy(mbeanServerConn, new ObjectName(cachePath), CacheServiceMBean.class);
        }
        catch (MalformedObjectNameException e)
        {
            throw new RuntimeException(e);
        }
    }

    public Iterator<Map.Entry<String, ColumnFamilyStoreMBean>> getColumnFamilyStoreMBeanProxies()
    {
        try
        {
            return new ColumnFamilyStoreMBeanIterator(mbeanServerConn);
        }
        catch (MalformedObjectNameException e)
        {
            throw new RuntimeException("Invalid ObjectName? Please report this as a bug.", e);
        }
        catch (IOException e)
        {
            throw new RuntimeException("Could not retrieve list of stat mbeans.", e);
        }
    }

    public CompactionManagerMBean getCompactionManagerProxy()
    {
      return compactionProxy;
    }

    public List<String> getTokens()
    {
        return ssProxy.getTokens();
    }

    public List<String> getTokens(String endpoint)
    {
        try
        {
            return ssProxy.getTokens(endpoint);
        }
        catch (UnknownHostException e)
        {
            throw new RuntimeException(e);
        }
    }

    public String getLocalHostId()
    {
        return ssProxy.getLocalHostId();
    }

    public Map<String, String> getHostIdMap()
    {
        return ssProxy.getHostIdMap();
    }

    public String getLoadString()
    {
        return ssProxy.getLoadString();
    }

    public String getReleaseVersion()
    {
        return ssProxy.getReleaseVersion();
    }

    public int getCurrentGenerationNumber()
    {
        return ssProxy.getCurrentGenerationNumber();
    }

    public long getUptime()
    {
        return runtimeProxy.getUptime();
    }

    public MemoryUsage getHeapMemoryUsage()
    {
        return memProxy.getHeapMemoryUsage();
    }

    /**
     * Take a snapshot of all the tables, optionally specifying only a specific column family.
     *
     * @param snapshotName the name of the snapshot.
     * @param columnFamily the column family to snapshot or all on null
     * @param keyspaces the keyspaces to snapshot
     */
    public void takeSnapshot(String snapshotName, String columnFamily, String... keyspaces) throws IOException
    {
        if (columnFamily != null)
        {
            if (keyspaces.length != 1)
            {
                throw new IOException("When specifying the column family for a snapshot, you must specify one and only one keyspace");
            }
            ssProxy.takeColumnFamilySnapshot(keyspaces[0], columnFamily, snapshotName);
        }
        else
            ssProxy.takeSnapshot(snapshotName, keyspaces);
    }

    /**
     * Remove all the existing snapshots.
     */
    public void clearSnapshot(String tag, String... keyspaces) throws IOException
    {
        ssProxy.clearSnapshot(tag, keyspaces);
    }

    public boolean isJoined()
    {
        return ssProxy.isJoined();
    }

    public void joinRing() throws IOException
    {
        ssProxy.joinRing();
    }

    public void decommission() throws InterruptedException
    {
        ssProxy.decommission();
    }

    public void move(String newToken) throws IOException, InterruptedException
    {
        ssProxy.move(newToken);
    }

    public void removeNode(String token)
    {
        ssProxy.removeNode(token);
    }

    public String getRemovalStatus()
    {
        return ssProxy.getRemovalStatus();
    }

    public void forceRemoveCompletion()
    {
        ssProxy.forceRemoveCompletion();
    }

    public Iterator<Map.Entry<String, JMXEnabledThreadPoolExecutorMBean>> getThreadPoolMBeanProxies()
    {
        try
        {
            return new ThreadPoolProxyMBeanIterator(mbeanServerConn);
        }
        catch (MalformedObjectNameException e)
        {
            throw new RuntimeException("Invalid ObjectName? Please report this as a bug.", e);
        }
        catch (IOException e)
        {
            throw new RuntimeException("Could not retrieve list of stat mbeans.", e);
        }
    }

    /**
     * Get the compaction threshold
     *
     * @param outs the stream to write to
     */
    public void getCompactionThreshold(PrintStream outs, String ks, String cf)
    {
        ColumnFamilyStoreMBean cfsProxy = getCfsProxy(ks, cf);
        outs.println("Current compaction thresholds for " + ks + "/" + cf + ": \n" +
                     " min = " + cfsProxy.getMinimumCompactionThreshold() + ", " +
                     " max = " + cfsProxy.getMaximumCompactionThreshold());
    }

    /**
     * Set the compaction threshold
     *
     * @param minimumCompactionThreshold minimum compaction threshold
     * @param maximumCompactionThreshold maximum compaction threshold
     */
    public void setCompactionThreshold(String ks, String cf, int minimumCompactionThreshold, int maximumCompactionThreshold)
    {
        ColumnFamilyStoreMBean cfsProxy = getCfsProxy(ks, cf);
        cfsProxy.setCompactionThresholds(minimumCompactionThreshold, maximumCompactionThreshold);
    }

    public void setCacheCapacities(int keyCacheCapacity, int rowCacheCapacity)
    {
        try
        {
            String keyCachePath = "org.apache.cassandra.db:type=Caches";
            CacheServiceMBean cacheMBean = JMX.newMBeanProxy(mbeanServerConn, new ObjectName(keyCachePath), CacheServiceMBean.class);
            cacheMBean.setKeyCacheCapacityInMB(keyCacheCapacity);
            cacheMBean.setRowCacheCapacityInMB(rowCacheCapacity);
        }
        catch (MalformedObjectNameException e)
        {
            throw new RuntimeException(e);
        }
    }

    public List<InetAddress> getEndpoints(String keyspace, String cf, String key)
    {
        return ssProxy.getNaturalEndpoints(keyspace, cf, key);
    }

    public List<String> getSSTables(String keyspace, String cf, String key)
    {
        ColumnFamilyStoreMBean cfsProxy = getCfsProxy(keyspace, cf);
        return cfsProxy.getSSTablesForKey(key);
    }

    public Set<InetAddress> getStreamDestinations()
    {
        return streamProxy.getStreamDestinations();
    }

    public List<String> getFilesDestinedFor(InetAddress host) throws IOException
    {
        return streamProxy.getOutgoingFiles(host.getHostAddress());
    }

    public Set<InetAddress> getStreamSources()
    {
        return streamProxy.getStreamSources();
    }

    public List<String> getIncomingFiles(InetAddress host) throws IOException
    {
        return streamProxy.getIncomingFiles(host.getHostAddress());
    }

    public String getOperationMode()
    {
        return ssProxy.getOperationMode();
    }

    public void truncate(String tableName, String cfName)
    {
        try
        {
            ssProxy.truncate(tableName, cfName);
        }
        catch (TimeoutException e)
        {
            throw new RuntimeException("Error while executing truncate", e);
        }
        catch (IOException e)
        {
            throw new RuntimeException("Error while executing truncate", e);
        }
    }

    public EndpointSnitchInfoMBean getEndpointSnitchInfoProxy()
    {
        try
        {
            return JMX.newMBeanProxy(mbeanServerConn, new ObjectName("org.apache.cassandra.db:type=EndpointSnitchInfo"), EndpointSnitchInfoMBean.class);
        }
        catch (MalformedObjectNameException e)
        {
            throw new RuntimeException(e);
        }
    }

    public ColumnFamilyStoreMBean getCfsProxy(String ks, String cf)
    {
        ColumnFamilyStoreMBean cfsProxy = null;
        try
        {
            Set<ObjectName> beans = mbeanServerConn.queryNames(new ObjectName("org.apache.cassandra.db:type=*ColumnFamilies,keyspace=" + ks + ",columnfamily=" + cf), null);
            if (beans.isEmpty())
                throw new MalformedObjectNameException("couldn't find that bean");
            assert beans.size() == 1;
            for (ObjectName bean : beans)
                cfsProxy = JMX.newMBeanProxy(mbeanServerConn, bean, ColumnFamilyStoreMBean.class);
        }
        catch (MalformedObjectNameException mone)
        {
            System.err.println("ColumnFamilyStore for " + ks + "/" + cf + " not found.");
            System.exit(1);
        }
        catch (IOException e)
        {
            System.err.println("ColumnFamilyStore for " + ks + "/" + cf + " not found: " + e);
            System.exit(1);
        }

        return cfsProxy;
    }

    public StorageProxyMBean getSpProxy()
    {
        return spProxy;
    }

    public String getEndpoint()
    {
        // Try to find the endpoint using the local token, doing so in a crazy manner
        // to maintain backwards compatibility with the MBean interface
        String stringToken = ssProxy.getTokens().get(0);
        Map<String, String> tokenToEndpoint = ssProxy.getTokenToEndpointMap();

        for (Map.Entry<String, String> pair : tokenToEndpoint.entrySet())
        {
            if (pair.getKey().toString().equals(stringToken))
            {
                return pair.getValue();
            }
        }

        throw new RuntimeException("Could not find myself in the endpoint list, something is very wrong!  Is the Cassandra node fully started?");
    }

    public String getDataCenter()
    {
        try
        {
            return getEndpointSnitchInfoProxy().getDatacenter(getEndpoint());
        }
        catch (UnknownHostException e)
        {
            return "Unknown";
        }
    }

    public String getRack()
    {
        try
        {
            return getEndpointSnitchInfoProxy().getRack(getEndpoint());
        }
        catch (UnknownHostException e)
        {
            return "Unknown";
        }
    }

    public List<String> getKeyspaces()
    {
        return ssProxy.getKeyspaces();
    }

    public void disableHintedHandoff()
    {
        spProxy.setHintedHandoffEnabled(false);
    }

    public void enableHintedHandoff()
    {
        spProxy.setHintedHandoffEnabled(true);
    }

    public void pauseHintsDelivery()
    {
        hhProxy.pauseHintsDelivery(true);
    }

    public void resumeHintsDelivery()
    {
        hhProxy.pauseHintsDelivery(false);
    }

    public void stopGossiping()
    {
        ssProxy.stopGossiping();
    }

    public void startGossiping()
    {
        ssProxy.startGossiping();
    }

    public void stopThriftServer()
    {
        ssProxy.stopRPCServer();
    }

    public void startThriftServer()
    {
        ssProxy.startRPCServer();
    }

    public boolean isThriftServerRunning()
    {
        return ssProxy.isRPCServerRunning();
    }

    public boolean isInitialized()
    {
        return ssProxy.isInitialized();
    }

    public void setCompactionThroughput(int value)
    {
        ssProxy.setCompactionThroughputMbPerSec(value);
    }

    public int getCompactionThroughput()
    {
        return ssProxy.getCompactionThroughputMbPerSec();
    }

    public int getExceptionCount()
    {
        return ssProxy.getExceptionCount();
    }

    public Map<String, Integer> getDroppedMessages()
    {
        return msProxy.getDroppedMessages();
    }

    public void loadNewSSTables(String ksName, String cfName)
    {
        ssProxy.loadNewSSTables(ksName, cfName);
    }

    public void rebuildIndex(String ksName, String cfName, String... idxNames)
    {
        ssProxy.rebuildSecondaryIndex(ksName, cfName, idxNames);
    }

    public String getGossipInfo()
    {
        return fdProxy.getAllEndpointStates();
    }

    public void stop(String string)
    {
        compactionProxy.stopCompaction(string);
    }

    public void setStreamThroughput(int value)
    {
        ssProxy.setStreamThroughputMbPerSec(value);
    }

    public void setTraceProbability(double value)
    {
        ssProxy.setTraceProbability(value);
    }

    public String getSchemaVersion()
    {
        return ssProxy.getSchemaVersion();
    }

    public List<String> describeRing(String keyspaceName) throws IOException
    {
        return ssProxy.describeRingJMX(keyspaceName);
    }

    public PBSPredictorMBean getPBSPredictorMBean()
    {
        return PBSPredictorProxy;
    }

    public void rebuild(String sourceDc)
    {
        ssProxy.rebuild(sourceDc);
    }

    public List<String> sampleKeyRange()
    {
        return ssProxy.sampleKeyRange();
    }

    public void resetLocalSchema() throws IOException
    {
        ssProxy.resetLocalSchema();
    }

    public boolean isFailed()
    {
        return failed;
    }
}

class ColumnFamilyStoreMBeanIterator implements Iterator<Map.Entry<String, ColumnFamilyStoreMBean>>
{
    private Iterator<ObjectName> resIter;
    private MBeanServerConnection mbeanServerConn;

    public ColumnFamilyStoreMBeanIterator(MBeanServerConnection mbeanServerConn)
    throws MalformedObjectNameException, NullPointerException, IOException
    {
        ObjectName query = new ObjectName("org.apache.cassandra.db:type=ColumnFamilies,*");
        resIter = mbeanServerConn.queryNames(query, null).iterator();
        this.mbeanServerConn = mbeanServerConn;
    }

    public boolean hasNext()
    {
        return resIter.hasNext();
    }

    public Entry<String, ColumnFamilyStoreMBean> next()
    {
        ObjectName objectName = resIter.next();
        String tableName = objectName.getKeyProperty("keyspace");
        ColumnFamilyStoreMBean cfsProxy = JMX.newMBeanProxy(mbeanServerConn, objectName, ColumnFamilyStoreMBean.class);
        return new AbstractMap.SimpleImmutableEntry<String, ColumnFamilyStoreMBean>(tableName, cfsProxy);
    }

    public void remove()
    {
        throw new UnsupportedOperationException();
    }
}

class ThreadPoolProxyMBeanIterator implements Iterator<Map.Entry<String, JMXEnabledThreadPoolExecutorMBean>>
{
    private final Iterator<ObjectName> resIter;
    private final MBeanServerConnection mbeanServerConn;

    public ThreadPoolProxyMBeanIterator(MBeanServerConnection mbeanServerConn)
    throws MalformedObjectNameException, NullPointerException, IOException
    {
        Set<ObjectName> requests = mbeanServerConn.queryNames(new ObjectName("org.apache.cassandra.request:type=*"), null);
        Set<ObjectName> internal = mbeanServerConn.queryNames(new ObjectName("org.apache.cassandra.internal:type=*"), null);
        resIter = Iterables.concat(requests, internal).iterator();
        this.mbeanServerConn = mbeanServerConn;
    }

    public boolean hasNext()
    {
        return resIter.hasNext();
    }

    public Map.Entry<String, JMXEnabledThreadPoolExecutorMBean> next()
    {
        ObjectName objectName = resIter.next();
        String poolName = objectName.getKeyProperty("type");
        JMXEnabledThreadPoolExecutorMBean threadPoolProxy = JMX.newMBeanProxy(mbeanServerConn, objectName, JMXEnabledThreadPoolExecutorMBean.class);
        return new AbstractMap.SimpleImmutableEntry<String, JMXEnabledThreadPoolExecutorMBean>(poolName, threadPoolProxy);
    }

    public void remove()
    {
        throw new UnsupportedOperationException();
    }
}

class RepairRunner implements NotificationListener
{
    private final SimpleDateFormat format = new SimpleDateFormat("yyyy-MM-dd HH:mm:ss,SSS");
    private final Condition condition = new SimpleCondition();
    private final PrintStream out;
    private final String keyspace;
    private final String[] columnFamilies;
    private int cmd;
    private boolean success = true;

    RepairRunner(PrintStream out, String keyspace, String... columnFamilies)
    {
        this.out = out;
        this.keyspace = keyspace;
        this.columnFamilies = columnFamilies;
    }

<<<<<<< HEAD
    public void repairAndWait(StorageServiceMBean ssProxy, boolean isSequential, boolean isLocal, boolean primaryRangeOnly) throws InterruptedException
=======
    public boolean repairAndWait(StorageServiceMBean ssProxy, boolean isSequential, boolean primaryRangeOnly) throws InterruptedException
>>>>>>> 6bddbb2d
    {
        cmd = ssProxy.forceRepairAsync(keyspace, isSequential, isLocal, primaryRangeOnly, columnFamilies);
        if (cmd > 0)
        {
            condition.await();
        }
        else
        {
            String message = String.format("[%s] Nothing to repair for keyspace '%s'", format.format(System.currentTimeMillis()), keyspace);
            out.println(message);
        }
        return success;
    }

    public void handleNotification(Notification notification, Object handback)
    {
        if ("repair".equals(notification.getType()))
        {
            int[] status = (int[]) notification.getUserData();
            assert status.length == 2;
            if (cmd == status[0])
            {
                String message = String.format("[%s] %s", format.format(notification.getTimeStamp()), notification.getMessage());
                out.println(message);
<<<<<<< HEAD
                // repair status is int array with [0] = cmd number, [1] = status
                if (status[1] == AntiEntropyService.Status.FINISHED.ordinal())
=======
                if (status[1] == AntiEntropyService.Status.SESSION_FAILED.ordinal())
                    success = false;
                else if (status[1] == AntiEntropyService.Status.FINISHED.ordinal())
>>>>>>> 6bddbb2d
                    condition.signalAll();
            }
        }
    }
}<|MERGE_RESOLUTION|>--- conflicted
+++ resolved
@@ -79,11 +79,8 @@
     private CacheServiceMBean cacheService;
     private PBSPredictorMBean PBSPredictorProxy;
     private StorageProxyMBean spProxy;
-<<<<<<< HEAD
     private HintedHandOffManagerMBean hhProxy;
-=======
     private boolean failed;
->>>>>>> 6bddbb2d
 
     /**
      * Creates a NodeProbe using the specified JMX host, port, username, and password.
@@ -221,12 +218,8 @@
         try
         {
             ssProxy.addNotificationListener(runner, null, null);
-<<<<<<< HEAD
-            runner.repairAndWait(ssProxy, isSequential, isLocal, primaryRange);
-=======
-            if (!runner.repairAndWait(ssProxy, isSequential, primaryRange))
+            if (!runner.repairAndWait(ssProxy, isSequential, isLocal, primaryRange))
                 failed = true;
->>>>>>> 6bddbb2d
         }
         catch (Exception e)
         {
@@ -879,11 +872,7 @@
         this.columnFamilies = columnFamilies;
     }
 
-<<<<<<< HEAD
-    public void repairAndWait(StorageServiceMBean ssProxy, boolean isSequential, boolean isLocal, boolean primaryRangeOnly) throws InterruptedException
-=======
-    public boolean repairAndWait(StorageServiceMBean ssProxy, boolean isSequential, boolean primaryRangeOnly) throws InterruptedException
->>>>>>> 6bddbb2d
+    public boolean repairAndWait(StorageServiceMBean ssProxy, boolean isSequential, boolean isLocal, boolean primaryRangeOnly) throws InterruptedException
     {
         cmd = ssProxy.forceRepairAsync(keyspace, isSequential, isLocal, primaryRangeOnly, columnFamilies);
         if (cmd > 0)
@@ -908,14 +897,10 @@
             {
                 String message = String.format("[%s] %s", format.format(notification.getTimeStamp()), notification.getMessage());
                 out.println(message);
-<<<<<<< HEAD
                 // repair status is int array with [0] = cmd number, [1] = status
-                if (status[1] == AntiEntropyService.Status.FINISHED.ordinal())
-=======
                 if (status[1] == AntiEntropyService.Status.SESSION_FAILED.ordinal())
                     success = false;
                 else if (status[1] == AntiEntropyService.Status.FINISHED.ordinal())
->>>>>>> 6bddbb2d
                     condition.signalAll();
             }
         }
