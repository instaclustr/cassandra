/*
 * Licensed to the Apache Software Foundation (ASF) under one
 * or more contributor license agreements.  See the NOTICE file
 * distributed with this work for additional information
 * regarding copyright ownership.  The ASF licenses this file
 * to you under the Apache License, Version 2.0 (the
 * "License"); you may not use this file except in compliance
 * with the License.  You may obtain a copy of the License at
 *
 *     http://www.apache.org/licenses/LICENSE-2.0
 *
 * Unless required by applicable law or agreed to in writing, software
 * distributed under the License is distributed on an "AS IS" BASIS,
 * WITHOUT WARRANTIES OR CONDITIONS OF ANY KIND, either express or implied.
 * See the License for the specific language governing permissions and
 * limitations under the License.
 */
package org.apache.cassandra.service;

import java.io.File;
import java.io.IOException;
import java.nio.file.*;
import java.nio.file.attribute.BasicFileAttributes;
import java.util.*;

import com.google.common.base.Joiner;
import com.google.common.collect.ImmutableList;
import com.google.common.collect.Iterables;
import org.slf4j.Logger;
import org.slf4j.LoggerFactory;

import org.apache.cassandra.config.CFMetaData;
import org.apache.cassandra.config.DatabaseDescriptor;
import org.apache.cassandra.config.Schema;
import org.apache.cassandra.db.*;
import org.apache.cassandra.exceptions.ConfigurationException;
import org.apache.cassandra.exceptions.StartupException;
import org.apache.cassandra.io.sstable.Descriptor;
import org.apache.cassandra.io.util.FileUtils;
import org.apache.cassandra.utils.*;

/**
 * Verifies that the system and environment is in a fit state to be started.
 * Used in CassandraDaemon#setup() to check various settings and invariants.
 *
 * Each individual test is modelled as an implementation of StartupCheck, these are run
 * at the start of CassandraDaemon#setup() before any local state is mutated. The default
 * checks are a mix of informational tests (inspectJvmOptions), initialization
 * (initSigarLibrary, checkCacheServiceInitialization) and invariant checking
 * (checkValidLaunchDate, checkSystemKeyspaceState, checkSSTablesFormat).
 *
 * In addition, if checkSystemKeyspaceState determines that the release version has
 * changed since last startup (i.e. the node has been upgraded) it snapshots the system
 * keyspace to make it easier to back out if necessary.
 *
 * If any check reports a failure, then the setup method exits with an error (after
 * logging any output from the tests). If all tests report success, setup can continue.
 * We should be careful in future to ensure anything which mutates local state (such as
 * writing new sstables etc) only happens after we've verified the initial setup.
 */
public class StartupChecks
{
    private static final Logger logger = LoggerFactory.getLogger(StartupChecks.class);

    // List of checks to run before starting up. If any test reports failure, startup will be halted.
    private final List<StartupCheck> preFlightChecks = new ArrayList<>();

    // The default set of pre-flight checks to run. Order is somewhat significant in that we probably
    // always want the system keyspace check run last, as this actually loads the schema for that
    // keyspace. All other checks should not require any schema initialization.
    private final List<StartupCheck> DEFAULT_TESTS = ImmutableList.of(checkJemalloc,
                                                                      checkValidLaunchDate,
                                                                      checkJMXPorts,
                                                                      inspectJvmOptions,
                                                                      checkJnaInitialization,
                                                                      initSigarLibrary,
                                                                      checkDataDirs,
                                                                      checkSSTablesFormat,
                                                                      checkSystemKeyspaceState,
                                                                      checkDatacenter,
                                                                      checkRack);

    public StartupChecks withDefaultTests()
    {
        preFlightChecks.addAll(DEFAULT_TESTS);
        return this;
    }

    /**
     * Add system test to be run before schema is loaded during startup
     * @param test the system test to include
     */
    public StartupChecks withTest(StartupCheck test)
    {
        preFlightChecks.add(test);
        return this;
    }

    /**
     * Run the configured tests and return a report detailing the results.
     * @throws org.apache.cassandra.exceptions.StartupException if any test determines that the
     * system is not in an valid state to startup
     */
    public void verify() throws StartupException
    {
        for (StartupCheck test : preFlightChecks)
            test.execute();
    }

    public static final StartupCheck checkJemalloc = new StartupCheck()
    {
        public void execute() throws StartupException
        {
            if (FBUtilities.isWindows())
                return;
            String jemalloc = System.getProperty("cassandra.libjemalloc");
            if (jemalloc == null)
                logger.warn("jemalloc shared library could not be preloaded to speed up memory allocations");
            else if ("-".equals(jemalloc))
                logger.info("jemalloc preload explicitly disabled");
            else
                logger.info("jemalloc seems to be preloaded from {}", jemalloc);
        }
    };

    public static final StartupCheck checkValidLaunchDate = new StartupCheck()
    {
        /**
         * The earliest legit timestamp a casandra instance could have ever launched.
         * Date roughly taken from http://perspectives.mvdirona.com/2008/07/12/FacebookReleasesCassandraAsOpenSource.aspx
         * We use this to ensure the system clock is at least somewhat correct at startup.
         */
        private static final long EARLIEST_LAUNCH_DATE = 1215820800000L;
        public void execute() throws StartupException
        {
            long now = System.currentTimeMillis();
            if (now < EARLIEST_LAUNCH_DATE)
                throw new StartupException(1, String.format("current machine time is %s, but that is seemingly incorrect. exiting now.",
                                                            new Date(now).toString()));
        }
    };

    public static final StartupCheck checkJMXPorts = new StartupCheck()
    {
        public void execute()
        {
            String jmxPort = System.getProperty("com.sun.management.jmxremote.port");
            if (jmxPort == null)
            {
                logger.warn("JMX is not enabled to receive remote connections. Please see cassandra-env.sh for more info.");
                jmxPort = System.getProperty("cassandra.jmx.local.port");
                if (jmxPort == null)
                    logger.error("cassandra.jmx.local.port missing from cassandra-env.sh, unable to start local JMX service.");
            }
            else
            {
                logger.info("JMX is enabled to receive remote connections on port: " + jmxPort);
            }
        }
    };

    public static final StartupCheck inspectJvmOptions = new StartupCheck()
    {
        public void execute()
        {
            // log warnings for different kinds of sub-optimal JVMs.  tldr use 64-bit Oracle >= 1.6u32
            if (!DatabaseDescriptor.hasLargeAddressSpace())
                logger.warn("32bit JVM detected.  It is recommended to run Cassandra on a 64bit JVM for better performance.");

            String javaVmName = System.getProperty("java.vm.name");
            if (javaVmName.contains("OpenJDK"))
            {
                // There is essentially no QA done on OpenJDK builds, and
                // clusters running OpenJDK have seen many heap and load issues.
                logger.warn("OpenJDK is not recommended. Please upgrade to the newest Oracle Java release");
            }
            else if (!javaVmName.contains("HotSpot"))
            {
                logger.warn("Non-Oracle JVM detected.  Some features, such as immediate unmap of compacted SSTables, may not work as intended");
            }
        }
    };

    public static final StartupCheck checkJnaInitialization = new StartupCheck()
    {
        public void execute() throws StartupException
        {
            // Fail-fast if JNA is not available or failing to initialize properly
            if (!CLibrary.jnaAvailable())
                throw new StartupException(3, "JNA failing to initialize properly. ");
        }
    };

    public static final StartupCheck initSigarLibrary = new StartupCheck()
    {
        public void execute()
        {
            new SigarLibrary().warnIfRunningInDegradedMode();
        }
    };

    public static final StartupCheck checkDataDirs = () ->
    {
        // check all directories(data, commitlog, saved cache) for existence and permission
        Iterable<String> dirs = Iterables.concat(Arrays.asList(DatabaseDescriptor.getAllDataFileLocations()),
                                                 Arrays.asList(DatabaseDescriptor.getCommitLogLocation(),
                                                               DatabaseDescriptor.getSavedCachesLocation(),
                                                               DatabaseDescriptor.getHintsDirectory().getAbsolutePath()));
        for (String dataDir : dirs)
        {
            logger.debug("Checking directory {}", dataDir);
            File dir = new File(dataDir);

            // check that directories exist.
            if (!dir.exists())
            {
                logger.warn("Directory {} doesn't exist", dataDir);
                // if they don't, failing their creation, stop cassandra.
                if (!dir.mkdirs())
                    throw new StartupException(3, "Has no permission to create directory "+ dataDir);
            }

            // if directories exist verify their permissions
            if (!Directories.verifyFullPermissions(dir, dataDir))
                throw new StartupException(3, "Insufficient permissions on directory " + dataDir);
        }
    };

    public static final StartupCheck checkSSTablesFormat = new StartupCheck()
    {
        public void execute() throws StartupException
        {
            final Set<String> invalid = new HashSet<>();
            final Set<String> nonSSTablePaths = new HashSet<>();
            nonSSTablePaths.add(FileUtils.getCanonicalPath(DatabaseDescriptor.getCommitLogLocation()));
            nonSSTablePaths.add(FileUtils.getCanonicalPath(DatabaseDescriptor.getSavedCachesLocation()));

            FileVisitor<Path> sstableVisitor = new SimpleFileVisitor<Path>()
            {
                public FileVisitResult visitFile(Path file, BasicFileAttributes attrs) throws IOException
                {
                    if (!Descriptor.isValidFile(file.getFileName().toString()))
                        return FileVisitResult.CONTINUE;

                    try
                    {
                        if (!Descriptor.fromFilename(file.toString()).isCompatible())
                            invalid.add(file.toString());
                    }
                    catch (Exception e)
                    {
                        invalid.add(file.toString());
                    }
                    return FileVisitResult.CONTINUE;
                }

                public FileVisitResult preVisitDirectory(Path dir, BasicFileAttributes attrs) throws IOException
                {
                    String name = dir.getFileName().toString();
<<<<<<< HEAD
                    return (name.equals(Directories.SNAPSHOT_SUBDIR)
                            || name.equals(Directories.BACKUPS_SUBDIR))
=======
                    return (name.equals("snapshots")
                            || name.equals("backups")
                            || nonSSTablePaths.contains(dir.toFile().getCanonicalPath()))
>>>>>>> 9dafa438
                           ? FileVisitResult.SKIP_SUBTREE
                           : FileVisitResult.CONTINUE;
                }
            };

            for (String dataDir : DatabaseDescriptor.getAllDataFileLocations())
            {
                try
                {
                    Files.walkFileTree(Paths.get(dataDir), sstableVisitor);
                }
                catch (IOException e)
                {
                    throw new StartupException(3, "Unable to verify sstable files on disk", e);
                }
            }

            if (!invalid.isEmpty())
                throw new StartupException(3, String.format("Detected unreadable sstables %s, please check " +
                                                            "NEWS.txt and ensure that you have upgraded through " +
                                                            "all required intermediate versions, running " +
                                                            "upgradesstables",
                                                            Joiner.on(",").join(invalid)));

        }
    };

    public static final StartupCheck checkSystemKeyspaceState = new StartupCheck()
    {
        public void execute() throws StartupException
        {
            // check the system keyspace to keep user from shooting self in foot by changing partitioner, cluster name, etc.
            // we do a one-off scrub of the system keyspace first; we can't load the list of the rest of the keyspaces,
            // until system keyspace is opened.

            for (CFMetaData cfm : Schema.instance.getTablesAndViews(SystemKeyspace.NAME))
                ColumnFamilyStore.scrubDataDirectories(cfm);

            try
            {
                SystemKeyspace.checkHealth();
            }
            catch (ConfigurationException e)
            {
                throw new StartupException(100, "Fatal exception during initialization", e);
            }
        }
    };

    public static final StartupCheck checkDatacenter = new StartupCheck()
    {
        public void execute() throws StartupException
        {
            if (!Boolean.getBoolean("cassandra.ignore_dc"))
            {
                String storedDc = SystemKeyspace.getDatacenter();
                if (storedDc != null)
                {
                    String currentDc = DatabaseDescriptor.getEndpointSnitch().getDatacenter(FBUtilities.getBroadcastAddress());
                    if (!storedDc.equals(currentDc))
                    {
                        String formatMessage = "Cannot start node if snitch's data center (%s) differs from previous data center (%s). " +
                                               "Please fix the snitch configuration, decommission and rebootstrap this node or use the flag -Dcassandra.ignore_dc=true.";

                        throw new StartupException(100, String.format(formatMessage, currentDc, storedDc));
                    }
                }
            }
        }
    };

    public static final StartupCheck checkRack = new StartupCheck()
    {
        public void execute() throws StartupException
        {
            if (!Boolean.getBoolean("cassandra.ignore_rack"))
            {
                String storedRack = SystemKeyspace.getRack();
                if (storedRack != null)
                {
                    String currentRack = DatabaseDescriptor.getEndpointSnitch().getRack(FBUtilities.getBroadcastAddress());
                    if (!storedRack.equals(currentRack))
                    {
                        String formatMessage = "Cannot start node if snitch's rack (%s) differs from previous rack (%s). " +
                                               "Please fix the snitch configuration, decommission and rebootstrap this node or use the flag -Dcassandra.ignore_rack=true.";

                        throw new StartupException(100, String.format(formatMessage, currentRack, storedRack));
                    }
                }
            }
        }
    };
}<|MERGE_RESOLUTION|>--- conflicted
+++ resolved
@@ -234,6 +234,7 @@
             final Set<String> nonSSTablePaths = new HashSet<>();
             nonSSTablePaths.add(FileUtils.getCanonicalPath(DatabaseDescriptor.getCommitLogLocation()));
             nonSSTablePaths.add(FileUtils.getCanonicalPath(DatabaseDescriptor.getSavedCachesLocation()));
+            nonSSTablePaths.add(FileUtils.getCanonicalPath(DatabaseDescriptor.getHintsDirectory()));
 
             FileVisitor<Path> sstableVisitor = new SimpleFileVisitor<Path>()
             {
@@ -257,14 +258,9 @@
                 public FileVisitResult preVisitDirectory(Path dir, BasicFileAttributes attrs) throws IOException
                 {
                     String name = dir.getFileName().toString();
-<<<<<<< HEAD
                     return (name.equals(Directories.SNAPSHOT_SUBDIR)
-                            || name.equals(Directories.BACKUPS_SUBDIR))
-=======
-                    return (name.equals("snapshots")
-                            || name.equals("backups")
+                            || name.equals(Directories.BACKUPS_SUBDIR)
                             || nonSSTablePaths.contains(dir.toFile().getCanonicalPath()))
->>>>>>> 9dafa438
                            ? FileVisitResult.SKIP_SUBTREE
                            : FileVisitResult.CONTINUE;
                 }
