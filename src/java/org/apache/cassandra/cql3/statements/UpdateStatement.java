/*
 * Licensed to the Apache Software Foundation (ASF) under one
 * or more contributor license agreements.  See the NOTICE file
 * distributed with this work for additional information
 * regarding copyright ownership.  The ASF licenses this file
 * to you under the Apache License, Version 2.0 (the
 * "License"); you may not use this file except in compliance
 * with the License.  You may obtain a copy of the License at
 *
 *     http://www.apache.org/licenses/LICENSE-2.0
 *
 * Unless required by applicable law or agreed to in writing, software
 * distributed under the License is distributed on an "AS IS" BASIS,
 * WITHOUT WARRANTIES OR CONDITIONS OF ANY KIND, either express or implied.
 * See the License for the specific language governing permissions and
 * limitations under the License.
 */
package org.apache.cassandra.cql3.statements;

import java.nio.ByteBuffer;
import java.util.*;

import org.apache.cassandra.cql3.*;
import org.apache.cassandra.config.CFMetaData;
import org.apache.cassandra.config.ColumnDefinition;
import org.apache.cassandra.db.*;
<<<<<<< HEAD
import org.apache.cassandra.db.composites.Composite;
import org.apache.cassandra.db.marshal.AbstractType;
=======
import org.apache.cassandra.db.index.SecondaryIndexManager;
>>>>>>> 0e3d9fc1
import org.apache.cassandra.exceptions.*;
import org.apache.cassandra.utils.ByteBufferUtil;
import org.apache.cassandra.utils.FBUtilities;
import org.apache.cassandra.utils.Pair;

/**
 * An <code>UPDATE</code> statement parsed from a CQL query statement.
 *
 */
public class UpdateStatement extends ModificationStatement
{
    private static final Constants.Value EMPTY = new Constants.Value(ByteBufferUtil.EMPTY_BYTE_BUFFER);

    private UpdateStatement(StatementType type, int boundTerms, CFMetaData cfm, Attributes attrs)
    {
        super(type, boundTerms, cfm, attrs);
    }

    public boolean requireFullClusteringKey()
    {
        return true;
    }

    public void addUpdateForKey(ColumnFamily cf, ByteBuffer key, Composite prefix, UpdateParameters params)
    throws InvalidRequestException
    {
<<<<<<< HEAD
=======
        CFDefinition cfDef = cfm.getCfDef();

        if (builder.getLength() > FBUtilities.MAX_UNSIGNED_SHORT)
            throw new InvalidRequestException(String.format("The sum of all clustering columns is too long (%s > %s)",
                                                            builder.getLength(),
                                                            FBUtilities.MAX_UNSIGNED_SHORT));

>>>>>>> 0e3d9fc1
        // Inserting the CQL row marker (see #4361)
        // We always need to insert a marker for INSERT, because of the following situation:
        //   CREATE TABLE t ( k int PRIMARY KEY, c text );
        //   INSERT INTO t(k, c) VALUES (1, 1)
        //   DELETE c FROM t WHERE k = 1;
        //   SELECT * FROM t;
        // The last query should return one row (but with c == null). Adding the marker with the insert make sure
        // the semantic is correct (while making sure a 'DELETE FROM t WHERE k = 1' does remove the row entirely)
        //
        // We do not insert the marker for UPDATE however, as this amount to updating the columns in the WHERE
        // clause which is inintuitive (#6782)
        //
        // We never insert markers for Super CF as this would confuse the thrift side.
        if (type == StatementType.INSERT && cfm.isCQL3Table() && !prefix.isStatic())
            cf.addColumn(params.makeColumn(cfm.comparator.rowMarker(prefix), ByteBufferUtil.EMPTY_BYTE_BUFFER));

        List<Operation> updates = getOperations();

        if (cfm.comparator.isDense())
        {
            if (prefix.isEmpty())
                throw new InvalidRequestException(String.format("Missing PRIMARY KEY part %s", cfm.clusteringColumns().iterator().next()));

            // An empty name for the compact value is what we use to recognize the case where there is not column
            // outside the PK, see CreateStatement.
            if (!cfm.compactValueColumn().name.bytes.hasRemaining())
            {
                // There is no column outside the PK. So no operation could have passed through validation
                assert updates.isEmpty();
                new Constants.Setter(cfm.compactValueColumn(), EMPTY).execute(key, cf, prefix, params);
            }
            else
            {
                // dense means we don't have a row marker, so don't accept to set only the PK. See CASSANDRA-5648.
                if (updates.isEmpty())
                    throw new InvalidRequestException(String.format("Column %s is mandatory for this COMPACT STORAGE table", cfm.compactValueColumn().name));

                for (Operation update : updates)
                    update.execute(key, cf, prefix, params);
            }
        }
        else
        {
            for (Operation update : updates)
                update.execute(key, cf, prefix, params);
        }

        SecondaryIndexManager indexManager = Keyspace.open(cfm.ksName).getColumnFamilyStore(cfm.cfId).indexManager;
        if (indexManager.hasIndexes())
        {
            for (Column column : cf)
            {
                if (!indexManager.validate(column))
                    throw new InvalidRequestException(String.format("Can't index column value of size %d for index %s on %s.%s",
                                                                    column.value().remaining(),
                                                                    cfm.getColumnDefinitionFromColumnName(column.name()).getIndexName(),
                                                                    cfm.ksName,
                                                                    cfm.cfName));
            }
        }
    }

    public static class ParsedInsert extends ModificationStatement.Parsed
    {
        private final List<ColumnIdentifier.Raw> columnNames;
        private final List<Term.Raw> columnValues;

        /**
         * A parsed <code>INSERT</code> statement.
         *
         * @param name column family being operated on
         * @param columnNames list of column names
         * @param columnValues list of column values (corresponds to names)
         * @param attrs additional attributes for statement (CL, timestamp, timeToLive)
         */
        public ParsedInsert(CFName name,
                            Attributes.Raw attrs,
                            List<ColumnIdentifier.Raw> columnNames, List<Term.Raw> columnValues,
                            boolean ifNotExists)
        {
            super(name, attrs, null, ifNotExists, false);
            this.columnNames = columnNames;
            this.columnValues = columnValues;
        }

        protected ModificationStatement prepareInternal(CFMetaData cfm, VariableSpecifications boundNames, Attributes attrs) throws InvalidRequestException
        {
            UpdateStatement stmt = new UpdateStatement(ModificationStatement.StatementType.INSERT,boundNames.size(), cfm, attrs);

            // Created from an INSERT
            if (stmt.isCounter())
                throw new InvalidRequestException("INSERT statement are not allowed on counter tables, use UPDATE instead");
            if (columnNames.size() != columnValues.size())
                throw new InvalidRequestException("Unmatched column names/values");
            if (columnNames.isEmpty())
                throw new InvalidRequestException("No columns provided to INSERT");

            for (int i = 0; i < columnNames.size(); i++)
            {
                ColumnIdentifier id = columnNames.get(i).prepare(cfm);
                ColumnDefinition def = cfm.getColumnDefinition(id);
                if (def == null)
                    throw new InvalidRequestException(String.format("Unknown identifier %s", id));

                for (int j = 0; j < i; j++)
                {
                    ColumnIdentifier otherId = columnNames.get(j).prepare(cfm);
                    if (id.equals(otherId))
                        throw new InvalidRequestException(String.format("Multiple definitions found for column %s", id));
                }

                Term.Raw value = columnValues.get(i);

                switch (def.kind)
                {
                    case PARTITION_KEY:
                    case CLUSTERING_COLUMN:
                        Term t = value.prepare(keyspace(), def);
                        t.collectMarkerSpecification(boundNames);
                        stmt.addKeyValue(def, t);
                        break;
                    default:
                        Operation operation = new Operation.SetValue(value).prepare(keyspace(), def);
                        operation.collectMarkerSpecification(boundNames);
                        stmt.addOperation(operation);
                        break;
                }
            }
            return stmt;
        }
    }

    public static class ParsedUpdate extends ModificationStatement.Parsed
    {
        // Provided for an UPDATE
        private final List<Pair<ColumnIdentifier.Raw, Operation.RawUpdate>> updates;
        private final List<Relation> whereClause;

        /**
         * Creates a new UpdateStatement from a column family name, columns map, consistency
         * level, and key term.
         *
         * @param name column family being operated on
         * @param attrs additional attributes for statement (timestamp, timeToLive)
         * @param updates a map of column operations to perform
         * @param whereClause the where clause
         */
        public ParsedUpdate(CFName name,
                            Attributes.Raw attrs,
                            List<Pair<ColumnIdentifier.Raw, Operation.RawUpdate>> updates,
                            List<Relation> whereClause,
                            List<Pair<ColumnIdentifier.Raw, ColumnCondition.Raw>> conditions)
        {
            super(name, attrs, conditions, false, false);
            this.updates = updates;
            this.whereClause = whereClause;
        }

        protected ModificationStatement prepareInternal(CFMetaData cfm, VariableSpecifications boundNames, Attributes attrs) throws InvalidRequestException
        {
            UpdateStatement stmt = new UpdateStatement(ModificationStatement.StatementType.UPDATE, boundNames.size(), cfm, attrs);

            for (Pair<ColumnIdentifier.Raw, Operation.RawUpdate> entry : updates)
            {
                ColumnDefinition def = cfm.getColumnDefinition(entry.left.prepare(cfm));
                if (def == null)
                    throw new InvalidRequestException(String.format("Unknown identifier %s", entry.left));

                Operation operation = entry.right.prepare(keyspace(), def);
                operation.collectMarkerSpecification(boundNames);

                switch (def.kind)
                {
                    case PARTITION_KEY:
                    case CLUSTERING_COLUMN:
                        throw new InvalidRequestException(String.format("PRIMARY KEY part %s found in SET part", entry.left));
                    default:
                        stmt.addOperation(operation);
                        break;
                }
            }

            stmt.processWhereClause(whereClause, boundNames);
            return stmt;
        }
    }
}<|MERGE_RESOLUTION|>--- conflicted
+++ resolved
@@ -24,15 +24,10 @@
 import org.apache.cassandra.config.CFMetaData;
 import org.apache.cassandra.config.ColumnDefinition;
 import org.apache.cassandra.db.*;
-<<<<<<< HEAD
 import org.apache.cassandra.db.composites.Composite;
-import org.apache.cassandra.db.marshal.AbstractType;
-=======
 import org.apache.cassandra.db.index.SecondaryIndexManager;
->>>>>>> 0e3d9fc1
 import org.apache.cassandra.exceptions.*;
 import org.apache.cassandra.utils.ByteBufferUtil;
-import org.apache.cassandra.utils.FBUtilities;
 import org.apache.cassandra.utils.Pair;
 
 /**
@@ -56,16 +51,6 @@
     public void addUpdateForKey(ColumnFamily cf, ByteBuffer key, Composite prefix, UpdateParameters params)
     throws InvalidRequestException
     {
-<<<<<<< HEAD
-=======
-        CFDefinition cfDef = cfm.getCfDef();
-
-        if (builder.getLength() > FBUtilities.MAX_UNSIGNED_SHORT)
-            throw new InvalidRequestException(String.format("The sum of all clustering columns is too long (%s > %s)",
-                                                            builder.getLength(),
-                                                            FBUtilities.MAX_UNSIGNED_SHORT));
-
->>>>>>> 0e3d9fc1
         // Inserting the CQL row marker (see #4361)
         // We always need to insert a marker for INSERT, because of the following situation:
         //   CREATE TABLE t ( k int PRIMARY KEY, c text );
@@ -116,12 +101,13 @@
         SecondaryIndexManager indexManager = Keyspace.open(cfm.ksName).getColumnFamilyStore(cfm.cfId).indexManager;
         if (indexManager.hasIndexes())
         {
-            for (Column column : cf)
-            {
-                if (!indexManager.validate(column))
+            for (Cell cell : cf)
+            {
+                // Indexed values must be validated by any applicable index. See CASSANDRA-3057/4240/8081 for more details
+                if (!indexManager.validate(cell))
                     throw new InvalidRequestException(String.format("Can't index column value of size %d for index %s on %s.%s",
-                                                                    column.value().remaining(),
-                                                                    cfm.getColumnDefinitionFromColumnName(column.name()).getIndexName(),
+                                                                    cell.value().remaining(),
+                                                                    cfm.getColumnDefinition(cell.name()).getIndexName(),
                                                                     cfm.ksName,
                                                                     cfm.cfName));
             }
