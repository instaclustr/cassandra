/*
 * Licensed to the Apache Software Foundation (ASF) under one
 * or more contributor license agreements.  See the NOTICE file
 * distributed with this work for additional information
 * regarding copyright ownership.  The ASF licenses this file
 * to you under the Apache License, Version 2.0 (the
 * "License"); you may not use this file except in compliance
 * with the License.  You may obtain a copy of the License at
 *
 *     http://www.apache.org/licenses/LICENSE-2.0
 *
 * Unless required by applicable law or agreed to in writing, software
 * distributed under the License is distributed on an "AS IS" BASIS,
 * WITHOUT WARRANTIES OR CONDITIONS OF ANY KIND, either express or implied.
 * See the License for the specific language governing permissions and
 * limitations under the License.
 */
package org.apache.cassandra.schema;

import java.nio.ByteBuffer;
import java.util.Map;
import java.util.Map.Entry;

import com.google.common.base.MoreObjects;
import com.google.common.base.Objects;
import com.google.common.collect.ImmutableMap;

import org.apache.cassandra.cql3.Attributes;
import org.apache.cassandra.cql3.CqlBuilder;
import org.apache.cassandra.exceptions.ConfigurationException;
import org.apache.cassandra.service.reads.PercentileSpeculativeRetryPolicy;
import org.apache.cassandra.service.reads.SpeculativeRetryPolicy;
import org.apache.cassandra.service.reads.repair.ReadRepairStrategy;
import org.apache.cassandra.utils.BloomCalculations;
import org.apache.cassandra.utils.ByteBufferUtil;

import static java.lang.String.format;
import static java.util.stream.Collectors.toMap;
import static org.apache.cassandra.schema.TableParams.Option.*;

public final class TableParams
{
    public enum Option
    {
        BLOOM_FILTER_FP_CHANCE,
        CACHING,
        COMMENT,
        COMPACTION,
        COMPRESSION,
        MEMTABLE,
        DEFAULT_TIME_TO_LIVE,
        EXTENSIONS,
        GC_GRACE_SECONDS,
        MAX_INDEX_INTERVAL,
        MEMTABLE_FLUSH_PERIOD_IN_MS,
        MIN_INDEX_INTERVAL,
        SPECULATIVE_RETRY,
        ADDITIONAL_WRITE_POLICY,
        CRC_CHECK_CHANCE,
        CDC,
        READ_REPAIR;

        @Override
        public String toString()
        {
            return name().toLowerCase();
        }
    }

    public final String comment;
    public final double bloomFilterFpChance;
    public final double crcCheckChance;
    public final int gcGraceSeconds;
    public final int defaultTimeToLive;
    public final int memtableFlushPeriodInMs;
    public final int minIndexInterval;
    public final int maxIndexInterval;
    public final SpeculativeRetryPolicy speculativeRetry;
    public final SpeculativeRetryPolicy additionalWritePolicy;
    public final CachingParams caching;
    public final CompactionParams compaction;
    public final CompressionParams compression;
    public final MemtableParams memtable;
    public final ImmutableMap<String, ByteBuffer> extensions;
    public final boolean cdc;
    public final ReadRepairStrategy readRepair;

    private TableParams(Builder builder)
    {
        comment = builder.comment;
        bloomFilterFpChance = builder.bloomFilterFpChance == -1
                            ? builder.compaction.defaultBloomFilterFbChance()
                            : builder.bloomFilterFpChance;
        crcCheckChance = builder.crcCheckChance;
        gcGraceSeconds = builder.gcGraceSeconds;
        defaultTimeToLive = builder.defaultTimeToLive;
        memtableFlushPeriodInMs = builder.memtableFlushPeriodInMs;
        minIndexInterval = builder.minIndexInterval;
        maxIndexInterval = builder.maxIndexInterval;
        speculativeRetry = builder.speculativeRetry;
        additionalWritePolicy = builder.additionalWritePolicy;
        caching = builder.caching;
        compaction = builder.compaction;
        compression = builder.compression;
        memtable = builder.memtable;
        extensions = builder.extensions;
        cdc = builder.cdc;
        readRepair = builder.readRepair;
    }

    public static Builder builder()
    {
        return new Builder();
    }

    public static Builder builder(TableParams params)
    {
        return new Builder().bloomFilterFpChance(params.bloomFilterFpChance)
                            .caching(params.caching)
                            .comment(params.comment)
                            .compaction(params.compaction)
                            .compression(params.compression)
                            .memtable(params.memtable)
                            .crcCheckChance(params.crcCheckChance)
                            .defaultTimeToLive(params.defaultTimeToLive)
                            .gcGraceSeconds(params.gcGraceSeconds)
                            .maxIndexInterval(params.maxIndexInterval)
                            .memtableFlushPeriodInMs(params.memtableFlushPeriodInMs)
                            .minIndexInterval(params.minIndexInterval)
                            .speculativeRetry(params.speculativeRetry)
                            .additionalWritePolicy(params.additionalWritePolicy)
                            .extensions(params.extensions)
                            .cdc(params.cdc)
                            .readRepair(params.readRepair);
    }

    public Builder unbuild()
    {
        return builder(this);
    }

    public void validate()
    {
        compaction.validate();
        compression.validate();

        double minBloomFilterFpChanceValue = BloomCalculations.minSupportedBloomFilterFpChance();
        if (bloomFilterFpChance <=  minBloomFilterFpChanceValue || bloomFilterFpChance > 1)
        {
            fail("%s must be larger than %s and less than or equal to 1.0 (got %s)",
                 BLOOM_FILTER_FP_CHANCE,
                 minBloomFilterFpChanceValue,
                 bloomFilterFpChance);
        }

        if (crcCheckChance < 0 || crcCheckChance > 1.0)
        {
            fail("%s must be larger than or equal to 0 and smaller than or equal to 1.0 (got %s)",
                 CRC_CHECK_CHANCE,
                 crcCheckChance);
        }

        if (defaultTimeToLive < 0)
            fail("%s must be greater than or equal to 0 (got %s)", DEFAULT_TIME_TO_LIVE, defaultTimeToLive);

        if (defaultTimeToLive > Attributes.MAX_TTL)
            fail("%s must be less than or equal to %d (got %s)", DEFAULT_TIME_TO_LIVE, Attributes.MAX_TTL, defaultTimeToLive);

        if (gcGraceSeconds < 0)
            fail("%s must be greater than or equal to 0 (got %s)", GC_GRACE_SECONDS, gcGraceSeconds);

        if (minIndexInterval < 1)
            fail("%s must be greater than or equal to 1 (got %s)", MIN_INDEX_INTERVAL, minIndexInterval);

        if (maxIndexInterval < minIndexInterval)
        {
            fail("%s must be greater than or equal to %s (%s) (got %s)",
                 MAX_INDEX_INTERVAL,
                 MIN_INDEX_INTERVAL,
                 minIndexInterval,
                 maxIndexInterval);
        }

        if (memtableFlushPeriodInMs < 0)
<<<<<<< HEAD
            fail("%s must be greater than or equal to 0 (got %s)", Option.MEMTABLE_FLUSH_PERIOD_IN_MS, memtableFlushPeriodInMs);

        if (cdc && memtable.factory().writesShouldSkipCommitLog())
            fail("CDC cannot work if writes skip the commit log. Check your memtable configuration.");
=======
            fail("%s must be greater than or equal to 0 (got %s)", MEMTABLE_FLUSH_PERIOD_IN_MS, memtableFlushPeriodInMs);
>>>>>>> db8248f2
    }

    private static void fail(String format, Object... args)
    {
        throw new ConfigurationException(format(format, args));
    }

    @Override
    public boolean equals(Object o)
    {
        if (this == o)
            return true;

        if (!(o instanceof TableParams))
            return false;

        TableParams p = (TableParams) o;

        return additionalWritePolicy.equals(p.additionalWritePolicy)
            && comment.equals(p.comment)
            && bloomFilterFpChance == p.bloomFilterFpChance
            && crcCheckChance == p.crcCheckChance
            && gcGraceSeconds == p.gcGraceSeconds
            && defaultTimeToLive == p.defaultTimeToLive
            && memtableFlushPeriodInMs == p.memtableFlushPeriodInMs
            && minIndexInterval == p.minIndexInterval
            && maxIndexInterval == p.maxIndexInterval
            && speculativeRetry.equals(p.speculativeRetry)
            && caching.equals(p.caching)
            && compaction.equals(p.compaction)
            && compression.equals(p.compression)
            && memtable.equals(p.memtable)
            && extensions.equals(p.extensions)
            && cdc == p.cdc
            && readRepair == p.readRepair;
    }

    @Override
    public int hashCode()
    {
        return Objects.hashCode(additionalWritePolicy,
                                comment,
                                bloomFilterFpChance,
                                crcCheckChance,
                                gcGraceSeconds,
                                defaultTimeToLive,
                                memtableFlushPeriodInMs,
                                minIndexInterval,
                                maxIndexInterval,
                                speculativeRetry,
                                caching,
                                compaction,
                                compression,
                                memtable,
                                extensions,
                                cdc,
                                readRepair);
    }

    @Override
    public String toString()
    {
        return MoreObjects.toStringHelper(this)
<<<<<<< HEAD
                          .add(Option.COMMENT.toString(), comment)
                          .add(Option.BLOOM_FILTER_FP_CHANCE.toString(), bloomFilterFpChance)
                          .add(Option.CRC_CHECK_CHANCE.toString(), crcCheckChance)
                          .add(Option.GC_GRACE_SECONDS.toString(), gcGraceSeconds)
                          .add(Option.DEFAULT_TIME_TO_LIVE.toString(), defaultTimeToLive)
                          .add(Option.MEMTABLE_FLUSH_PERIOD_IN_MS.toString(), memtableFlushPeriodInMs)
                          .add(Option.MIN_INDEX_INTERVAL.toString(), minIndexInterval)
                          .add(Option.MAX_INDEX_INTERVAL.toString(), maxIndexInterval)
                          .add(Option.SPECULATIVE_RETRY.toString(), speculativeRetry)
                          .add(Option.CACHING.toString(), caching)
                          .add(Option.COMPACTION.toString(), compaction)
                          .add(Option.COMPRESSION.toString(), compression)
                          .add(Option.MEMTABLE.toString(), memtable)
                          .add(Option.EXTENSIONS.toString(), extensions)
                          .add(Option.CDC.toString(), cdc)
                          .add(Option.READ_REPAIR.toString(), readRepair)
=======
                          .add(ADDITIONAL_WRITE_POLICY.toString(), additionalWritePolicy)
                          .add(COMMENT.toString(), comment)
                          .add(BLOOM_FILTER_FP_CHANCE.toString(), bloomFilterFpChance)
                          .add(CRC_CHECK_CHANCE.toString(), crcCheckChance)
                          .add(GC_GRACE_SECONDS.toString(), gcGraceSeconds)
                          .add(DEFAULT_TIME_TO_LIVE.toString(), defaultTimeToLive)
                          .add(MEMTABLE_FLUSH_PERIOD_IN_MS.toString(), memtableFlushPeriodInMs)
                          .add(MIN_INDEX_INTERVAL.toString(), minIndexInterval)
                          .add(MAX_INDEX_INTERVAL.toString(), maxIndexInterval)
                          .add(SPECULATIVE_RETRY.toString(), speculativeRetry)
                          .add(CACHING.toString(), caching)
                          .add(COMPACTION.toString(), compaction)
                          .add(COMPRESSION.toString(), compression)
                          .add(EXTENSIONS.toString(), extensions)
                          .add(CDC.toString(), cdc)
                          .add(READ_REPAIR.toString(), readRepair)
>>>>>>> db8248f2
                          .toString();
    }

    public void appendCqlTo(CqlBuilder builder, boolean isView)
    {
        // option names should be in alphabetical order
        builder.append("additional_write_policy = ").appendWithSingleQuotes(additionalWritePolicy.toString())
               .newLine()
               .append("AND bloom_filter_fp_chance = ").append(bloomFilterFpChance)
               .newLine()
               .append("AND caching = ").append(caching.asMap())
               .newLine()
               .append("AND cdc = ").append(cdc)
               .newLine()
               .append("AND comment = ").appendWithSingleQuotes(comment)
               .newLine()
               .append("AND compaction = ").append(compaction.asMap())
               .newLine()
               .append("AND compression = ").append(compression.asMap())
               .newLine()
               .append("AND memtable = ").appendWithSingleQuotes(memtable.configurationKey())
               .newLine()
               .append("AND crc_check_chance = ").append(crcCheckChance)
               .newLine();

        if (!isView)
        {
            builder.append("AND default_time_to_live = ").append(defaultTimeToLive)
                   .newLine();
        }

        builder.append("AND extensions = ").append(extensions.entrySet()
                                                             .stream()
                                                             .collect(toMap(Entry::getKey,
                                                                            e -> "0x" + ByteBufferUtil.bytesToHex(e.getValue()))),
                                                   false)
               .newLine()
               .append("AND gc_grace_seconds = ").append(gcGraceSeconds)
               .newLine()
               .append("AND max_index_interval = ").append(maxIndexInterval)
               .newLine()
               .append("AND memtable_flush_period_in_ms = ").append(memtableFlushPeriodInMs)
               .newLine()
               .append("AND min_index_interval = ").append(minIndexInterval)
               .newLine()
               .append("AND read_repair = ").appendWithSingleQuotes(readRepair.toString())
               .newLine()
               .append("AND speculative_retry = ").appendWithSingleQuotes(speculativeRetry.toString());
    }

    public static final class Builder
    {
        private String comment = "";
        private double bloomFilterFpChance = -1;
        private double crcCheckChance = 1.0;
        private int gcGraceSeconds = 864000; // 10 days
        private int defaultTimeToLive = 0;
        private int memtableFlushPeriodInMs = 0;
        private int minIndexInterval = 128;
        private int maxIndexInterval = 2048;
        private SpeculativeRetryPolicy speculativeRetry = PercentileSpeculativeRetryPolicy.NINETY_NINE_P;
        private SpeculativeRetryPolicy additionalWritePolicy = PercentileSpeculativeRetryPolicy.NINETY_NINE_P;
        private CachingParams caching = CachingParams.DEFAULT;
        private CompactionParams compaction = CompactionParams.DEFAULT;
        private CompressionParams compression = CompressionParams.DEFAULT;
        private MemtableParams memtable = MemtableParams.DEFAULT;
        private ImmutableMap<String, ByteBuffer> extensions = ImmutableMap.of();
        private boolean cdc;
        private ReadRepairStrategy readRepair = ReadRepairStrategy.BLOCKING;

        public Builder()
        {
        }

        public TableParams build()
        {
            return new TableParams(this);
        }

        public Builder comment(String val)
        {
            comment = val;
            return this;
        }

        public Builder bloomFilterFpChance(double val)
        {
            bloomFilterFpChance = val;
            return this;
        }

        public Builder crcCheckChance(double val)
        {
            crcCheckChance = val;
            return this;
        }

        public Builder gcGraceSeconds(int val)
        {
            gcGraceSeconds = val;
            return this;
        }

        public Builder defaultTimeToLive(int val)
        {
            defaultTimeToLive = val;
            return this;
        }

        public Builder memtableFlushPeriodInMs(int val)
        {
            memtableFlushPeriodInMs = val;
            return this;
        }

        public Builder minIndexInterval(int val)
        {
            minIndexInterval = val;
            return this;
        }

        public Builder maxIndexInterval(int val)
        {
            maxIndexInterval = val;
            return this;
        }

        public Builder speculativeRetry(SpeculativeRetryPolicy val)
        {
            speculativeRetry = val;
            return this;
        }

        public Builder additionalWritePolicy(SpeculativeRetryPolicy val)
        {
            additionalWritePolicy = val;
            return this;
        }

        public Builder caching(CachingParams val)
        {
            caching = val;
            return this;
        }

        public Builder compaction(CompactionParams val)
        {
            compaction = val;
            return this;
        }

        public Builder memtable(MemtableParams val)
        {
            memtable = val;
            return this;
        }

        public Builder compression(CompressionParams val)
        {
            compression = val;
            return this;
        }

        public Builder cdc(boolean val)
        {
            cdc = val;
            return this;
        }

        public Builder readRepair(ReadRepairStrategy val)
        {
            readRepair = val;
            return this;
        }

        public Builder extensions(Map<String, ByteBuffer> val)
        {
            extensions = ImmutableMap.copyOf(val);
            return this;
        }
    }
}<|MERGE_RESOLUTION|>--- conflicted
+++ resolved
@@ -182,14 +182,10 @@
         }
 
         if (memtableFlushPeriodInMs < 0)
-<<<<<<< HEAD
-            fail("%s must be greater than or equal to 0 (got %s)", Option.MEMTABLE_FLUSH_PERIOD_IN_MS, memtableFlushPeriodInMs);
+            fail("%s must be greater than or equal to 0 (got %s)", MEMTABLE_FLUSH_PERIOD_IN_MS, memtableFlushPeriodInMs);
 
         if (cdc && memtable.factory().writesShouldSkipCommitLog())
             fail("CDC cannot work if writes skip the commit log. Check your memtable configuration.");
-=======
-            fail("%s must be greater than or equal to 0 (got %s)", MEMTABLE_FLUSH_PERIOD_IN_MS, memtableFlushPeriodInMs);
->>>>>>> db8248f2
     }
 
     private static void fail(String format, Object... args)
@@ -253,24 +249,6 @@
     public String toString()
     {
         return MoreObjects.toStringHelper(this)
-<<<<<<< HEAD
-                          .add(Option.COMMENT.toString(), comment)
-                          .add(Option.BLOOM_FILTER_FP_CHANCE.toString(), bloomFilterFpChance)
-                          .add(Option.CRC_CHECK_CHANCE.toString(), crcCheckChance)
-                          .add(Option.GC_GRACE_SECONDS.toString(), gcGraceSeconds)
-                          .add(Option.DEFAULT_TIME_TO_LIVE.toString(), defaultTimeToLive)
-                          .add(Option.MEMTABLE_FLUSH_PERIOD_IN_MS.toString(), memtableFlushPeriodInMs)
-                          .add(Option.MIN_INDEX_INTERVAL.toString(), minIndexInterval)
-                          .add(Option.MAX_INDEX_INTERVAL.toString(), maxIndexInterval)
-                          .add(Option.SPECULATIVE_RETRY.toString(), speculativeRetry)
-                          .add(Option.CACHING.toString(), caching)
-                          .add(Option.COMPACTION.toString(), compaction)
-                          .add(Option.COMPRESSION.toString(), compression)
-                          .add(Option.MEMTABLE.toString(), memtable)
-                          .add(Option.EXTENSIONS.toString(), extensions)
-                          .add(Option.CDC.toString(), cdc)
-                          .add(Option.READ_REPAIR.toString(), readRepair)
-=======
                           .add(ADDITIONAL_WRITE_POLICY.toString(), additionalWritePolicy)
                           .add(COMMENT.toString(), comment)
                           .add(BLOOM_FILTER_FP_CHANCE.toString(), bloomFilterFpChance)
@@ -284,10 +262,10 @@
                           .add(CACHING.toString(), caching)
                           .add(COMPACTION.toString(), compaction)
                           .add(COMPRESSION.toString(), compression)
+                          .add(MEMTABLE.toString(), memtable)
                           .add(EXTENSIONS.toString(), extensions)
                           .add(CDC.toString(), cdc)
                           .add(READ_REPAIR.toString(), readRepair)
->>>>>>> db8248f2
                           .toString();
     }
 
