/*
 * Licensed to the Apache Software Foundation (ASF) under one
 * or more contributor license agreements.  See the NOTICE file
 * distributed with this work for additional information
 * regarding copyright ownership.  The ASF licenses this file
 * to you under the Apache License, Version 2.0 (the
 * "License"); you may not use this file except in compliance
 * with the License.  You may obtain a copy of the License at
 *
 *     http://www.apache.org/licenses/LICENSE-2.0
 *
 * Unless required by applicable law or agreed to in writing, software
 * distributed under the License is distributed on an "AS IS" BASIS,
 * WITHOUT WARRANTIES OR CONDITIONS OF ANY KIND, either express or implied.
 * See the License for the specific language governing permissions and
 * limitations under the License.
 */
package org.apache.cassandra.db.filter;

import java.io.IOException;
import java.util.*;

import com.google.common.collect.SortedSetMultimap;
import com.google.common.collect.TreeMultimap;

import org.apache.cassandra.config.CFMetaData;
import org.apache.cassandra.cql3.ColumnIdentifier;
import org.apache.cassandra.db.*;
import org.apache.cassandra.db.rows.CellPath;
import org.apache.cassandra.config.ColumnDefinition;
import org.apache.cassandra.gms.Gossiper;
import org.apache.cassandra.io.util.DataInputPlus;
import org.apache.cassandra.io.util.DataOutputPlus;
import org.apache.cassandra.net.MessagingService;

/**
 * Represents which (non-PK) columns (and optionally which sub-part of a column for complex columns) are selected
 * by a query.
 *
 * We distinguish 2 sets of columns in practice: the _fetched_ columns, which are the columns that we (may, see
 * below) need to fetch internally, and the _queried_ columns, which are the columns that the user has selected
 * in its request.
 *
 * The reason for distinguishing those 2 sets is that due to the CQL semantic (see #6588 for more details), we
 * often need to internally fetch all columns for the queried table, but can still do some optimizations for those
 * columns that are not directly queried by the user (see #10657 for more details).
 *
 * Note that in practice:
 *   - the _queried_ columns set is always included in the _fetched_ one.
 *   - whenever those sets are different, we know the _fetched_ set contains all columns for the table, so we
 *     don't have to record this set, we just keep a pointer to the table metadata. The only set we concretely
 *     store is thus the _queried_ one.
 *   - in the special case of a {@code SELECT *} query, we want to query all columns, and _fetched_ == _queried.
 *     As this is a common case, we special case it by keeping the _queried_ set {@code null} (and we retrieve
 *     the columns through the metadata pointer).
 *
 * For complex columns, this class optionally allows to specify a subset of the cells to query for each column.
 * We can either select individual cells by path name, or a slice of them. Note that this is a sub-selection of
 * _queried_ cells, so if _fetched_ != _queried_, then the cell selected by this sub-selection are considered
 * queried and the other ones are considered fetched (and if a column has some sub-selection, it must be a queried
 * column, which is actually enforced by the Builder below).
 */
public class ColumnFilter
{
    public static final Serializer serializer = new Serializer();

    // True if _fetched_ is all the columns, in which case metadata must not be null. If false,
    // then _fetched_ == _queried_ and we only store _queried_.
    private final boolean isFetchAll;

    private final PartitionColumns fetched;
    private final PartitionColumns queried; // can be null if isFetchAll and _fetched_ == _queried_
    private final SortedSetMultimap<ColumnIdentifier, ColumnSubselection> subSelections; // can be null

    private ColumnFilter(boolean isFetchAll,
                         PartitionColumns fetched,
                         PartitionColumns queried,
                         SortedSetMultimap<ColumnIdentifier, ColumnSubselection> subSelections)
    {
        assert !isFetchAll || fetched != null;
        assert isFetchAll || queried != null;
        this.isFetchAll = isFetchAll;
        this.fetched = isFetchAll ? fetched : queried;
        this.queried = queried;
        this.subSelections = subSelections;
    }

    /**
     * A filter that includes all columns for the provided table.
     */
    public static ColumnFilter all(CFMetaData metadata)
    {
        return new ColumnFilter(true, metadata.partitionColumns(), null, null);
    }

    /**
     * A filter that only fetches/queries the provided columns.
     * <p>
     * Note that this shouldn't be used for CQL queries in general as all columns should be queried to
     * preserve CQL semantic (see class javadoc). This is ok for some internal queries however (and
     * for #6588 if/when we implement it).
     */
    public static ColumnFilter selection(PartitionColumns columns)
    {
        return new ColumnFilter(false, null, columns, null);
    }

	/**
     * A filter that fetches all columns for the provided table, but returns
     * only the queried ones.
     */
    public static ColumnFilter selection(CFMetaData metadata, PartitionColumns queried)
    {
        return new ColumnFilter(true, metadata.partitionColumns(), queried, null);
    }

    /**
     * The columns that needs to be fetched internally for this filter.
     *
     * @return the columns to fetch for this filter.
     */
    public PartitionColumns fetchedColumns()
    {
        return fetched;
    }

    /**
     * The columns actually queried by the user.
     * <p>
     * Note that this is in general not all the columns that are fetched internally (see {@link #fetchedColumns}).
     */
    public PartitionColumns queriedColumns()
    {
        return queried == null ? fetched : queried;
    }

    public boolean fetchesAllColumns()
    {
        return isFetchAll;
    }

    /**
     * Whether _fetched_ == _queried_ for this filter, and so if the {@code isQueried()} methods
     * can return {@code false} for some column/cell.
     */
    public boolean allFetchedColumnsAreQueried()
    {
        return !isFetchAll || (queried == null && subSelections == null);
    }

    /**
     * Whether the provided column is fetched by this filter.
     */
    public boolean fetches(ColumnDefinition column)
    {
        return isFetchAll || queried.contains(column);
    }

    /**
<<<<<<< HEAD
     * Whether the provided column, which is assumed to be _fetched_ by this filter (so the caller must guarantee
     * that {@code fetches(column) == true}, is also _queried_ by the user.
     *
     * !WARNING! please be sure to understand the difference between _fetched_ and _queried_
     * columns that this class made before using this method. If unsure, you probably want
     * to use the {@link #fetches} method.
     */
    public boolean fetchedColumnIsQueried(ColumnDefinition column)
    {
        return !isFetchAll || queried == null || queried.contains(column);
    }

    /**
     * Whether the provided complex cell (identified by its column and path), which is assumed to be _fetched_ by
     * this filter, is also _queried_ by the user.
     *
     * !WARNING! please be sure to understand the difference between _fetched_ and _queried_
     * columns that this class made before using this method. If unsure, you probably want
     * to use the {@link #fetches} method.
     */
    public boolean fetchedCellIsQueried(ColumnDefinition column, CellPath path)
    {
        assert path != null;

        // first verify that the column to which the cell belongs is queried
        if (!fetchedColumnIsQueried(column))
            return false;

        if (subSelections == null)
            return true;

        SortedSet<ColumnSubselection> s = subSelections.get(column.name);
        // No subsection for this column means everything is queried
        if (s.isEmpty())
            return true;

        for (ColumnSubselection subSel : s)
            if (subSel.compareInclusionOf(path) == 0)
                return true;

        return false;
    }

    /**
=======
>>>>>>> 865b67b2
     * Creates a new {@code Tester} to efficiently test the inclusion of cells of complex column
     * {@code column}.
     *
     * @return the created tester or {@code null} if all the cells from the provided column
     * are queried.
     */
    public Tester newTester(ColumnDefinition column)
    {
        if (subSelections == null || !column.isComplex())
            return null;

        SortedSet<ColumnSubselection> s = subSelections.get(column.name);
        if (s.isEmpty())
            return null;

        return new Tester(isFetchAll, s.iterator());
    }

    /**
     * Returns a {@code ColumnFilter}} builder that fetches all columns (and queries the columns
     * added to the builder, or everything if no column is added).
     */
    public static Builder allColumnsBuilder(CFMetaData metadata)
    {
        return new Builder(metadata);
    }

    /**
     * Returns a {@code ColumnFilter} builder that only fetches the columns/cells added to the builder.
     */
    public static Builder selectionBuilder()
    {
        return new Builder(null);
    }

    public static class Tester
    {
        private final boolean isFetchAll;
        private ColumnSubselection current;
        private final Iterator<ColumnSubselection> iterator;

        private Tester(boolean isFetchAll, Iterator<ColumnSubselection> iterator)
        {
            this.isFetchAll = isFetchAll;
            this.iterator = iterator;
        }

        public boolean fetches(CellPath path)
        {
            return isFetchAll || hasSubselection(path);
        }

        /**
         * Must only be called if {@code fetches(path) == true}.
         */
        public boolean fetchedCellIsQueried(CellPath path)
        {
            return !isFetchAll || hasSubselection(path);
        }

        private boolean hasSubselection(CellPath path)
        {
            while (current != null || iterator.hasNext())
            {
                if (current == null)
                    current = iterator.next();

                int cmp = current.compareInclusionOf(path);
                if (cmp == 0) // The path is included
                    return true;
                else if (cmp < 0) // The path is before this sub-selection, it's not included by any
                    return false;

                // the path is after this sub-selection, we need to check the next one.
                current = null;
            }
            return false;
        }
    }

    /**
     * A builder for a {@code ColumnFilter} object.
     *
     * Note that the columns added to this build are the _queried_ column. Whether or not all columns
     * are _fetched_ depends on which constructor you've used to obtained this builder, allColumnsBuilder (all
     * columns are fetched) or selectionBuilder (only the queried columns are fetched).
     *
     * Note that for a allColumnsBuilder, if no queried columns are added, this is interpreted as querying
     * all columns, not querying none (but if you know you want to query all columns, prefer
     * {@link ColumnFilter#all(CFMetaData)}. For selectionBuilder, adding no queried columns means no column will be
     * fetched (so the builder will return {@code PartitionColumns.NONE}).
     */
    public static class Builder
    {
        private final CFMetaData metadata; // null if we don't fetch all columns
        private PartitionColumns.Builder queriedBuilder;
        private List<ColumnSubselection> subSelections;

        private Builder(CFMetaData metadata)
        {
            this.metadata = metadata;
        }

        public Builder add(ColumnDefinition c)
        {
            if (queriedBuilder == null)
                queriedBuilder = PartitionColumns.builder();
            queriedBuilder.add(c);
            return this;
        }

        public Builder addAll(Iterable<ColumnDefinition> columns)
        {
            if (queriedBuilder == null)
                queriedBuilder = PartitionColumns.builder();
            queriedBuilder.addAll(columns);
            return this;
        }

        private Builder addSubSelection(ColumnSubselection subSelection)
        {
            add(subSelection.column());
            if (subSelections == null)
                subSelections = new ArrayList<>();
            subSelections.add(subSelection);
            return this;
        }

        public Builder slice(ColumnDefinition c, CellPath from, CellPath to)
        {
            return addSubSelection(ColumnSubselection.slice(c, from, to));
        }

        public Builder select(ColumnDefinition c, CellPath elt)
        {
            return addSubSelection(ColumnSubselection.element(c, elt));
        }

        public ColumnFilter build()
        {
            boolean isFetchAll = metadata != null;

            PartitionColumns queried = queriedBuilder == null ? null : queriedBuilder.build();
            // It's only ok to have queried == null in ColumnFilter if isFetchAll. So deal with the case of a selectionBuilder
            // with nothing selected (we can at least happen on some backward compatible queries - CASSANDRA-10471).
            if (!isFetchAll && queried == null)
                queried = PartitionColumns.NONE;

            SortedSetMultimap<ColumnIdentifier, ColumnSubselection> s = null;
            if (subSelections != null)
            {
                s = TreeMultimap.create(Comparator.<ColumnIdentifier>naturalOrder(), Comparator.<ColumnSubselection>naturalOrder());
                for (ColumnSubselection subSelection : subSelections)
                    s.put(subSelection.column().name, subSelection);
            }

            // see CASSANDRA-15833
            if (isFetchAll && Gossiper.instance.isAnyNodeOn30())
                queried = null;

            return new ColumnFilter(isFetchAll, isFetchAll ? metadata.partitionColumns() : null, queried, s);
        }
    }

    @Override
    public boolean equals(Object other)
    {
        if (other == this)
            return true;

        if (!(other instanceof ColumnFilter))
            return false;

        ColumnFilter otherCf = (ColumnFilter) other;

        return otherCf.isFetchAll == this.isFetchAll &&
               Objects.equals(otherCf.fetched, this.fetched) &&
               Objects.equals(otherCf.queried, this.queried) &&
               Objects.equals(otherCf.subSelections, this.subSelections);
    }

    @Override
    public String toString()
    {
        String prefix = "";

        if (isFetchAll)
            return "*/*";

        if (queried.isEmpty())
            return prefix + "[]";

<<<<<<< HEAD
        StringBuilder sb = new StringBuilder();
        while (defs.hasNext())
        {
            appendColumnDef(sb, defs.next());
            if (defs.hasNext())
                sb.append(", ");
        }
        return sb.toString();
    }

    private void appendColumnDef(StringBuilder sb, ColumnDefinition column)
    {
        if (subSelections == null)
=======
        StringJoiner joiner = new StringJoiner(", ", "[", "]");
        Iterator<ColumnDefinition> it = queried.selectOrderIterator();
        while (it.hasNext())
>>>>>>> 865b67b2
        {
            ColumnDefinition column = it.next();
            SortedSet<ColumnSubselection> s = subSelections != null ? subSelections.get(column.name) : Collections.emptySortedSet();

            if (s.isEmpty())
                joiner.add(String.valueOf(column.name));
            else
                s.forEach(subSel -> joiner.add(String.format("%s%s", column.name, subSel)));
        }
        return prefix + joiner.toString();
    }

    public static class Serializer
    {
        private static final int IS_FETCH_ALL_MASK       = 0x01;
        private static final int HAS_QUERIED_MASK      = 0x02;
        private static final int HAS_SUB_SELECTIONS_MASK = 0x04;

        private static int makeHeaderByte(ColumnFilter selection)
        {
            return (selection.isFetchAll ? IS_FETCH_ALL_MASK : 0)
                 | (selection.queried != null ? HAS_QUERIED_MASK : 0)
                 | (selection.subSelections != null ? HAS_SUB_SELECTIONS_MASK : 0);
        }

        public void serialize(ColumnFilter selection, DataOutputPlus out, int version) throws IOException
        {
            out.writeByte(makeHeaderByte(selection));

            if (version >= MessagingService.VERSION_3014 && selection.isFetchAll)
            {
                Columns.serializer.serialize(selection.fetched.statics, out);
                Columns.serializer.serialize(selection.fetched.regulars, out);
            }

            if (selection.queried != null)
            {
                Columns.serializer.serialize(selection.queried.statics, out);
                Columns.serializer.serialize(selection.queried.regulars, out);
            }

            if (selection.subSelections != null)
            {
                out.writeUnsignedVInt(selection.subSelections.size());
                for (ColumnSubselection subSel : selection.subSelections.values())
                    ColumnSubselection.serializer.serialize(subSel, out, version);
            }
        }

        public ColumnFilter deserialize(DataInputPlus in, int version, CFMetaData metadata) throws IOException
        {
            int header = in.readUnsignedByte();
            boolean isFetchAll = (header & IS_FETCH_ALL_MASK) != 0;
            boolean hasQueried = (header & HAS_QUERIED_MASK) != 0;
            boolean hasSubSelections = (header & HAS_SUB_SELECTIONS_MASK) != 0;

            PartitionColumns fetched = null;
            PartitionColumns queried = null;

            if (isFetchAll)
            {
                if (version >= MessagingService.VERSION_3014)
                {
                    Columns statics = Columns.serializer.deserializeStatics(in, metadata);
                    Columns regulars = Columns.serializer.deserializeRegulars(in, metadata);
                    fetched = new PartitionColumns(statics, regulars);
                }
                else
                {
                    fetched = metadata.partitionColumns();
                }
            }

            if (hasQueried)
            {
                Columns statics = Columns.serializer.deserializeStatics(in, metadata);
                Columns regulars = Columns.serializer.deserializeRegulars(in, metadata);
                queried = new PartitionColumns(statics, regulars);
            }

            SortedSetMultimap<ColumnIdentifier, ColumnSubselection> subSelections = null;
            if (hasSubSelections)
            {
                subSelections = TreeMultimap.create(Comparator.<ColumnIdentifier>naturalOrder(), Comparator.<ColumnSubselection>naturalOrder());
                int size = (int)in.readUnsignedVInt();
                for (int i = 0; i < size; i++)
                {
                    ColumnSubselection subSel = ColumnSubselection.serializer.deserialize(in, version, metadata);
                    subSelections.put(subSel.column().name, subSel);
                }
            }

            // See CASSANDRA-15833
            if (version <= MessagingService.VERSION_3014 && isFetchAll)
                queried = null;

            return new ColumnFilter(isFetchAll, fetched, queried, subSelections);
        }

        public long serializedSize(ColumnFilter selection, int version)
        {
            long size = 1; // header byte

            if (version >= MessagingService.VERSION_3014 && selection.isFetchAll)
            {
                size += Columns.serializer.serializedSize(selection.fetched.statics);
                size += Columns.serializer.serializedSize(selection.fetched.regulars);
            }

            if (selection.queried != null)
            {
                size += Columns.serializer.serializedSize(selection.queried.statics);
                size += Columns.serializer.serializedSize(selection.queried.regulars);
            }

            if (selection.subSelections != null)
            {

                size += TypeSizes.sizeofUnsignedVInt(selection.subSelections.size());
                for (ColumnSubselection subSel : selection.subSelections.values())
                    size += ColumnSubselection.serializer.serializedSize(subSel, version);
            }

            return size;
        }
    }
}<|MERGE_RESOLUTION|>--- conflicted
+++ resolved
@@ -22,6 +22,9 @@
 
 import com.google.common.collect.SortedSetMultimap;
 import com.google.common.collect.TreeMultimap;
+
+import org.slf4j.Logger;
+import org.slf4j.LoggerFactory;
 
 import org.apache.cassandra.config.CFMetaData;
 import org.apache.cassandra.cql3.ColumnIdentifier;
@@ -62,6 +65,8 @@
  */
 public class ColumnFilter
 {
+    private final static Logger logger = LoggerFactory.getLogger(ColumnFilter.class);
+
     public static final Serializer serializer = new Serializer();
 
     // True if _fetched_ is all the columns, in which case metadata must not be null. If false,
@@ -111,7 +116,19 @@
      */
     public static ColumnFilter selection(CFMetaData metadata, PartitionColumns queried)
     {
-        return new ColumnFilter(true, metadata.partitionColumns(), queried, null);
+        // When fetchAll is enabled on pre CASSANDRA-10657 (3.4-), queried columns are not considered at all, and it
+        // is assumed that all columns are queried. CASSANDRA-10657 (3.4+) brings back skipping values of columns
+        // which are not in queried set when fetchAll is enabled. That makes exactly the same filter being
+        // interpreted in a different way on 3.4- and 3.4+.
+        //
+        // Moreover, there is no way to convert the filter with fetchAll and queried != null so that it is
+        // interpreted the same way on 3.4- because that Cassandra version does not support such filtering.
+        //
+        // In order to avoid inconsitencies in data read by 3.4- and 3.4+ we need to avoid creation of incompatible
+        // filters when the cluster contains 3.4- nodes. We do that by forcibly setting queried to null.
+        //
+        // see CASSANDRA-10657, CASSANDRA-15833, CASSANDRA-16415
+        return new ColumnFilter(true, metadata.partitionColumns(), Gossiper.instance.isAnyNodeOn30() ? null : queried, null);
     }
 
     /**
@@ -157,7 +174,6 @@
     }
 
     /**
-<<<<<<< HEAD
      * Whether the provided column, which is assumed to be _fetched_ by this filter (so the caller must guarantee
      * that {@code fetches(column) == true}, is also _queried_ by the user.
      *
@@ -202,8 +218,6 @@
     }
 
     /**
-=======
->>>>>>> 865b67b2
      * Creates a new {@code Tester} to efficiently test the inclusion of cells of complex column
      * {@code column}.
      *
@@ -360,9 +374,12 @@
                     s.put(subSelection.column().name, subSelection);
             }
 
-            // see CASSANDRA-15833
-            if (isFetchAll && Gossiper.instance.isAnyNodeOn30())
+            // See the comment in {@link ColumnFilter#selection(CFMetaData, PartitionColumns)}
+            if (isFetchAll && queried != null && Gossiper.instance.isAnyNodeOn30())
+            {
+                logger.trace("Column filter will be automatically converted to query all columns because 3.0 nodes are present in the cluster");
                 queried = null;
+            }
 
             return new ColumnFilter(isFetchAll, isFetchAll ? metadata.partitionColumns() : null, queried, s);
         }
@@ -389,32 +406,18 @@
     public String toString()
     {
         String prefix = "";
+        if (isFetchAll && queried == null)
+            return "*/*";
 
         if (isFetchAll)
-            return "*/*";
+            prefix = "*/";
 
         if (queried.isEmpty())
             return prefix + "[]";
 
-<<<<<<< HEAD
-        StringBuilder sb = new StringBuilder();
-        while (defs.hasNext())
-        {
-            appendColumnDef(sb, defs.next());
-            if (defs.hasNext())
-                sb.append(", ");
-        }
-        return sb.toString();
-    }
-
-    private void appendColumnDef(StringBuilder sb, ColumnDefinition column)
-    {
-        if (subSelections == null)
-=======
         StringJoiner joiner = new StringJoiner(", ", "[", "]");
         Iterator<ColumnDefinition> it = queried.selectOrderIterator();
         while (it.hasNext())
->>>>>>> 865b67b2
         {
             ColumnDefinition column = it.next();
             SortedSet<ColumnSubselection> s = subSelections != null ? subSelections.get(column.name) : Collections.emptySortedSet();
@@ -422,7 +425,7 @@
             if (s.isEmpty())
                 joiner.add(String.valueOf(column.name));
             else
-                s.forEach(subSel -> joiner.add(String.format("%s%s", column.name, subSel)));
+                s.forEach(subSel -> joiner.add(String.format("%s%s", column.name , subSel)));
         }
         return prefix + joiner.toString();
     }
@@ -507,9 +510,16 @@
                 }
             }
 
-            // See CASSANDRA-15833
-            if (version <= MessagingService.VERSION_3014 && isFetchAll)
+            // Since nodes with and without CASSANDRA-10657 are not distinguishable by messaging version, we need to
+            // check whether there are any nodes running pre CASSANDRA-10657 Cassandra and apply conversion to the
+            // column filter so that it is interpreted in the same way as on the nodes without CASSANDRA-10657.
+            //
+            // See the comment in {@link ColumnFilter#selection(CFMetaData, PartitionColumns)}
+            if (isFetchAll && queried != null && Gossiper.instance.isAnyNodeOn30())
+            {
+                logger.trace("Deserialized column filter will be automatically converted to query all columns because 3.0 nodes are present in the cluster");
                 queried = null;
+            }
 
             return new ColumnFilter(isFetchAll, fetched, queried, subSelections);
         }
