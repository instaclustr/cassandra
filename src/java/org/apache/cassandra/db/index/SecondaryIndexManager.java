/*
 * Licensed to the Apache Software Foundation (ASF) under one
 * or more contributor license agreements.  See the NOTICE file
 * distributed with this work for additional information
 * regarding copyright ownership.  The ASF licenses this file
 * to you under the Apache License, Version 2.0 (the
 * "License"); you may not use this file except in compliance
 * with the License.  You may obtain a copy of the License at
 *
 *     http://www.apache.org/licenses/LICENSE-2.0
 *
 * Unless required by applicable law or agreed to in writing, software
 * distributed under the License is distributed on an "AS IS" BASIS,
 * WITHOUT WARRANTIES OR CONDITIONS OF ANY KIND, either express or implied.
 * See the License for the specific language governing permissions and
 * limitations under the License.
 */
package org.apache.cassandra.db.index;

import java.nio.ByteBuffer;
import java.util.ArrayList;
import java.util.Collection;
import java.util.Collections;
import java.util.HashMap;
import java.util.HashSet;
import java.util.IdentityHashMap;
import java.util.List;
import java.util.Map;
import java.util.Set;
import java.util.concurrent.ConcurrentHashMap;
import java.util.concurrent.ConcurrentMap;
import java.util.concurrent.ConcurrentNavigableMap;
import java.util.concurrent.ConcurrentSkipListMap;
import java.util.concurrent.Future;

import org.apache.commons.lang3.StringUtils;
import org.slf4j.Logger;
import org.slf4j.LoggerFactory;

import org.apache.cassandra.config.ColumnDefinition;
import org.apache.cassandra.config.IndexType;
import org.apache.cassandra.db.Cell;
import org.apache.cassandra.db.ColumnFamily;
import org.apache.cassandra.db.ColumnFamilyStore;
import org.apache.cassandra.db.DecoratedKey;
import org.apache.cassandra.db.IndexExpression;
import org.apache.cassandra.db.Row;
import org.apache.cassandra.db.SystemKeyspace;
import org.apache.cassandra.db.compaction.CompactionManager;
import org.apache.cassandra.db.composites.CellName;
import org.apache.cassandra.db.filter.ExtendedFilter;
import org.apache.cassandra.exceptions.ConfigurationException;
import org.apache.cassandra.exceptions.InvalidRequestException;
import org.apache.cassandra.io.sstable.ReducingKeyIterator;
import org.apache.cassandra.io.sstable.SSTableReader;
import org.apache.cassandra.utils.FBUtilities;
import org.apache.cassandra.utils.concurrent.OpOrder;

/**
 * Manages all the indexes associated with a given CFS
 * Different types of indexes can be created across the same CF
 */
public class SecondaryIndexManager
{
    private static final Logger logger = LoggerFactory.getLogger(SecondaryIndexManager.class);

    public static final Updater nullUpdater = new Updater()
    {
        public void insert(Cell cell) { }

        public void update(Cell oldCell, Cell cell) { }

        public void remove(Cell current) { }

        public void updateRowLevelIndexes() {}
    };

    /**
     * Organizes the indexes by column name
     */
    private final ConcurrentNavigableMap<ByteBuffer, SecondaryIndex> indexesByColumn;


    /**
     * Keeps a single instance of a SecondaryIndex for many columns when the index type
     * has isRowLevelIndex() == true
     *
     * This allows updates to happen to an entire row at once
     */
    private final ConcurrentMap<Class<? extends SecondaryIndex>, SecondaryIndex> rowLevelIndexMap;


    /**
     * Keeps all secondary index instances, either per-column or per-row
     */
    private final Set<SecondaryIndex> allIndexes;


    /**
     * The underlying column family containing the source data for these indexes
     */
    public final ColumnFamilyStore baseCfs;

    public SecondaryIndexManager(ColumnFamilyStore baseCfs)
    {
        indexesByColumn = new ConcurrentSkipListMap<>();
        rowLevelIndexMap = new ConcurrentHashMap<>();
        allIndexes = Collections.newSetFromMap(new ConcurrentHashMap<SecondaryIndex, Boolean>());

        this.baseCfs = baseCfs;
    }

    /**
     * Drops and adds new indexes associated with the underlying CF
     */
    public void reload()
    {
        // figure out what needs to be added and dropped.
        // future: if/when we have modifiable settings for secondary indexes,
        // they'll need to be handled here.
        Collection<ByteBuffer> indexedColumnNames = indexesByColumn.keySet();
        for (ByteBuffer indexedColumn : indexedColumnNames)
        {
            ColumnDefinition def = baseCfs.metadata.getColumnDefinition(indexedColumn);
            if (def == null || def.getIndexType() == null)
                removeIndexedColumn(indexedColumn);
        }

        // TODO: allow all ColumnDefinition type
        for (ColumnDefinition cdef : baseCfs.metadata.allColumns())
            if (cdef.getIndexType() != null && !indexedColumnNames.contains(cdef.name.bytes))
                addIndexedColumn(cdef);

        for (SecondaryIndex index : allIndexes)
            index.reload();
    }

    public Set<String> allIndexesNames()
    {
        Set<String> names = new HashSet<>(allIndexes.size());
        for (SecondaryIndex index : allIndexes)
            names.add(index.getIndexName());
        return names;
    }

    /**
     * Does a full, blocking rebuild of the indexes specified by columns from the sstables.
     * Does nothing if columns is empty.
     *
     * Caller must acquire and release references to the sstables used here.
     *
     * @param sstables the data to build from
     * @param idxNames the list of columns to index, ordered by comparator
     */
    public void maybeBuildSecondaryIndexes(Collection<SSTableReader> sstables, Set<String> idxNames)
    {
        if (idxNames.isEmpty())
            return;

        logger.info(String.format("Submitting index build of %s for data in %s",
                                  idxNames, StringUtils.join(sstables, ", ")));

        SecondaryIndexBuilder builder = new SecondaryIndexBuilder(baseCfs, idxNames, new ReducingKeyIterator(sstables));
        Future<?> future = CompactionManager.instance.submitIndexBuild(builder);
        FBUtilities.waitOnFuture(future);

        flushIndexesBlocking();

        logger.info("Index build of {} complete", idxNames);
    }

    public boolean indexes(CellName name, Set<SecondaryIndex> indexes)
    {
        boolean matching = false;
        for (SecondaryIndex index : indexes)
        {
            if (index.indexes(name))
            {
                matching = true;
                break;
            }
        }
        return matching;
    }

    public Set<SecondaryIndex> indexFor(CellName name, Set<SecondaryIndex> indexes)
    {
        Set<SecondaryIndex> matching = null;
        for (SecondaryIndex index : indexes)
        {
            if (index.indexes(name))
            {
                if (matching == null)
                    matching = new HashSet<>();
                matching.add(index);
            }
        }
        return matching == null ? Collections.<SecondaryIndex>emptySet() : matching;
    }

    public boolean indexes(Cell cell)
    {
        return indexes(cell.name());
    }

    public boolean indexes(CellName name)
    {
        return indexes(name, allIndexes);
    }

    public Set<SecondaryIndex> indexFor(CellName name)
    {
        return indexFor(name, allIndexes);
    }

    /**
     * @return true if at least one of the indexes can handle the clause.
     */
    public boolean hasIndexFor(List<IndexExpression> clause)
    {
        if (clause == null || clause.isEmpty())
            return false;

        for (SecondaryIndexSearcher searcher : getIndexSearchersForQuery(clause))
            if (searcher.canHandleIndexClause(clause))
                return true;

        return false;
    }

    /**
     * Removes a existing index
     * @param column the indexed column to remove
     */
    public void removeIndexedColumn(ByteBuffer column)
    {
        SecondaryIndex index = indexesByColumn.remove(column);

        if (index == null)
            return;

        // Remove this column from from row level index map as well as all indexes set
        if (index instanceof PerRowSecondaryIndex)
        {
            index.removeColumnDef(column);

            // If no columns left remove from row level lookup as well as all indexes set
            if (index.getColumnDefs().isEmpty())
            {
                allIndexes.remove(index);
                rowLevelIndexMap.remove(index.getClass());
            }
        }
        else
        {
            allIndexes.remove(index);
        }

        index.removeIndex(column);
        SystemKeyspace.setIndexRemoved(baseCfs.metadata.ksName, index.getNameForSystemKeyspace(column));
    }

    /**
     * Adds and builds a index for a column
     * @param cdef the column definition holding the index data
     * @return a future which the caller can optionally block on signaling the index is built
     */
    public synchronized Future<?> addIndexedColumn(ColumnDefinition cdef)
    {
        if (indexesByColumn.containsKey(cdef.name.bytes))
            return null;

        assert cdef.getIndexType() != null;

        SecondaryIndex index;
        try
        {
            index = SecondaryIndex.createInstance(baseCfs, cdef);
        }
        catch (ConfigurationException e)
        {
            throw new RuntimeException(e);
        }

        // Keep a single instance of the index per-cf for row level indexes
        // since we want all columns to be under the index
        if (index instanceof PerRowSecondaryIndex)
        {
            SecondaryIndex currentIndex = rowLevelIndexMap.get(index.getClass());

            if (currentIndex == null)
            {
                rowLevelIndexMap.put(index.getClass(), index);
                index.init();
            }
            else
            {
                index = currentIndex;
                index.addColumnDef(cdef);
                logger.info("Creating new index : {}",cdef);
            }
        }
        else
        {
            // TODO: We sould do better than throw a RuntimeException
            if (cdef.getIndexType() == IndexType.CUSTOM && index instanceof AbstractSimplePerColumnSecondaryIndex)
                throw new RuntimeException("Cannot use a subclass of AbstractSimplePerColumnSecondaryIndex as a CUSTOM index, as they assume they are CFS backed");
            index.init();
        }

        // link in indexedColumns. this means that writes will add new data to
        // the index immediately,
        // so we don't have to lock everything while we do the build. it's up to
        // the operator to wait
        // until the index is actually built before using in queries.
        indexesByColumn.put(cdef.name.bytes, index);

        // Add to all indexes set:
        allIndexes.add(index);

        // if we're just linking in the index to indexedColumns on an
        // already-built index post-restart, we're done
        if (index.isIndexBuilt(cdef.name.bytes))
            return null;

        return index.buildIndexAsync();
    }

    /**
     *
     * @param column the name of indexes column
     * @return the index
     */
    public SecondaryIndex getIndexForColumn(ByteBuffer column)
    {
        return indexesByColumn.get(column);
    }

    /**
     * Remove the index
     */
    public void invalidate()
    {
        for (SecondaryIndex index : allIndexes)
            index.invalidate();
    }

    /**
     * Flush all indexes to disk
     */
    public void flushIndexesBlocking()
    {
        // despatch flushes for all CFS backed indexes
        List<Future<?>> wait = new ArrayList<>();
        synchronized (baseCfs.getDataTracker())
        {
            for (SecondaryIndex index : allIndexes)
                if (index.getIndexCfs() != null)
                    wait.add(index.getIndexCfs().forceFlush());
        }

        // blockingFlush any non-CFS-backed indexes
        for (SecondaryIndex index : allIndexes)
            if (index.getIndexCfs() == null)
                index.forceBlockingFlush();

        // wait for the CFS-backed index flushes to complete
        FBUtilities.waitOnFutures(wait);
    }

    /**
     * @return all built indexes (ready to use)
     */
    public List<String> getBuiltIndexes()
    {
        List<String> indexList = new ArrayList<>();

        for (Map.Entry<ByteBuffer, SecondaryIndex> entry : indexesByColumn.entrySet())
        {
            SecondaryIndex index = entry.getValue();

            if (index.isIndexBuilt(entry.getKey()))
                indexList.add(entry.getValue().getIndexName());
        }

        return indexList;
    }

    /**
     * @return all CFS from indexes which use a backing CFS internally (KEYS)
     */
    public Set<ColumnFamilyStore> getIndexesBackedByCfs()
    {
        Set<ColumnFamilyStore> cfsList = new HashSet<>();

        for (SecondaryIndex index: allIndexes)
        {
            ColumnFamilyStore cfs = index.getIndexCfs();
            if (cfs != null)
                cfsList.add(cfs);
        }

        return cfsList;
    }

    /**
     * @return all indexes which do *not* use a backing CFS internally
     */
    public Set<SecondaryIndex> getIndexesNotBackedByCfs()
    {
        // we use identity map because per row indexes use same instance across many columns
        Set<SecondaryIndex> indexes = Collections.newSetFromMap(new IdentityHashMap<SecondaryIndex, Boolean>());
        for (SecondaryIndex index: allIndexes)
            if (index.getIndexCfs() == null)
                indexes.add(index);
        return indexes;
    }

    /**
     * @return all of the secondary indexes without distinction to the (non-)backed by secondary ColumnFamilyStore.
     */
    public Set<SecondaryIndex> getIndexes()
    {
        return allIndexes;
    }

    /**
     * @return if there are ANY indexes for this table..
     */
    public boolean hasIndexes()
    {
        return !indexesByColumn.isEmpty();
    }

    /**
     * When building an index against existing data, add the given row to the index
     *
     * @param key the row key
     * @param cf the current rows data
     */
    public void indexRow(ByteBuffer key, ColumnFamily cf, OpOrder.Group opGroup)
    {
        // Update entire row only once per row level index
        Set<Class<? extends SecondaryIndex>> appliedRowLevelIndexes = null;

        for (SecondaryIndex index : allIndexes)
        {
            if (index instanceof PerRowSecondaryIndex)
            {
                if (appliedRowLevelIndexes == null)
                    appliedRowLevelIndexes = new HashSet<>();

                if (appliedRowLevelIndexes.add(index.getClass()))
                    ((PerRowSecondaryIndex)index).index(key, cf);
            }
            else
            {
<<<<<<< HEAD
                for (Cell cell : cf)
                    if (index.indexes(cell.name()))
                        ((PerColumnSecondaryIndex) index).insert(key, cell, opGroup);
=======
                for (Column column : cf)
                    if (column.isLive(System.currentTimeMillis()) && index.indexes(column.name()))
                        ((PerColumnSecondaryIndex) index).insert(key, column);
>>>>>>> 8aa3c3a6
            }
        }
    }

    /**
     * Delete all columns from all indexes for this row.  For when cleanup rips a row out entirely.
     *
     * @param key the row key
     * @param indexedColumnsInRow all column names in row
     */
    public void deleteFromIndexes(DecoratedKey key, List<Cell> indexedColumnsInRow, OpOrder.Group opGroup)
    {
        // Update entire row only once per row level index
        Set<Class<? extends SecondaryIndex>> cleanedRowLevelIndexes = null;

        for (Cell cell : indexedColumnsInRow)
        {
            for (SecondaryIndex index : indexFor(cell.name()))
            {
                if (index instanceof PerRowSecondaryIndex)
                {
                    if (cleanedRowLevelIndexes == null)
                        cleanedRowLevelIndexes = new HashSet<>();
                    if (cleanedRowLevelIndexes.add(index.getClass()))
                        ((PerRowSecondaryIndex) index).delete(key, opGroup);
                }
                else
                {
                    ((PerColumnSecondaryIndex) index).delete(key.getKey(), cell, opGroup);
                }
            }
        }
    }

    /**
     * This helper acts as a closure around the indexManager
     * and updated cf data to ensure that down in
     * Memtable's ColumnFamily implementation, the index
     * can get updated. Note: only a CF backed by AtomicSortedColumns implements
     * this behaviour fully, other types simply ignore the index updater.
     */
    public Updater updaterFor(DecoratedKey key, ColumnFamily cf, OpOrder.Group opGroup)
    {
        return (indexesByColumn.isEmpty() && rowLevelIndexMap.isEmpty())
                ? nullUpdater
                : new StandardUpdater(key, cf, opGroup);
    }

    /**
     * Updated closure with only the modified row key.
     */
    public Updater gcUpdaterFor(DecoratedKey key)
    {
        return new GCUpdater(key);
    }

    /**
     * Get a list of IndexSearchers from the union of expression index types
     * @param clause the query clause
     * @return the searchers needed to query the index
     */
    public List<SecondaryIndexSearcher> getIndexSearchersForQuery(List<IndexExpression> clause)
    {
        Map<String, Set<ByteBuffer>> groupByIndexType = new HashMap<>();

        //Group columns by type
        for (IndexExpression ix : clause)
        {
            SecondaryIndex index = getIndexForColumn(ix.column);

            if (index == null)
                continue;

            Set<ByteBuffer> columns = groupByIndexType.get(index.indexTypeForGrouping());

            if (columns == null)
            {
                columns = new HashSet<>();
                groupByIndexType.put(index.indexTypeForGrouping(), columns);
            }

            columns.add(ix.column);
        }

        List<SecondaryIndexSearcher> indexSearchers = new ArrayList<>(groupByIndexType.size());

        //create searcher per type
        for (Set<ByteBuffer> column : groupByIndexType.values())
            indexSearchers.add(getIndexForColumn(column.iterator().next()).createSecondaryIndexSearcher(column));

        return indexSearchers;
    }

    /**
     * Validates an union of expression index types. It will throw a {@link RuntimeException} if
     * any of the expressions in the provided clause is not valid for its index implementation.
     * @param clause the query clause
     * @throws org.apache.cassandra.exceptions.InvalidRequestException in case of validation errors
     */
    public void validateIndexSearchersForQuery(List<IndexExpression> clause) throws InvalidRequestException
    {
        // Group by index type
        Map<String, Set<IndexExpression>> expressionsByIndexType = new HashMap<>();
        Map<String, Set<ByteBuffer>> columnsByIndexType = new HashMap<>();
        for (IndexExpression indexExpression : clause)
        {
            SecondaryIndex index = getIndexForColumn(indexExpression.column);

            if (index == null)
                continue;

            String canonicalIndexName = index.getClass().getCanonicalName();
            Set<IndexExpression> expressions = expressionsByIndexType.get(canonicalIndexName);
            Set<ByteBuffer> columns = columnsByIndexType.get(canonicalIndexName);
            if (expressions == null)
            {
                expressions = new HashSet<>();
                columns = new HashSet<>();
                expressionsByIndexType.put(canonicalIndexName, expressions);
                columnsByIndexType.put(canonicalIndexName, columns);
            }

            expressions.add(indexExpression);
            columns.add(indexExpression.column);
        }

        // Validate
        for (Map.Entry<String, Set<IndexExpression>> expressions : expressionsByIndexType.entrySet())
        {
            Set<ByteBuffer> columns = columnsByIndexType.get(expressions.getKey());
            SecondaryIndex secondaryIndex = getIndexForColumn(columns.iterator().next());
            SecondaryIndexSearcher searcher = secondaryIndex.createSecondaryIndexSearcher(columns);
            for (IndexExpression expression : expressions.getValue())
            {
                searcher.validate(expression);
            }
        }
    }

    /**
     * Performs a search across a number of column indexes
     *
     * @param filter the column range to restrict to
     * @return found indexed rows
     */
    public List<Row> search(ExtendedFilter filter)
    {
        List<SecondaryIndexSearcher> indexSearchers = getIndexSearchersForQuery(filter.getClause());

        if (indexSearchers.isEmpty())
            return Collections.emptyList();

        SecondaryIndexSearcher mostSelective = null;
        long bestEstimate = Long.MAX_VALUE;
        for (SecondaryIndexSearcher searcher : indexSearchers)
        {
            SecondaryIndex highestSelectivityIndex = searcher.highestSelectivityIndex(filter.getClause());
            long estimate = highestSelectivityIndex.estimateResultRows();
            if (estimate <= bestEstimate)
            {
                bestEstimate = estimate;
                mostSelective = searcher;
            }
        }

        return mostSelective.search(filter);
    }

    public Set<SecondaryIndex> getIndexesByNames(Set<String> idxNames)
    {
        Set<SecondaryIndex> result = new HashSet<>();
        for (SecondaryIndex index : allIndexes)
            if (idxNames.contains(index.getIndexName()))
                result.add(index);
        return result;
    }

    public void setIndexBuilt(Set<String> idxNames)
    {
        for (SecondaryIndex index : getIndexesByNames(idxNames))
            index.setIndexBuilt();
    }

    public void setIndexRemoved(Set<String> idxNames)
    {
        for (SecondaryIndex index : getIndexesByNames(idxNames))
            index.setIndexRemoved();
    }

    public boolean validate(Cell cell)
    {
        for (SecondaryIndex index : indexFor(cell.name()))
        {
            if (!index.validate(cell))
                return false;
        }
        return true;
    }

    static boolean shouldCleanupOldValue(Cell oldCell, Cell newCell)
    {
        // If any one of name/value/timestamp are different, then we
        // should delete from the index. If not, then we can infer that
        // at least one of the cells is an ExpiringColumn and that the
        // difference is in the expiry time. In this case, we don't want to
        // delete the old value from the index as the tombstone we insert
        // will just hide the inserted value.
        // Completely identical cells (including expiring columns with
        // identical ttl & localExpirationTime) will not get this far due
        // to the oldCell.equals(newColumn) in StandardUpdater.update
        return !oldCell.name().equals(newCell.name())
            || !oldCell.value().equals(newCell.value())
            || oldCell.timestamp() != newCell.timestamp();
    }

    public static interface Updater
    {
        /** called when constructing the index against pre-existing data */
        public void insert(Cell cell);

        /** called when updating the index from a memtable */
        public void update(Cell oldCell, Cell cell);

        /** called when lazy-updating the index during compaction (CASSANDRA-2897) */
        public void remove(Cell current);

        /** called after memtable updates are complete (CASSANDRA-5397) */
        public void updateRowLevelIndexes();
    }

    private final class GCUpdater implements Updater
    {
        private final DecoratedKey key;

        public GCUpdater(DecoratedKey key)
        {
            this.key = key;
        }

        public void insert(Cell cell)
        {
            throw new UnsupportedOperationException();
        }

        public void update(Cell oldCell, Cell newCell)
        {
            throw new UnsupportedOperationException();
        }

        public void remove(Cell cell)
        {
            if (!cell.isLive())
                return;

            for (SecondaryIndex index : indexFor(cell.name()))
            {
                if (index instanceof PerColumnSecondaryIndex)
                {
                    try (OpOrder.Group opGroup = baseCfs.keyspace.writeOrder.start())
                    {
                        ((PerColumnSecondaryIndex) index).delete(key.getKey(), cell, opGroup);
                    }
                }
            }
        }

        public void updateRowLevelIndexes()
        {
            for (SecondaryIndex index : rowLevelIndexMap.values())
                ((PerRowSecondaryIndex) index).index(key.getKey(), null);
        }
    }

    private final class StandardUpdater implements Updater
    {
        private final DecoratedKey key;
        private final ColumnFamily cf;
        private final OpOrder.Group opGroup;

        public StandardUpdater(DecoratedKey key, ColumnFamily cf, OpOrder.Group opGroup)
        {
            this.key = key;
            this.cf = cf;
            this.opGroup = opGroup;
        }

        public void insert(Cell cell)
        {
            if (!cell.isLive())
                return;

            for (SecondaryIndex index : indexFor(cell.name()))
                if (index instanceof PerColumnSecondaryIndex)
                    ((PerColumnSecondaryIndex) index).insert(key.getKey(), cell, opGroup);
        }

        public void update(Cell oldCell, Cell cell)
        {
            if (oldCell.equals(cell))
                return;
            
            for (SecondaryIndex index : indexFor(cell.name()))
            {
                if (index instanceof PerColumnSecondaryIndex)
                {
                    if (cell.isLive())
                    {
                        ((PerColumnSecondaryIndex) index).update(key.getKey(), oldCell, cell, opGroup);
                    }
                    else
                    {
                        // Usually we want to delete the old value from the index, except when
                        // name/value/timestamp are all equal, but the columns themselves
                        // are not (as is the case when overwriting expiring columns with
                        // identical values and ttl) Then, we don't want to delete as the
                        // tombstone will hide the new value we just inserted; see CASSANDRA-7268
                        if (shouldCleanupOldValue(oldCell, cell))
                            ((PerColumnSecondaryIndex) index).delete(key.getKey(), oldCell, opGroup);
                    }
                }
            }
        }

        public void remove(Cell cell)
        {
            if (!cell.isLive())
                return;

            for (SecondaryIndex index : indexFor(cell.name()))
                if (index instanceof PerColumnSecondaryIndex)
                   ((PerColumnSecondaryIndex) index).delete(key.getKey(), cell, opGroup);
        }

        public void updateRowLevelIndexes()
        {
            for (SecondaryIndex index : rowLevelIndexMap.values())
                ((PerRowSecondaryIndex) index).index(key.getKey(), cf);
        }

    }
}<|MERGE_RESOLUTION|>--- conflicted
+++ resolved
@@ -455,15 +455,9 @@
             }
             else
             {
-<<<<<<< HEAD
                 for (Cell cell : cf)
-                    if (index.indexes(cell.name()))
+                    if (cell.isLive() && index.indexes(cell.name()))
                         ((PerColumnSecondaryIndex) index).insert(key, cell, opGroup);
-=======
-                for (Column column : cf)
-                    if (column.isLive(System.currentTimeMillis()) && index.indexes(column.name()))
-                        ((PerColumnSecondaryIndex) index).insert(key, column);
->>>>>>> 8aa3c3a6
             }
         }
     }
