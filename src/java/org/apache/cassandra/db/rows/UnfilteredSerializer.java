--- conflicted
+++ resolved
@@ -233,7 +233,6 @@
 
         try
         {
-<<<<<<< HEAD
             row.apply(cd -> {
                 // We can obtain the column for data directly from data.column(). However, if the cell/complex data
                 // originates from a sstable, the column we'll get will have the type used when the sstable was serialized,
@@ -241,7 +240,12 @@
                 // with. So we use the ColumnDefinition from the "header" which is "current". Also see #11810 for what
                 // happens if we don't do that.
                 ColumnDefinition column = si.next(cd.column());
-                assert column != null : cd.column.toString();
+
+                // we may have columns that the remote node isn't aware of due to inflight schema changes
+                // in cases where it tries to fetch all columns, it will set the `all columns` flag, but only
+                // expect a subset of columns (from this node's perspective). See CASSANDRA-15899
+                if (column == null)
+                    return;
 
                 try
                 {
@@ -260,20 +264,6 @@
         {
             if (e.getCause() instanceof IOException)
                 throw (IOException) e.getCause();
-=======
-            // We can obtain the column for data directly from data.column(). However, if the cell/complex data
-            // originates from a sstable, the column we'll get will have the type used when the sstable was serialized,
-            // and if that type have been recently altered, that may not be the type we want to serialize the column
-            // with. So we use the ColumnDefinition from the "header" which is "current". Also see #11810 for what
-            // happens if we don't do that.
-            ColumnDefinition column = si.next(data.column());
-
-            // we may have columns that the remote node isn't aware of due to inflight schema changes
-            // in cases where it tries to fetch all columns, it will set the `all columns` flag, but only
-            // expect a subset of columns (from this node's perspective). See CASSANDRA-15899
-            if (column == null)
-                continue;
->>>>>>> 31b9078a
 
             throw e;
         }
@@ -618,10 +608,13 @@
 
             try
             {
-<<<<<<< HEAD
                 columns.apply(column -> {
                     try
                     {
+                        // if the column is a placeholder, then it's not part of our schema, and we can't deserialize it
+                        if (column.isPlaceholder())
+                            throw new UnknownColumnException(column.ksName, column.cfName, column.name.bytes);
+
                         if (column.isSimple())
                             readSimpleColumn(column, in, header, helper, builder, livenessInfo);
                         else
@@ -639,15 +632,6 @@
                     throw (IOException) e.getCause();
 
                 throw e;
-=======
-                // if the column is a placeholder, then it's not part of our schema, and we can't deserialize it
-                if (column.isPlaceholder())
-                    throw new UnknownColumnException(column.ksName, column.cfName, column.name.bytes);
-                if (column.isSimple())
-                    readSimpleColumn(column, in, header, helper, builder, rowLiveness);
-                else
-                    readComplexColumn(column, in, header, helper, hasComplexDeletion, builder, rowLiveness);
->>>>>>> 31b9078a
             }
 
             return builder.build();
