/*
 * Licensed to the Apache Software Foundation (ASF) under one
 * or more contributor license agreements.  See the NOTICE file
 * distributed with this work for additional information
 * regarding copyright ownership.  The ASF licenses this file
 * to you under the Apache License, Version 2.0 (the
 * "License"); you may not use this file except in compliance
 * with the License.  You may obtain a copy of the License at
 *
 *     http://www.apache.org/licenses/LICENSE-2.0
 *
 * Unless required by applicable law or agreed to in writing, software
 * distributed under the License is distributed on an "AS IS" BASIS,
 * WITHOUT WARRANTIES OR CONDITIONS OF ANY KIND, either express or implied.
 * See the License for the specific language governing permissions and
 * limitations under the License.
 */

package org.apache.cassandra.db.view;

import java.util.Collection;
import java.util.Collections;
import java.util.Iterator;
import java.util.UUID;
import java.util.concurrent.CountDownLatch;
import java.util.concurrent.TimeUnit;
import java.util.concurrent.atomic.AtomicLong;

import com.google.common.base.Function;

import org.slf4j.Logger;
import org.slf4j.LoggerFactory;
import org.apache.cassandra.concurrent.ScheduledExecutors;
import org.apache.cassandra.db.*;
import org.apache.cassandra.db.compaction.CompactionInfo;
import org.apache.cassandra.db.compaction.CompactionManager;
import org.apache.cassandra.db.compaction.OperationType;
import org.apache.cassandra.db.compaction.CompactionInfo.Unit;
import org.apache.cassandra.db.lifecycle.SSTableSet;
import org.apache.cassandra.db.partitions.*;
import org.apache.cassandra.db.rows.*;
import org.apache.cassandra.dht.Range;
import org.apache.cassandra.dht.Token;
import org.apache.cassandra.io.sstable.ReducingKeyIterator;
import org.apache.cassandra.io.sstable.format.SSTableReader;
import org.apache.cassandra.repair.SystemDistributedKeyspace;
import org.apache.cassandra.service.StorageProxy;
import org.apache.cassandra.service.StorageService;
import org.apache.cassandra.utils.FBUtilities;
import org.apache.cassandra.utils.Pair;
import org.apache.cassandra.utils.UUIDGen;
import org.apache.cassandra.utils.concurrent.Refs;

public class ViewBuilder extends CompactionInfo.Holder
{
    private final ColumnFamilyStore baseCfs;
    private final View view;
    private final UUID compactionId;
    private final CountDownLatch completed = new CountDownLatch(1);
    private volatile Token prevToken = null;

    private static final Logger logger = LoggerFactory.getLogger(ViewBuilder.class);

    public ViewBuilder(ColumnFamilyStore baseCfs, View view)
    {
        this.baseCfs = baseCfs;
        this.view = view;
        compactionId = UUIDGen.getTimeUUID();
    }

    private void buildKey(DecoratedKey key)
    {
        ReadQuery selectQuery = view.getReadQuery();

        if (!selectQuery.selectsKey(key))
        {
            logger.trace("Skipping {}, view query filters", key);
            return;
        }

        int nowInSec = FBUtilities.nowInSeconds();
        SinglePartitionReadCommand command = view.getSelectStatement().internalReadForView(key, nowInSec);

        // We're rebuilding everything from what's on disk, so we read everything, consider that as new updates
        // and pretend that there is nothing pre-existing.
        UnfilteredRowIterator empty = UnfilteredRowIterators.noRowsIterator(baseCfs.metadata, key, Rows.EMPTY_STATIC_ROW, DeletionTime.LIVE, false);

        try (ReadExecutionController orderGroup = command.executionController();
             UnfilteredRowIterator data = UnfilteredPartitionIterators.getOnlyElement(command.executeLocally(orderGroup), command))
        {
            Iterator<Collection<Mutation>> mutations = baseCfs.keyspace.viewManager
                                                      .forTable(baseCfs.metadata)
                                                      .generateViewUpdates(Collections.singleton(view), data, empty, nowInSec, true);

            AtomicLong noBase = new AtomicLong(Long.MAX_VALUE);
            mutations.forEachRemaining(m -> StorageProxy.mutateMV(key.getKey(), m, true, noBase, System.nanoTime()));
        }
    }

    public void run()
    {
        logger.debug("Starting view builder for {}.{}", baseCfs.metadata.ksName, view.name);
        logger.trace("Running view builder for {}.{}", baseCfs.metadata.ksName, view.name);
        UUID localHostId = SystemKeyspace.getLocalHostId();
        String ksname = baseCfs.metadata.ksName, viewName = view.name;

        if (SystemKeyspace.isViewBuilt(ksname, viewName))
        {
            logger.debug("View already marked built for {}.{}", baseCfs.metadata.ksName, view.name);
<<<<<<< HEAD
            if (!SystemKeyspace.isViewStatusReplicated(ksname, viewName))
                updateDistributed(ksname, viewName, localHostId);
=======
            completed.countDown();
>>>>>>> ca40e770
            return;
        }

        Iterable<Range<Token>> ranges = StorageService.instance.getLocalRanges(baseCfs.metadata.ksName);

        final Pair<Integer, Token> buildStatus = SystemKeyspace.getViewBuildStatus(ksname, viewName);
        Token lastToken;
        Function<org.apache.cassandra.db.lifecycle.View, Iterable<SSTableReader>> function;
        if (buildStatus == null)
        {
            logger.debug("Starting new view build. flushing base table {}.{}", baseCfs.metadata.ksName, baseCfs.name);
            lastToken = null;

            //We don't track the generation number anymore since if a rebuild is stopped and
            //restarted the max generation filter may yield no sstables due to compactions.
            //We only care about max generation *during* a build, not across builds.
            //see CASSANDRA-13405
            SystemKeyspace.beginViewBuild(ksname, viewName, 0);
        }
        else
        {
            lastToken = buildStatus.right;
            logger.debug("Resuming view build from token {}. flushing base table {}.{}", lastToken, baseCfs.metadata.ksName, baseCfs.name);
        }

        baseCfs.forceBlockingFlush();
        function = org.apache.cassandra.db.lifecycle.View.selectFunction(SSTableSet.CANONICAL);

        prevToken = lastToken;
        long keysBuilt = 0;
        try (Refs<SSTableReader> sstables = baseCfs.selectAndReference(function).refs;
             ReducingKeyIterator iter = new ReducingKeyIterator(sstables))
        {
            SystemDistributedKeyspace.startViewBuild(ksname, viewName, localHostId);
            while (!isStopRequested() && iter.hasNext())
            {
                DecoratedKey key = iter.next();
                Token token = key.getToken();
                if (lastToken == null || lastToken.compareTo(token) < 0)
                {
                    for (Range<Token> range : ranges)
                    {
                        if (range.contains(token))
                        {
                            buildKey(key);
                            ++keysBuilt;

                            if (prevToken == null || prevToken.compareTo(token) != 0)
                            {
                                SystemKeyspace.updateViewBuildStatus(ksname, viewName, key.getToken());
                                prevToken = token;
                            }
                        }
                    }

                    lastToken = null;
                }
            }

            if (!isStopRequested())
            {
                logger.debug("Marking view({}.{}) as built covered {} keys ", ksname, viewName, keysBuilt);
                SystemKeyspace.finishViewBuildStatus(ksname, viewName);
                updateDistributed(ksname, viewName, localHostId);
            }
            else
            {
                logger.debug("Stopped build for view({}.{}) after covering {} keys", ksname, viewName, keysBuilt);
            }
        }
        catch (Exception e)
        {
            ScheduledExecutors.nonPeriodicTasks.schedule(() -> CompactionManager.instance.submitViewBuilder(this),
                                                         5,
                                                         TimeUnit.MINUTES);
            logger.warn("Materialized View failed to complete, sleeping 5 minutes before restarting", e);
        }
        completed.countDown();
    }

    private void updateDistributed(String ksname, String viewName, UUID localHostId)
    {
        try
        {
            SystemDistributedKeyspace.successfulViewBuild(ksname, viewName, localHostId);
            SystemKeyspace.setViewBuiltReplicated(ksname, viewName);
        }
        catch (Exception e)
        {
            ScheduledExecutors.nonPeriodicTasks.schedule(() -> CompactionManager.instance.submitViewBuilder(this),
                                                         5,
                                                         TimeUnit.MINUTES);
            logger.warn("Failed to updated the distributed status of view, sleeping 5 minutes before retrying", e);
        }
    }

    public CompactionInfo getCompactionInfo()
    {
        long rangesCompleted = 0, rangesTotal = 0;
        Token lastToken = prevToken;

        // This approximation is not very accurate, but since we do not have a method which allows us to calculate the
        // percentage of a range covered by a second range, this is the best approximation that we can calculate.
        // Instead, we just count the total number of ranges that haven't been seen by the node (we use the order of
        // the tokens to determine whether they have been seen yet or not), and the total number of ranges that a node
        // has.
        for (Range<Token> range : StorageService.instance.getLocalRanges(baseCfs.keyspace.getName()))
        {
            rangesTotal++;
             if ((lastToken != null) && lastToken.compareTo(range.right) > 0)
                 rangesCompleted++;
          }
         return new CompactionInfo(baseCfs.metadata, OperationType.VIEW_BUILD, rangesCompleted, rangesTotal, Unit.RANGES, compactionId);
    }

    public boolean isGlobal()
    {
        return false;
    }

    void waitForCompletion()
    {
        try
        {
            completed.await();
        }
        catch (InterruptedException ie)
        {
            throw new AssertionError(ie);
        }
    }
}<|MERGE_RESOLUTION|>--- conflicted
+++ resolved
@@ -107,12 +107,10 @@
         if (SystemKeyspace.isViewBuilt(ksname, viewName))
         {
             logger.debug("View already marked built for {}.{}", baseCfs.metadata.ksName, view.name);
-<<<<<<< HEAD
             if (!SystemKeyspace.isViewStatusReplicated(ksname, viewName))
                 updateDistributed(ksname, viewName, localHostId);
-=======
+
             completed.countDown();
->>>>>>> ca40e770
             return;
         }
 
