--- conflicted
+++ resolved
@@ -395,8 +395,6 @@
         }
     }
 
-<<<<<<< HEAD
-=======
     public void setCompressionParametersJson(String options)
     {
         setCompressionParameters(FBUtilities.fromJsonMap(options));
@@ -407,18 +405,6 @@
         return FBUtilities.json(getCompressionParameters());
     }
 
-    private ColumnFamilyStore(Keyspace keyspace,
-                              String columnFamilyName,
-                              int generation,
-                              CFMetaData metadata,
-                              Directories directories,
-                              boolean loadSSTables)
-    {
-        this(keyspace, columnFamilyName, generation, metadata, directories, loadSSTables, true);
-    }
-
-
->>>>>>> 28decd30
     @VisibleForTesting
     public ColumnFamilyStore(Keyspace keyspace,
                              String columnFamilyName,
