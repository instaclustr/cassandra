--- conflicted
+++ resolved
@@ -1797,12 +1797,7 @@
                 }
 
                 writeSnapshotManifest(filesJSONArr, snapshotName);
-<<<<<<< HEAD
-                if (!SchemaConstants.SYSTEM_KEYSPACE_NAMES.contains(metadata.ksName) && !SchemaConstants.REPLICATED_SYSTEM_KEYSPACE_NAMES.contains(metadata.ksName))
-=======
-
-                if (!Schema.isLocalSystemKeyspace(metadata.ksName) && !Schema.isReplicatedSystemKeyspace(metadata.ksName))
->>>>>>> 9e37967e
+                if (!SchemaConstants.isLocalSystemKeyspace(metadata.ksName) && !SchemaConstants.isReplicatedSystemKeyspace(metadata.ksName))
                     writeSnapshotSchema(snapshotName);
             }
         }
