--- conflicted
+++ resolved
@@ -464,11 +464,7 @@
             private final int failureThreshold = DatabaseDescriptor.getTombstoneFailureThreshold();
             private final int warningThreshold = DatabaseDescriptor.getTombstoneWarnThreshold();
 
-<<<<<<< HEAD
-            private final boolean respectTombstoneThresholds = !SchemaConstants.isSystemKeyspace(ReadCommand.this.metadata().ksName);
-=======
-            private final boolean respectTombstoneThresholds = !Schema.isLocalSystemKeyspace(ReadCommand.this.metadata().ksName);
->>>>>>> 9e37967e
+            private final boolean respectTombstoneThresholds = !SchemaConstants.isLocalSystemKeyspace(ReadCommand.this.metadata().ksName);
             private final boolean enforceStrictLiveness = metadata.enforceStrictLiveness();
 
             private int liveRows = 0;
