/*
 * Licensed to the Apache Software Foundation (ASF) under one
 * or more contributor license agreements.  See the NOTICE file
 * distributed with this work for additional information
 * regarding copyright ownership.  The ASF licenses this file
 * to you under the Apache License, Version 2.0 (the
 * "License"); you may not use this file except in compliance
 * with the License.  You may obtain a copy of the License at
 *
 *     http://www.apache.org/licenses/LICENSE-2.0
 *
 * Unless required by applicable law or agreed to in writing, software
 * distributed under the License is distributed on an "AS IS" BASIS,
 * WITHOUT WARRANTIES OR CONDITIONS OF ANY KIND, either express or implied.
 * See the License for the specific language governing permissions and
 * limitations under the License.
 */
package org.apache.cassandra.db;

import java.nio.ByteBuffer;
import java.util.Collection;

import org.apache.cassandra.config.CFMetaData;
import org.apache.cassandra.db.marshal.AbstractType;
import org.apache.cassandra.db.marshal.MarshalException;
import org.apache.cassandra.utils.Allocator;
import org.apache.cassandra.utils.FBUtilities;

/** TODO: rename */
public interface IColumn extends OnDiskAtom
{
    public static final int MAX_NAME_LENGTH = FBUtilities.MAX_UNSIGNED_SHORT;

    /**
     * @return true if the column has been deleted (is a tombstone).  This depends on comparing the server clock
     * with getLocalDeletionTime, so it can change during a single request if you're not careful.
     */
    public boolean isMarkedForDelete();

    public long getMarkedForDeleteAt();
    public long mostRecentLiveChangeAt();
    public long mostRecentNonGCableChangeAt(int gcbefore);
    /** the size of user-provided data, not including internal overhead */
    public int dataSize();
    public int serializationFlags();
    public long timestamp();
    public ByteBuffer value();
    public Collection<IColumn> getSubColumns();
    public IColumn getSubColumn(ByteBuffer columnName);
    public void addColumn(IColumn column);
    public void addColumn(IColumn column, Allocator allocator);
    public IColumn diff(IColumn column);
    public IColumn reconcile(IColumn column);
    public IColumn reconcile(IColumn column, Allocator allocator);
    public String getString(AbstractType<?> comparator);
    public void validateFields(CFMetaData metadata) throws MarshalException;

    /** clones the column for the row cache, interning column names and making copies of other underlying byte buffers */
    IColumn localCopy(ColumnFamilyStore cfs);

    /**
     * clones the column for the memtable, interning column names and making copies of other underlying byte buffers.
     * Unlike the other localCopy, this uses Allocator to allocate values in contiguous memory regions,
     * which helps avoid heap fragmentation.
     */
    IColumn localCopy(ColumnFamilyStore cfs, Allocator allocator);

    /**
     * For a simple column, live == !isMarkedForDelete.
     * For a supercolumn, live means it has at least one subcolumn whose timestamp is greater than the
     * supercolumn deleted-at time.
     */
    boolean isLive();

    /**
     * @return true if the column or any its subcolumns expired before @param gcBefore
     */
<<<<<<< HEAD
    public boolean hasExpiredTombstones(int gcBefore);
=======
    public boolean hasIrrelevantData(int gcBefore);

    /**
     * For a standard column, this is the same as timestamp().
     * For a super column, this is the max column timestamp of the sub columns.
     */
    public long maxTimestamp();
>>>>>>> efba6788
}<|MERGE_RESOLUTION|>--- conflicted
+++ resolved
@@ -73,17 +73,13 @@
     boolean isLive();
 
     /**
-     * @return true if the column or any its subcolumns expired before @param gcBefore
-     */
-<<<<<<< HEAD
-    public boolean hasExpiredTombstones(int gcBefore);
-=======
-    public boolean hasIrrelevantData(int gcBefore);
-
-    /**
      * For a standard column, this is the same as timestamp().
      * For a super column, this is the max column timestamp of the sub columns.
      */
     public long maxTimestamp();
->>>>>>> efba6788
+
+    /**
+     * @return true if the column or any its subcolumns is no longer relevant after @param gcBefore
+     */
+    public boolean hasIrrelevantData(int gcBefore);
 }