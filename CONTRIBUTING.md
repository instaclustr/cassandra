--- conflicted
+++ resolved
@@ -21,11 +21,7 @@
 # Apache Cassandra and Pull Requests
 
 Apache Cassandra doesn't use GitHub pull requests as part of the development process.
-<<<<<<< HEAD
 In fact, this repository is a GitHub mirror of [the official repo](https://gitbox.apache.org/repos/asf/cassandra.git).
-=======
-In fact, this repository is a GitHub mirror of [the official repo](https://gitbox.apache.org/repos/asf/cassandra.git). The development team has no control over it. We cannot merge or close any pull requests opened for the apache/cassandra repository, so please don't open them.
->>>>>>> d1eb6d0f
 
 # How to Contribute
 
