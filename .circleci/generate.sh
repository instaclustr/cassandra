--- conflicted
+++ resolved
@@ -167,8 +167,6 @@
   print_help
 fi
 
-<<<<<<< HEAD
-=======
 # replace environment variables
 if $has_env_vars; then
   IFS='='
@@ -181,5 +179,3 @@
   done
   unset IFS
 fi
-
->>>>>>> dbe84e53
