<!--
  Licensed to the Apache Software Foundation (ASF) under one or more
  contributor license agreements.  See the NOTICE file distributed with
  this work for additional information regarding copyright ownership.
  The ASF licenses this file to You under the Apache License, Version 2.0
  (the "License"); you may not use this file except in compliance with
  the License.  You may obtain a copy of the License at

      http://www.apache.org/licenses/LICENSE-2.0

  Unless required by applicable law or agreed to in writing, software
  distributed under the License is distributed on an "AS IS" BASIS,
  WITHOUT WARRANTIES OR CONDITIONS OF ANY KIND, either express or implied.
  See the License for the specific language governing permissions and
  limitations under the License.
-->
<project basedir="." default="jar" name="apache-cassandra"
         xmlns:artifact="antlib:org.apache.maven.artifact.ant"
         xmlns:if="ant:if"
         xmlns:unless="ant:unless">

    <fail message="You need to use Ant of version at least 1.10 to continue.">
      <condition>
        <not>
          <antversion atleast="1.10"/>
        </not>
      </condition>
    </fail>

    <property environment="env"/>
    <property file="build.properties" />
    <property file="build.properties.default" />
    <property name="debuglevel" value="source,lines,vars"/>

    <!-- default version and SCM information -->
    <property name="base.version" value="4.1"/>
    <property name="scm.connection" value="scm:https://gitbox.apache.org/repos/asf/cassandra.git"/>
    <property name="scm.developerConnection" value="scm:https://gitbox.apache.org/repos/asf/cassandra.git"/>
    <property name="scm.url" value="https://gitbox.apache.org/repos/asf?p=cassandra.git;a=tree"/>

    <!-- directory details -->
    <property name="basedir" value="."/>
    <property name="build.src" value="${basedir}/src"/>
    <property name="build.src.java" value="${basedir}/src/java"/>
    <property name="build.src.antlr" value="${basedir}/src/antlr"/>
    <property name="build.src.resources" value="${basedir}/src/resources"/>
    <property name="build.src.gen-java" value="${basedir}/src/gen-java"/>
    <property name="build.lib" value="${basedir}/lib"/>
    <property name="build.dir" value="${basedir}/build"/>
    <property name="build.dir.lib" value="${basedir}/build/lib"/>
    <property name="build.test.dir" value="${build.dir}/test"/>
    <property name="build.classes" value="${build.dir}/classes"/>
    <property name="build.classes.main" value="${build.classes}/main" />
    <property name="javadoc.dir" value="${build.dir}/javadoc"/>
    <property name="interface.dir" value="${basedir}/interface"/>
    <property name="test.dir" value="${basedir}/test"/>
    <property name="test.resources" value="${test.dir}/resources"/>
    <property name="test.lib" value="${build.dir}/test/lib"/>
    <property name="test.classes" value="${build.dir}/test/classes"/>
    <property name="test.conf" value="${test.dir}/conf"/>
    <property name="test.data" value="${test.dir}/data"/>
    <property name="test.name" value="*Test"/>
    <property name="test.classlistfile" value="testlist.txt"/>
    <property name="test.classlistprefix" value="unit"/>
    <property name="benchmark.name" value=""/>
    <property name="test.methods" value=""/>
    <property name="test.anttasks.src" value="${test.dir}/anttasks"/>
    <property name="test.unit.src" value="${test.dir}/unit"/>
    <property name="test.long.src" value="${test.dir}/long"/>
    <property name="test.burn.src" value="${test.dir}/burn"/>
    <property name="test.memory.src" value="${test.dir}/memory"/>
    <property name="test.microbench.src" value="${test.dir}/microbench"/>
    <property name="test.distributed.src" value="${test.dir}/distributed"/>
    <property name="test.compression.algo" value="LZ4"/>
    <property name="test.simulator.src" value="${test.dir}/simulator/main"/>
    <property name="test.simulator-asm.src" value="${test.dir}/simulator/asm"/>
    <property name="test.simulator-bootstrap.src" value="${test.dir}/simulator/bootstrap"/>
    <property name="test.simulator-test.src" value="${test.dir}/simulator/test"/>
    <property name="test.driver.connection_timeout_ms" value="5000"/>
    <property name="test.driver.read_timeout_ms" value="12000"/>
    <property name="dist.dir" value="${build.dir}/dist"/>
    <property name="tmp.dir" value="${java.io.tmpdir}"/>

    <property name="doc.dir" value="${basedir}/doc"/>

    <condition property="version" value="${base.version}">
      <isset property="release"/>
    </condition>
    <property name="version" value="${base.version}-SNAPSHOT"/>
    <property name="version.properties.dir"
              value="${build.src.resources}/org/apache/cassandra/config/" />
    <property name="final.name" value="${ant.project.name}-${version}"/>

    <property name="local.repository" value="${user.home}/.m2/repository" />

    <!-- details of what version of Maven ANT Tasks to fetch -->
    <property name="maven-ant-tasks.version" value="2.1.3" />
    <property name="maven-ant-tasks.local" value="${local.repository}/org/apache/maven/maven-ant-tasks"/>
    <property name="maven-ant-tasks.url"
              value="https://repo.maven.apache.org/maven2/org/apache/maven/maven-ant-tasks" />
    <!-- details of how and which Maven repository we publish to -->
    <property name="maven.version" value="3.0.3" />
    <condition property="maven-repository-url" value="https://repository.apache.org/service/local/staging/deploy/maven2">
      <isset property="release"/>
    </condition>
    <condition property="maven-repository-id" value="apache.releases.https">
      <isset property="release"/>
    </condition>
    <property name="maven-repository-url" value="https://repository.apache.org/content/repositories/snapshots"/>
    <property name="maven-repository-id" value="apache.snapshots.https"/>

    <property name="test.timeout" value="240000" />
    <property name="test.memory.timeout" value="480000" />
    <property name="test.long.timeout" value="600000" />
    <property name="test.burn.timeout" value="60000000" />
    <property name="test.distributed.timeout" value="900000" />

    <!-- default for cql tests. Can be override by -Dcassandra.test.use_prepared=false -->
    <property name="cassandra.test.use_prepared" value="true" />

    <!-- skip flushing schema tables during tests -->
    <property name="cassandra.test.flush_local_schema_changes" value="false" />

    <!-- https://www.eclemma.org/jacoco/ -->
    <property name="jacoco.export.dir" value="${build.dir}/jacoco/" />
    <property name="jacoco.partials.dir" value="${jacoco.export.dir}/partials" />
    <property name="jacoco.partialexecfile" value="${jacoco.partials.dir}/partial.exec" />
    <property name="jacoco.finalexecfile" value="${jacoco.export.dir}/jacoco.exec" />
    <property name="jacoco.version" value="0.8.6"/>

    <property name="byteman.version" value="4.0.6"/>
    <property name="jamm.version" value="0.3.2"/>
    <property name="ecj.version" value="4.6.1"/>
    <property name="ohc.version" value="0.5.1"/>
    <property name="asm.version" value="9.1"/>
    <property name="allocation-instrumenter.version" value="3.1.0"/>
    <property name="bytebuddy.version" value="1.10.10"/>
    <property name="jflex.version" value="1.8.2"/>

    <!-- https://mvnrepository.com/artifact/net.openhft/chronicle-bom/1.16.23 -->
    <property name="chronicle-queue.version" value="5.20.123" />
    <property name="chronicle-core.version" value="2.20.126" />
    <property name="chronicle-bytes.version" value="2.20.111" />
    <property name="chronicle-wire.version" value="2.20.117" />
    <property name="chronicle-threads.version" value="2.20.111" />

    <condition property="maven-ant-tasks.jar.exists">
      <available file="${build.dir}/maven-ant-tasks-${maven-ant-tasks.version}.jar" />
    </condition>

    <condition property="maven-ant-tasks.jar.local">
      <available file="${maven-ant-tasks.local}/${maven-ant-tasks.version}/maven-ant-tasks-${maven-ant-tasks.version}.jar" />
    </condition>

    <condition property="is.source.artifact">
      <available file="${build.src.java}" type="dir" />
    </condition>

    <!-- Check if all tests are being run or just one. If it's all tests don't spam the console with test output.
         If it's an individual test print the output from the test under the assumption someone is debugging the test
         and wants to know what is going on without having to context switch to the log file that is generated.
         Debug level output still needs to be retrieved from the log file.  -->
    <macrodef name="keepbrief">
        <sequential>
                <javac srcdir="test/anttasks" destdir="${test.classes}" includeantruntime="true"/>
                <taskdef name="KeepBriefBrief" classname="org.apache.cassandra.anttasks.KeepBriefBrief" classpath="${test.classes}"/>
                <KeepBriefBrief property="cassandra.keepBriefBrief"/>
        </sequential>
    </macrodef>

    <condition property="java.version.8">
        <equals arg1="${ant.java.version}" arg2="1.8"/>
    </condition>
    <condition property="java.version.11">
        <not><isset property="java.version.8"/></not>
    </condition>
    <fail><condition><not><or>
        <isset property="java.version.8"/>
        <isset property="java.version.11"/>
    </or></not></condition></fail>

    <resources id="_jvm11_arg_items">
        <string>-Djdk.attach.allowAttachSelf=true</string>

        <string>-XX:+UseConcMarkSweepGC</string>
        <string>-XX:+CMSParallelRemarkEnabled</string>
        <string>-XX:SurvivorRatio=8</string>
        <string>-XX:MaxTenuringThreshold=1</string>
        <string>-XX:CMSInitiatingOccupancyFraction=75</string>
        <string>-XX:+UseCMSInitiatingOccupancyOnly</string>
        <string>-XX:CMSWaitDuration=10000</string>
        <string>-XX:+CMSParallelInitialMarkEnabled</string>
        <string>-XX:+CMSEdenChunksRecordAlways</string>

        <string>--add-exports java.base/jdk.internal.misc=ALL-UNNAMED</string>
        <string>--add-exports java.base/jdk.internal.ref=ALL-UNNAMED</string>
        <string>--add-exports java.base/sun.nio.ch=ALL-UNNAMED</string>
        <string>--add-exports java.management.rmi/com.sun.jmx.remote.internal.rmi=ALL-UNNAMED</string>
        <string>--add-exports java.rmi/sun.rmi.registry=ALL-UNNAMED</string>
        <string>--add-exports java.rmi/sun.rmi.server=ALL-UNNAMED</string>
        <string>--add-exports java.sql/java.sql=ALL-UNNAMED</string>

        <string>--add-opens java.base/java.lang.module=ALL-UNNAMED</string>
        <string>--add-opens java.base/java.net=ALL-UNNAMED</string>
        <string>--add-opens java.base/jdk.internal.loader=ALL-UNNAMED</string>
        <string>--add-opens java.base/jdk.internal.ref=ALL-UNNAMED</string>
        <string>--add-opens java.base/jdk.internal.reflect=ALL-UNNAMED</string>
        <string>--add-opens java.base/jdk.internal.math=ALL-UNNAMED</string>
        <string>--add-opens java.base/jdk.internal.module=ALL-UNNAMED</string>
        <string>--add-opens java.base/jdk.internal.util.jar=ALL-UNNAMED</string>
        <string>--add-opens jdk.management/com.sun.management.internal=ALL-UNNAMED</string>
    </resources>
    <pathconvert property="_jvm_args_concat" refid="_jvm11_arg_items" pathsep=" "/>
    <condition property="java11-jvmargs" value="${_jvm_args_concat}" else="">
        <not>
            <equals arg1="${ant.java.version}" arg2="1.8"/>
        </not>
    </condition>

    <!--
      JVM arguments for tests.

      There is a race condition bug in java 11 (see CASSANDRA-15981) which causes a crash of the
      JVM; this race is between CMS and class unloading.  In java 8 we can cap the metaspace to
      make tests stable on low resource environments, but in java 11 we need to make it unlimited
      (don't define MaxMetaspaceSize) and disable class unloading in CMS outside of a
      stop-the-world pause.

      In java 11 we also need to set a system property to enable netty to use Unsafe direct byte
      buffer construction (see CASSANDRA-16493)
    -->
    <resources id="_jvm8_test_arg_items">
      <!-- TODO see CASSANDRA-16212 - we seem to OOM non stop now after CASSANDRA-16212, so to have clean CI while this gets looked into, disabling limiting metaspace
        <string>-XX:MaxMetaspaceExpansion=64M</string>
        <string>-XX:MaxMetaspaceSize=512M</string>
        <string>-XX:MetaspaceSize=128M</string>
      -->
    </resources>
    <pathconvert property="_jvm8_test_arg_items_concat" refid="_jvm8_test_arg_items" pathsep=" "/>
    <resources id="_jvm11_test_arg_items">
        <string>-XX:-CMSClassUnloadingEnabled</string>
        <string>-Dio.netty.tryReflectionSetAccessible=true</string>
    </resources>
    <pathconvert property="_jvm11_test_arg_items_concat" refid="_jvm11_test_arg_items" pathsep=" "/>
    <condition property="test-jvmargs" value="${_jvm11_test_arg_items_concat}" else="${_jvm8_test_arg_items_concat}">
        <not>
            <equals arg1="${ant.java.version}" arg2="1.8"/>
        </not>
    </condition>

    <!-- needed to compile org.apache.cassandra.utils.JMXServerUtils -->
    <condition property="jdk11-javac-exports" value="--add-exports java.rmi/sun.rmi.registry=ALL-UNNAMED" else="">
        <not>
            <equals arg1="${ant.java.version}" arg2="1.8"/>
        </not>
    </condition>
    <condition property="jdk11-javadoc-exports" value="${jdk11-javac-exports} --frames" else="">
        <not>
            <equals arg1="${ant.java.version}" arg2="1.8"/>
        </not>
    </condition>

    <condition property="build.java.11">
        <istrue value="${use.jdk11}"/>
    </condition>

    <condition property="source.version" value="8" else="11">
        <equals arg1="${java.version.8}" arg2="true"/>
    </condition>
    <condition property="target.version" value="8" else="11">
        <equals arg1="${java.version.8}" arg2="true"/>
    </condition>

    <!--
         Add all the dependencies.
    -->
    <path id="maven-ant-tasks.classpath" path="${build.dir}/maven-ant-tasks-${maven-ant-tasks.version}.jar" />
    <path id="cassandra.classpath">
        <pathelement location="${build.classes.main}" />
        <fileset dir="${build.dir.lib}">
            <include name="**/*.jar" />
        </fileset>
    </path>
    <path id="cassandra.classpath.test">
        <file file="${build.dir}/${final.name}.jar"/> <!-- we need the jar for tests and benchmarks (multi-version jar) -->
        <fileset dir="${build.dir.lib}">
            <include name="**/*.jar" />
        </fileset>
        <fileset dir="${test.lib}/jars">
            <include name="**/*.jar" />
            <exclude name="**/ant-*.jar"/>
        </fileset>
    </path>

  <macrodef name="create-javadoc">
    <attribute name="destdir"/>
    <element name="filesets"/>
    <sequential>
      <javadoc destdir="@{destdir}" author="true" version="true" use="true"
        windowtitle="${ant.project.name} API" classpathref="cassandra.classpath"
        bottom="Copyright &amp;copy; 2009-2022 The Apache Software Foundation"
        useexternalfile="yes" encoding="UTF-8" failonerror="false"
        maxmemory="256m" additionalparam="${jdk11-javadoc-exports}">
        <filesets/>
      </javadoc>
      <fail message="javadoc failed">
        <condition>
            <not>
                <available file="@{destdir}/index-all.html" />
            </not>
        </condition>
      </fail>
    </sequential>
  </macrodef>

    <target name="validate-build-conf">
        <condition property="use-jdk11">
            <or>
                <isset property="build.java.11"/>
                <istrue value="${env.CASSANDRA_USE_JDK11}"/>
            </or>
        </condition>
        <fail message="Inconsistent JDK11 options set">
            <condition>
                    <and>
                        <istrue value="${env.CASSANDRA_USE_JDK11}"/>
                        <isset property="use.jdk11"/>
                        <not>
                            <istrue value="${use.jdk11}"/>
                        </not>
                    </and>
            </condition>
                </fail>
        <fail message="Inconsistent JDK11 options set">
            <condition>
                    <and>
                        <isset property="env.CASSANDRA_USE_JDK11"/>
                        <not>
                            <istrue value="${env.CASSANDRA_USE_JDK11}"/>
                        </not>
                        <istrue value="${use.jdk11}"/>
                    </and>
            </condition>
        </fail>
        <fail message="-Duse.jdk11=true or $CASSANDRA_USE_JDK11=true cannot be set when building from java 8">
            <condition>
                <not><or>
                    <not><isset property="java.version.8"/></not>
                    <not><isset property="use-jdk11"/></not>
                </or></not>
            </condition>
        </fail>
        <fail message="-Duse.jdk11=true or $CASSANDRA_USE_JDK11=true must be set when building from java 11">
            <condition>
                <not><or>
                    <isset property="java.version.8"/>
                    <isset property="use-jdk11"/>
                </or></not>
            </condition>
        </fail>
    </target>

    <!--
        Setup the output directories.
    -->
    <target name="init" depends="validate-build-conf">
        <fail unless="is.source.artifact"
            message="Not a source artifact, stopping here." />
        <mkdir dir="${build.classes.main}"/>
        <mkdir dir="${test.lib}"/>
        <mkdir dir="${test.classes}"/>
        <mkdir dir="${stress.test.classes}"/>
        <mkdir dir="${fqltool.test.classes}"/>
        <mkdir dir="${build.src.gen-java}"/>
        <mkdir dir="${build.dir.lib}"/>
        <mkdir dir="${jacoco.export.dir}"/>
        <mkdir dir="${jacoco.partials.dir}"/>
    </target>

    <target name="clean" description="Remove all locally created artifacts">
        <delete dir="${build.test.dir}" />
        <delete dir="${build.classes}" />
        <delete dir="${build.src.gen-java}" />
        <delete dir="${version.properties.dir}" />
        <delete dir="${jacoco.export.dir}" />
        <delete dir="${jacoco.partials.dir}"/>
    </target>
    <target depends="clean" name="cleanall"/>

    <target name="realclean" depends="clean" description="Remove the entire build directory and all downloaded artifacts">
        <delete>
          <fileset dir="${build.lib}" excludes="cassandra-driver-internal-only-*"/>
        </delete>
        <delete dir="${build.dir}" />
        <delete dir="${doc.dir}/build" />
        <delete dir="${doc.dir}/source/tools/nodetool" />
    </target>

    <!--
       This generates the CQL grammar files from Cql.g
    -->
    <target name="check-gen-cql3-grammar">
        <uptodate property="cql3current"
                targetfile="${build.src.gen-java}/org/apache/cassandra/cql3/Cql.tokens">
            <srcfiles dir="${build.src.antlr}">
                <include name="*.g"/>
            </srcfiles>
        </uptodate>
    </target>

    <target name="gen-cql3-grammar" depends="check-gen-cql3-grammar" unless="cql3current">
      <echo>Building Grammar ${build.src.antlr}/Cql.g  ...</echo>
      <java classname="org.antlr.Tool"
            classpathref="cql3-grammar.classpath"
            failonerror="true">
         <arg value="-Xconversiontimeout" />
         <arg value="10000" />
         <arg value="${build.src.antlr}/Cql.g" />
         <arg value="-fo" />
         <arg value="${build.src.gen-java}/org/apache/cassandra/cql3/" />
         <arg value="-Xmaxinlinedfastates"/>
         <arg value="10"/> <!-- default is 60 -->
      </java>
    </target>

    <target name="generate-cql-html" depends="resolver-init" description="Generate HTML from textile source">
        <taskdef classpathref="wikitext.classpath" resource="wikitexttasks.properties" />
        <wikitext-to-html markupLanguage="Textile">
            <fileset dir="${basedir}">
                <include name="doc/cql3/*.textile"/>
            </fileset>
        </wikitext-to-html>
    </target>

    <target name="gen-asciidoc" description="Generate dynamic asciidoc pages" depends="jar" unless="ant.gen-doc.skip">
        <exec executable="make" osfamily="unix" dir="${doc.dir}">
            <arg value="gen-asciidoc"/>
        </exec>
    </target>

    <target name="gen-doc" description="Generate documentation" depends="gen-asciidoc,generate-cql-html" unless="ant.gen-doc.skip">
        <exec executable="make" osfamily="unix" dir="${doc.dir}">
            <arg value="html"/>
        </exec>
    </target>

    <!--
        Generates Java sources for tokenization support from jflex
        grammar files
    -->
    <target name="generate-jflex-java" description="Generate Java from jflex grammar">
        <taskdef classname="jflex.anttask.JFlexTask" classpathref="jflex.classpath" name="jflex" />
        <jflex file="${build.src.java}/org/apache/cassandra/index/sasi/analyzer/StandardTokenizerImpl.jflex" destdir="${build.src.gen-java}/" />
    </target>

    <!--
       Fetch Maven Ant Tasks and Cassandra's dependencies
       These targets are intentionally free of dependencies so that they
       can be run stand-alone from a binary release artifact.
    -->
    <target name="maven-ant-tasks-localrepo" unless="maven-ant-tasks.jar.exists" if="maven-ant-tasks.jar.local"
            depends="init" description="Fetch Maven ANT Tasks from Maven Local Repository">
      <copy file="${maven-ant-tasks.local}/${maven-ant-tasks.version}/maven-ant-tasks-${maven-ant-tasks.version}.jar"
           tofile="${build.dir}/maven-ant-tasks-${maven-ant-tasks.version}.jar"/>
      <property name="maven-ant-tasks.jar.exists" value="true"/>
    </target>

    <target name="maven-ant-tasks-download" depends="init,maven-ant-tasks-localrepo" unless="maven-ant-tasks.jar.exists"
            description="Fetch Maven ANT Tasks from Maven Central Repositroy">
      <echo>Downloading Maven ANT Tasks...</echo>
      <get src="${maven-ant-tasks.url}/${maven-ant-tasks.version}/maven-ant-tasks-${maven-ant-tasks.version}.jar"
           dest="${build.dir}/maven-ant-tasks-${maven-ant-tasks.version}.jar" usetimestamp="true" />
      <copy file="${build.dir}/maven-ant-tasks-${maven-ant-tasks.version}.jar"
            tofile="${maven-ant-tasks.local}/${maven-ant-tasks.version}/maven-ant-tasks-${maven-ant-tasks.version}.jar"/>
    </target>

    <target name="maven-ant-tasks-init" depends="maven-ant-tasks-download,resolver-init" unless="maven-ant-tasks.initialized"
            description="Initialize Maven ANT Tasks">
      <typedef uri="antlib:org.apache.maven.artifact.ant" classpathref="maven-ant-tasks.classpath" />
      <property name="maven-ant-tasks.initialized" value="true"/>
    </target>

    <!-- this task defines the dependencies that will be fetched by Maven ANT Tasks
         the dependencies are re-used for publishing artifacts to Maven Central
         in order to keep everything consistent -->
    <target name="maven-declare-dependencies" depends="maven-ant-tasks-init"
            description="Define dependencies and dependency versions">
      <!-- The parent pom defines the versions of all dependencies -->
      <artifact:pom id="parent-pom"
                    groupId="org.apache.cassandra"
                    artifactId="cassandra-parent"
                    packaging="pom"
                    version="${version}"
                    url="https://cassandra.apache.org"
                    name="Apache Cassandra"
                    inceptionYear="2009"
                    description="The Apache Cassandra Project develops a highly scalable second-generation distributed database, bringing together Dynamo's fully distributed design and Bigtable's ColumnFamily-based data model.">

        <!-- Inherit from the ASF template pom file, ref http://maven.apache.org/pom/asf/ -->
        <parent groupId="org.apache" artifactId="apache" version="22"/>
        <license name="The Apache Software License, Version 2.0" url="https://www.apache.org/licenses/LICENSE-2.0.txt"/>
        <scm connection="${scm.connection}" developerConnection="${scm.developerConnection}" url="${scm.url}"/>
        <dependencyManagement>
          <dependency groupId="org.xerial.snappy" artifactId="snappy-java" version="1.1.8.4"/>
          <dependency groupId="org.lz4" artifactId="lz4-java" version="1.8.0"/>
          <dependency groupId="com.ning" artifactId="compress-lzf" version="0.8.4" scope="provided"/>
          <dependency groupId="com.github.luben" artifactId="zstd-jni" version="1.5.0-4"/>
          <dependency groupId="com.google.guava" artifactId="guava" version="27.0-jre">
            <exclusion groupId="com.google.code.findbugs" artifactId="jsr305" />
            <exclusion groupId="org.codehaus.mojo" artifactId="animal-sniffer-annotations" />
            <exclusion groupId="com.google.guava" artifactId="listenablefuture" />
            <exclusion groupId="com.google.guava" artifactId="failureaccess" />
            <exclusion groupId="org.checkerframework" artifactId="checker-qual" />
            <exclusion groupId="com.google.errorprone" artifactId="error_prone_annotations" />
          </dependency>
          <dependency groupId="com.google.jimfs" artifactId="jimfs" version="1.1"/>
          <dependency groupId="org.hdrhistogram" artifactId="HdrHistogram" version="2.1.9"/>
          <dependency groupId="commons-cli" artifactId="commons-cli" version="1.1"/>
          <dependency groupId="commons-codec" artifactId="commons-codec" version="1.9"/>
          <dependency groupId="commons-io" artifactId="commons-io" version="2.6"/>
          <dependency groupId="org.apache.commons" artifactId="commons-lang3" version="3.11"/>
          <dependency groupId="org.apache.commons" artifactId="commons-math3" version="3.2"/>
          <dependency groupId="org.antlr" artifactId="antlr" version="3.5.2" scope="provided">
            <exclusion groupId="org.antlr" artifactId="stringtemplate"/>
          </dependency>
          <dependency groupId="org.antlr" artifactId="ST4" version="4.0.8"/>
          <dependency groupId="org.antlr" artifactId="antlr-runtime" version="3.5.2">
            <exclusion groupId="org.antlr" artifactId="stringtemplate"/>
          </dependency>
          <dependency groupId="org.slf4j" artifactId="slf4j-api" version="1.7.25"/>
          <dependency groupId="org.slf4j" artifactId="log4j-over-slf4j" version="1.7.25"/>
          <dependency groupId="org.slf4j" artifactId="jcl-over-slf4j" version="1.7.25" />
          <dependency groupId="ch.qos.logback" artifactId="logback-core" version="1.2.9"/>
          <dependency groupId="ch.qos.logback" artifactId="logback-classic" version="1.2.9"/>
          <dependency groupId="com.fasterxml.jackson.core" artifactId="jackson-core" version="2.13.2"/>
          <dependency groupId="com.fasterxml.jackson.core" artifactId="jackson-databind" version="2.13.2"/>
          <dependency groupId="com.fasterxml.jackson.core" artifactId="jackson-annotations" version="2.13.2"/>
          <dependency groupId="com.fasterxml.jackson.datatype" artifactId="jackson-datatype-jsr310" version="2.13.2"/>
          <dependency groupId="com.googlecode.json-simple" artifactId="json-simple" version="1.1"/>
          <dependency groupId="com.boundary" artifactId="high-scale-lib" version="1.0.6"/>
          <dependency groupId="com.github.jbellis" artifactId="jamm" version="${jamm.version}"/>
          <dependency groupId="org.yaml" artifactId="snakeyaml" version="1.26"/>
          <dependency groupId="junit" artifactId="junit" version="4.12" scope="test">
            <exclusion groupId="org.hamcrest" artifactId="hamcrest-core"/>
          </dependency>
          <dependency groupId="org.mockito" artifactId="mockito-core" version="3.2.4" scope="test"/>
          <dependency groupId="org.quicktheories" artifactId="quicktheories" version="0.26" scope="test"/>
          <dependency groupId="com.google.code.java-allocation-instrumenter" artifactId="java-allocation-instrumenter" version="${allocation-instrumenter.version}" scope="test">
            <exclusion groupId="com.google.guava" artifactId="guava"/>
          </dependency>
<<<<<<< HEAD
          <dependency groupId="org.apache.cassandra" artifactId="dtest-api" version="0.0.12" scope="test"/>
          <dependency groupId="org.apache.cassandra" artifactId="harry-core" version="0.0.1" scope="test"/>
          <dependency groupId="org.reflections" artifactId="reflections" version="0.10.2" scope="test"/>
          <dependency groupId="com.puppycrawl.tools" artifactId="checkstyle" version="8.40" scope="test"/>
=======
          <dependency groupId="org.apache.cassandra" artifactId="dtest-api" version="0.0.13" scope="test"/>
          <dependency groupId="org.reflections" artifactId="reflections" version="0.9.12" scope="test"/>
>>>>>>> 1ebdc7e7
          <dependency groupId="org.apache.hadoop" artifactId="hadoop-core" version="1.0.3" scope="provided">
            <exclusion groupId="org.mortbay.jetty" artifactId="servlet-api"/>
            <exclusion groupId="commons-logging" artifactId="commons-logging"/>
            <exclusion groupId="org.eclipse.jdt" artifactId="core"/>
            <exclusion groupId="ant" artifactId="ant"/>
            <exclusion groupId="junit" artifactId="junit"/>
            <exclusion groupId="org.codehaus.jackson" artifactId="jackson-mapper-asl"/>
            <exclusion groupId="org.slf4j" artifactId="slf4j-api"/>
          </dependency>
          <dependency groupId="org.apache.hadoop" artifactId="hadoop-minicluster" version="1.0.3" scope="provided">
            <exclusion groupId="asm" artifactId="asm"/> <!-- this is the outdated version 3.1 -->
            <exclusion groupId="org.codehaus.jackson" artifactId="jackson-mapper-asl"/>
            <exclusion groupId="org.slf4j" artifactId="slf4j-api"/>
          </dependency>
          <dependency groupId="net.java.dev.jna" artifactId="jna" version="5.9.0"/>

          <dependency groupId="org.jacoco" artifactId="org.jacoco.agent" version="${jacoco.version}" scope="test"/>
          <dependency groupId="org.jacoco" artifactId="org.jacoco.ant" version="${jacoco.version}" scope="test">
            <exclusion groupId="org.ow2.asm" artifactId="asm"/>
          </dependency>

          <dependency groupId="org.jboss.byteman" artifactId="byteman-install" version="${byteman.version}" scope="provided"/>
          <dependency groupId="org.jboss.byteman" artifactId="byteman" version="${byteman.version}" scope="provided"/>
          <dependency groupId="org.jboss.byteman" artifactId="byteman-submit" version="${byteman.version}" scope="provided"/>
          <dependency groupId="org.jboss.byteman" artifactId="byteman-bmunit" version="${byteman.version}" scope="provided"/>

          <dependency groupId="net.bytebuddy" artifactId="byte-buddy" version="${bytebuddy.version}" />
          <dependency groupId="net.bytebuddy" artifactId="byte-buddy-agent" version="${bytebuddy.version}" />

          <dependency groupId="org.openjdk.jmh" artifactId="jmh-core" version="1.21" scope="test"/>
          <dependency groupId="org.openjdk.jmh" artifactId="jmh-generator-annprocess" version="1.21" scope="test"/>

          <dependency groupId="org.apache.ant" artifactId="ant-junit" version="1.10.12" scope="test"/>

          <dependency groupId="org.apache.cassandra" artifactId="cassandra-all" version="${version}" />
          <dependency groupId="io.dropwizard.metrics" artifactId="metrics-core" version="3.1.5" />
          <dependency groupId="io.dropwizard.metrics" artifactId="metrics-jvm" version="3.1.5" />
          <dependency groupId="io.dropwizard.metrics" artifactId="metrics-logback" version="3.1.5" />
          <dependency groupId="com.addthis.metrics" artifactId="reporter-config3" version="3.0.3">
            <exclusion groupId="org.hibernate" artifactId="hibernate-validator" />
           </dependency>
          <dependency groupId="org.mindrot" artifactId="jbcrypt" version="0.4" />
          <dependency groupId="io.airlift" artifactId="airline" version="0.8">
            <exclusion groupId="com.google.code.findbugs" artifactId="jsr305" />
           </dependency>
          <dependency groupId="io.netty" artifactId="netty-bom" version="4.1.58.Final" type="pom" scope="provided"/>
          <dependency groupId="io.netty" artifactId="netty-all" version="4.1.58.Final" />
          <dependency groupId="io.netty" artifactId="netty-tcnative-boringssl-static" version="2.0.36.Final"/>
          <dependency groupId="net.openhft" artifactId="chronicle-queue" version="${chronicle-queue.version}">
            <exclusion groupId="com.sun" artifactId="tools" />
          </dependency>
          <dependency groupId="net.openhft" artifactId="chronicle-core" version="${chronicle-core.version}">
            <exclusion groupId="net.openhft" artifactId="chronicle-analytics" />
            <exclusion groupId="org.jetbrains" artifactId="annotations" />
          </dependency>
          <dependency groupId="net.openhft" artifactId="chronicle-bytes" version="${chronicle-bytes.version}">
            <exclusion groupId="org.jetbrains" artifactId="annotations" />
          </dependency>
          <dependency groupId="net.openhft" artifactId="chronicle-wire" version="${chronicle-wire.version}">
            <exclusion groupId="net.openhft" artifactId="compiler" />
          </dependency>
          <dependency groupId="net.openhft" artifactId="chronicle-threads" version="${chronicle-threads.version}">
            <exclusion groupId="net.openhft" artifactId="affinity" />
            <!-- Exclude JNA here, as we want to avoid breaking consumers of the cassandra-all jar -->
            <exclusion groupId="net.java.dev.jna" artifactId="jna" />
            <exclusion groupId="net.java.dev.jna" artifactId="jna-platform" />
          </dependency>
          <dependency groupId="com.google.code.findbugs" artifactId="jsr305" version="2.0.2" scope="provided"/>
          <dependency groupId="com.clearspring.analytics" artifactId="stream" version="2.5.2">
            <exclusion groupId="it.unimi.dsi" artifactId="fastutil" />
          </dependency>
          <dependency groupId="com.datastax.cassandra" artifactId="cassandra-driver-core" version="3.11.0" classifier="shaded">
            <exclusion groupId="io.netty" artifactId="netty-buffer"/>
            <exclusion groupId="io.netty" artifactId="netty-codec"/>
            <exclusion groupId="io.netty" artifactId="netty-handler"/>
            <exclusion groupId="io.netty" artifactId="netty-transport"/>
            <exclusion groupId="org.slf4j" artifactId="slf4j-api"/>
            <exclusion groupId="com.github.jnr" artifactId="jnr-ffi"/>
            <exclusion groupId="com.github.jnr" artifactId="jnr-posix"/>
          </dependency>
          <dependency groupId="org.eclipse.jdt.core.compiler" artifactId="ecj" version="${ecj.version}" />
          <dependency groupId="org.caffinitas.ohc" artifactId="ohc-core" version="${ohc.version}">
            <exclusion groupId="org.slf4j" artifactId="slf4j-api"/>
          </dependency>
          <dependency groupId="org.caffinitas.ohc" artifactId="ohc-core-j8" version="${ohc.version}" />
          <dependency groupId="net.ju-n.compile-command-annotations" artifactId="compile-command-annotations" version="1.2.0" scope="provided"/>
          <dependency groupId="org.fusesource" artifactId="sigar" version="1.6.4">
            <exclusion groupId="log4j" artifactId="log4j"/>
          </dependency>
          <dependency groupId="com.carrotsearch" artifactId="hppc" version="0.8.1" />
          <dependency groupId="de.jflex" artifactId="jflex" version="${jflex.version}">
            <exclusion groupId="org.apache.ant" artifactId="ant"/>
          </dependency>
          <dependency groupId="com.github.rholder" artifactId="snowball-stemmer" version="1.3.0.581.1" />
          <dependency groupId="com.googlecode.concurrent-trees" artifactId="concurrent-trees" version="2.4.0" />
          <dependency groupId="com.github.ben-manes.caffeine" artifactId="caffeine" version="2.9.2" />
          <dependency groupId="org.jctools" artifactId="jctools-core" version="3.1.0"/>
          <dependency groupId="org.ow2.asm" artifactId="asm" version="${asm.version}"/>
          <dependency groupId="org.ow2.asm" artifactId="asm-tree" version="${asm.version}" scope="test"/>
          <dependency groupId="org.ow2.asm" artifactId="asm-commons" version="${asm.version}" scope="test"/>
          <dependency groupId="org.ow2.asm" artifactId="asm-util" version="${asm.version}" scope="test"/>
          <dependency groupId="org.gridkit.jvmtool" artifactId="sjk-cli" version="0.14"/>
          <dependency groupId="org.gridkit.jvmtool" artifactId="sjk-core" version="0.14">
            <exclusion groupId="org.gridkit.jvmtool" artifactId="sjk-hflame"/>
            <exclusion groupId="org.perfkit.sjk.parsers" artifactId="sjk-hflame"/>
            <exclusion groupId="org.perfkit.sjk.parsers" artifactId="sjk-jfr-standalone"/>
            <exclusion groupId="org.perfkit.sjk.parsers" artifactId="sjk-nps"/>
            <exclusion groupId="org.perfkit.sjk.parsers" artifactId="sjk-jfr5"/>
            <exclusion groupId="org.perfkit.sjk.parsers" artifactId="sjk-jfr6"/>
          </dependency>
          <dependency groupId="org.gridkit.jvmtool" artifactId="sjk-stacktrace" version="0.14"/>
          <dependency groupId="org.gridkit.jvmtool" artifactId="mxdump" version="0.14"/>
          <dependency groupId="org.gridkit.lab" artifactId="jvm-attach-api" version="1.5"/>
          <dependency groupId="org.gridkit.jvmtool" artifactId="sjk-json" version="0.14"/>
          <dependency groupId="com.beust" artifactId="jcommander" version="1.30"/>
          <dependency groupId="org.psjava" artifactId="psjava" version="0.1.19"/>
          <dependency groupId="javax.inject" artifactId="javax.inject" version="1"/>
          <dependency groupId="com.google.j2objc" artifactId="j2objc-annotations" version="1.3"/>
          <!-- adding this dependency is necessary for assertj. When updating assertj, need to also update the version of
             this that the new assertj's `assertj-parent-pom` depends on. -->
          <dependency groupId="org.junit" artifactId="junit-bom" version="5.6.0" type="pom" scope="test"/>
          <!-- when updating assertj, make sure to also update the corresponding junit-bom dependency -->
          <dependency groupId="org.assertj" artifactId="assertj-core" version="3.15.0" scope="provided"/>
          <dependency groupId="org.awaitility" artifactId="awaitility" version="4.0.3"  scope="test">
            <exclusion groupId="org.hamcrest" artifactId="hamcrest"/>
          </dependency>
          <dependency groupId="org.hamcrest" artifactId="hamcrest" version="2.2" scope="test"/>
          <dependency groupId="com.github.seancfoley" artifactId="ipaddress" version="5.3.3" />
        </dependencyManagement>
        <developer id="adelapena" name="Andres de la Peña"/>
        <developer id="alakshman" name="Avinash Lakshman"/>
        <developer id="aleksey" name="Aleksey Yeschenko"/>
        <developer id="amorton" name="Aaron Morton"/>
        <developer id="aweisberg" name="Ariel Weisberg"/>
        <developer id="bdeggleston" name="Blake Eggleston"/>
        <developer id="benedict" name="Benedict Elliott Smith"/>
        <developer id="benjamin" name="Benjamin Lerer"/>
        <developer id="blambov" name="Branimir Lambov"/>
        <developer id="brandonwilliams" name="Brandon Williams"/>
        <developer id="carl" name="Carl Yeksigian"/>
        <developer id="dbrosius" name="David Brosiusd"/>
        <developer id="dikang" name="Dikang Gu"/>
        <developer id="eevans" name="Eric Evans"/>
        <developer id="edimitrova" name="Ekaterina Dimitrova"/>
        <developer id="gdusbabek" name="Gary Dusbabek"/>
        <developer id="goffinet" name="Chris Goffinet"/>
        <developer id="ifesdjeen" name="Alex Petrov"/>
        <developer id="jaakko" name="Laine Jaakko Olavi"/>
        <developer id="jake" name="T Jake Luciani"/>
        <developer id="jasonbrown" name="Jason Brown"/>
        <developer id="jbellis" name="Jonathan Ellis"/>
        <developer id="jfarrell" name="Jake Farrell"/>
        <developer id="jjirsa" name="Jeff Jirsa"/>
        <developer id="jkni" name="Joel Knighton"/>
        <developer id="jmckenzie" name="Josh McKenzie"/>
        <developer id="johan" name="Johan Oskarsson"/>
        <developer id="junrao" name="Jun Rao"/>
        <developer id="jzhuang" name="Jay Zhuang"/>
        <developer id="kohlisankalp" name="Sankalp Kohli"/>
        <developer id="marcuse" name="Marcus Eriksson"/>
        <developer id="mck" name="Michael Semb Wever"/>
        <developer id="mishail" name="Mikhail Stepura"/>
        <developer id="mshuler" name="Michael Shuler"/>
        <developer id="paulo" name="Paulo Motta"/>
        <developer id="pmalik" name="Prashant Malik"/>
        <developer id="rstupp" name="Robert Stupp"/>
        <developer id="scode" name="Peter Schuller"/>
        <developer id="beobal" name="Sam Tunnicliffe"/>
        <developer id="slebresne" name="Sylvain Lebresne"/>
        <developer id="stefania" name="Stefania Alborghetti"/>
        <developer id="tylerhobbs" name="Tyler Hobbs"/>
        <developer id="vijay" name="Vijay Parthasarathy"/>
        <developer id="xedin" name="Pavel Yaskevich"/>
        <developer id="yukim" name="Yuki Morishita"/>
        <developer id="zznate" name="Nate McCall"/>
      </artifact:pom>

      <!-- each dependency set then defines the subset of the dependencies for that dependency set -->
      <artifact:pom id="build-deps-pom"
                    artifactId="cassandra-build-deps">
        <parent groupId="org.apache.cassandra"
                artifactId="cassandra-parent"
                version="${version}"
                relativePath="${final.name}-parent.pom"/>
        <dependency groupId="junit" artifactId="junit" scope="test"/>
        <dependency groupId="commons-io" artifactId="commons-io" scope="test"/>
        <dependency groupId="org.mockito" artifactId="mockito-core" scope="test"/>
        <dependency groupId="org.ow2.asm" artifactId="asm" version="${asm.version}"/>
        <dependency groupId="org.ow2.asm" artifactId="asm-tree" version="${asm.version}" scope="test"/>
        <dependency groupId="org.ow2.asm" artifactId="asm-commons" version="${asm.version}" scope="test"/>
        <dependency groupId="org.ow2.asm" artifactId="asm-util" version="${asm.version}" scope="test"/>
        <dependency groupId="com.google.jimfs" artifactId="jimfs" version="1.1" scope="test"/>
        <dependency groupId="com.puppycrawl.tools" artifactId="checkstyle" scope="test"/>
        <dependency groupId="org.quicktheories" artifactId="quicktheories" scope="test"/>
        <dependency groupId="org.reflections" artifactId="reflections" scope="test"/>
        <dependency groupId="com.google.code.java-allocation-instrumenter" artifactId="java-allocation-instrumenter" version="${allocation-instrumenter.version}" scope="test"/>
        <dependency groupId="org.apache.cassandra" artifactId="dtest-api" scope="test"/>
        <dependency groupId="org.openjdk.jmh" artifactId="jmh-core" scope="test"/>
        <dependency groupId="org.openjdk.jmh" artifactId="jmh-generator-annprocess" scope="test"/>
        <dependency groupId="net.ju-n.compile-command-annotations" artifactId="compile-command-annotations" scope="test"/>
        <dependency groupId="org.apache.ant" artifactId="ant-junit" scope="test"/>
        <dependency groupId="org.apache.cassandra" artifactId="harry-core"/>
        <!-- adding this dependency is necessary for assertj. When updating assertj, need to also update the version of
             this that the new assertj's `assertj-parent-pom` depends on. -->
        <dependency groupId="org.junit" artifactId="junit-bom" type="pom"/>
        <dependency groupId="org.awaitility" artifactId="awaitility"/>
        <dependency groupId="org.hamcrest" artifactId="hamcrest"/>
        <!-- coverage debs -->
        <dependency groupId="org.jacoco" artifactId="org.jacoco.agent"/>
        <dependency groupId="org.jacoco" artifactId="org.jacoco.ant"/>
      </artifact:pom>

      <!-- now the pom's for artifacts being deployed to Maven Central -->
      <artifact:pom id="all-pom"
                    artifactId="cassandra-all"
                    url="https://cassandra.apache.org"
                    name="Apache Cassandra">
        <parent groupId="org.apache.cassandra"
                artifactId="cassandra-parent"
                version="${version}"
                relativePath="${final.name}-parent.pom"/>
        <scm connection="${scm.connection}" developerConnection="${scm.developerConnection}" url="${scm.url}"/>
        <dependency groupId="org.xerial.snappy" artifactId="snappy-java"/>
        <dependency groupId="org.lz4" artifactId="lz4-java"/>
        <dependency groupId="com.ning" artifactId="compress-lzf"/>
        <dependency groupId="com.google.guava" artifactId="guava"/>
        <dependency groupId="commons-cli" artifactId="commons-cli"/>
        <dependency groupId="commons-codec" artifactId="commons-codec"/>
        <dependency groupId="org.apache.commons" artifactId="commons-lang3"/>
        <dependency groupId="org.apache.commons" artifactId="commons-math3"/>
        <dependency groupId="org.antlr" artifactId="antlr" scope="provided"/>
        <dependency groupId="org.antlr" artifactId="ST4"/>
        <dependency groupId="org.antlr" artifactId="antlr-runtime"/>
        <dependency groupId="org.slf4j" artifactId="slf4j-api"/>
        <dependency groupId="org.slf4j" artifactId="log4j-over-slf4j"/>
        <dependency groupId="org.slf4j" artifactId="jcl-over-slf4j"/>
        <dependency groupId="com.fasterxml.jackson.core" artifactId="jackson-core"/>
        <dependency groupId="com.fasterxml.jackson.core" artifactId="jackson-databind"/>
        <dependency groupId="com.fasterxml.jackson.core" artifactId="jackson-annotations"/>
        <dependency groupId="com.fasterxml.jackson.datatype" artifactId="jackson-datatype-jsr310"/>
        <dependency groupId="com.googlecode.json-simple" artifactId="json-simple"/>
        <dependency groupId="com.boundary" artifactId="high-scale-lib"/>
        <dependency groupId="org.yaml" artifactId="snakeyaml"/>
        <dependency groupId="org.mindrot" artifactId="jbcrypt"/>
        <dependency groupId="io.airlift" artifactId="airline"/>
        <dependency groupId="io.dropwizard.metrics" artifactId="metrics-core"/>
        <dependency groupId="io.dropwizard.metrics" artifactId="metrics-jvm"/>
        <dependency groupId="io.dropwizard.metrics" artifactId="metrics-logback"/>
        <dependency groupId="com.addthis.metrics" artifactId="reporter-config3"/>
        <dependency groupId="com.clearspring.analytics" artifactId="stream"/>

        <dependency groupId="ch.qos.logback" artifactId="logback-core"/>
        <dependency groupId="ch.qos.logback" artifactId="logback-classic"/>

        <!-- don't need hadoop classes to run, but if you use the hadoop stuff -->
        <dependency groupId="org.apache.hadoop" artifactId="hadoop-core" optional="true"/>
        <dependency groupId="org.apache.hadoop" artifactId="hadoop-minicluster" optional="true"/>

        <!-- don't need the Java Driver to run, but if you use the hadoop stuff or UDFs -->
        <dependency groupId="com.datastax.cassandra" artifactId="cassandra-driver-core" classifier="shaded" optional="true"/>
          <!-- don't need jna to run, but nice to have -->
        <dependency groupId="net.java.dev.jna" artifactId="jna"/>

        <!-- don't need jamm unless running a server in which case it needs to be a -javagent to be used anyway -->
        <dependency groupId="com.github.jbellis" artifactId="jamm"/>

        <dependency groupId="io.netty" artifactId="netty-bom"  type="pom"  />
        <dependency groupId="io.netty" artifactId="netty-all"/>
        <dependency groupId="net.openhft" artifactId="chronicle-queue"/>
        <dependency groupId="net.openhft" artifactId="chronicle-core"/>
        <dependency groupId="net.openhft" artifactId="chronicle-bytes"/>
        <dependency groupId="net.openhft" artifactId="chronicle-wire"/>
        <dependency groupId="net.openhft" artifactId="chronicle-threads"/>
        <dependency groupId="org.fusesource" artifactId="sigar"/>
        <dependency groupId="org.eclipse.jdt.core.compiler" artifactId="ecj"/>
        <dependency groupId="org.caffinitas.ohc" artifactId="ohc-core"/>
        <dependency groupId="org.caffinitas.ohc" artifactId="ohc-core-j8"/>
        <dependency groupId="com.github.ben-manes.caffeine" artifactId="caffeine" />
        <dependency groupId="org.jctools" artifactId="jctools-core"/>
        <dependency groupId="org.ow2.asm" artifactId="asm" />
        <dependency groupId="com.carrotsearch" artifactId="hppc" />
        <dependency groupId="org.gridkit.jvmtool" artifactId="sjk-cli" />
        <dependency groupId="org.gridkit.jvmtool" artifactId="sjk-core" />
        <dependency groupId="org.gridkit.jvmtool" artifactId="sjk-stacktrace" />
        <dependency groupId="org.gridkit.jvmtool" artifactId="mxdump" />
        <dependency groupId="org.gridkit.lab" artifactId="jvm-attach-api" />
        <dependency groupId="com.beust" artifactId="jcommander" />
        <dependency groupId="org.gridkit.jvmtool" artifactId="sjk-json"/>
        <dependency groupId="com.github.luben" artifactId="zstd-jni"/>
        <dependency groupId="org.psjava" artifactId="psjava"/>
        <dependency groupId="io.netty" artifactId="netty-tcnative-boringssl-static"/>
        <dependency groupId="javax.inject" artifactId="javax.inject"/>
        <dependency groupId="com.google.j2objc" artifactId="j2objc-annotations"/>
        <dependency groupId="org.hdrhistogram" artifactId="HdrHistogram"/>

        <!-- sasi deps -->
        <dependency groupId="de.jflex" artifactId="jflex" />
        <dependency groupId="com.github.rholder" artifactId="snowball-stemmer" />
        <dependency groupId="com.googlecode.concurrent-trees" artifactId="concurrent-trees" />

        <!-- compile tools -->
        <dependency groupId="com.google.code.findbugs" artifactId="jsr305"/>
        <dependency groupId="net.ju-n.compile-command-annotations" artifactId="compile-command-annotations"/>
        <dependency groupId="org.assertj" artifactId="assertj-core"/>
        <dependency groupId="org.jboss.byteman" artifactId="byteman-install"/>
        <dependency groupId="org.jboss.byteman" artifactId="byteman"/>
        <dependency groupId="org.jboss.byteman" artifactId="byteman-submit"/>
        <dependency groupId="org.jboss.byteman" artifactId="byteman-bmunit"/>
        <dependency groupId="com.github.seancfoley" artifactId="ipaddress" />
      </artifact:pom>
    </target>

    <!-- deprecated: legacy compatibility for build scripts in other repositories -->
    <target name="maven-ant-tasks-retrieve-build" depends="resolver-retrieve-build"/>

    <target name="echo-base-version">
        <echo message="${base.version}" />
    </target>

    <!-- create properties file with C version -->
    <target name="createVersionPropFile">
      <taskdef name="propertyfile" classname="org.apache.tools.ant.taskdefs.optional.PropertyFile"/>
      <mkdir dir="${version.properties.dir}"/>
      <propertyfile file="${version.properties.dir}/version.properties">
        <entry key="CassandraVersion" value="${version}"/>
      </propertyfile>
    </target>

    <target name="test-run" depends="jar"
            description="Run in test mode.  Not for production use!">
      <java classname="org.apache.cassandra.service.CassandraDaemon" fork="true">
        <classpath>
          <path refid="cassandra.classpath.test"/>
          <pathelement location="${test.conf}"/>
        </classpath>
        <jvmarg value="-Dstorage-config=${test.conf}"/>
        <jvmarg value="-Dcassandra.track_warnings.coordinator.defensive_checks_enabled=true" /> <!-- enable defensive checks -->
        <jvmarg value="-javaagent:${build.lib}/jamm-${jamm.version}.jar" />
        <jvmarg value="-ea"/>
        <jvmarg line="${java11-jvmargs}"/>
      </java>
    </target>

    <!--
        The build target builds all the .class files
    -->
    <target name="build" depends="resolver-retrieve-build,build-project,checkstyle" description="Compile Cassandra classes"/>
    <target name="_build_unsafe" depends="resolver-retrieve-build,build-project" description="Compile Cassandra classes without checks"/>
    <target name="codecoverage" depends="jacoco-run,jacoco-report" description="Create code coverage report"/>

    <target name="_build_java">
        <!-- Note: we cannot use javac's 'release' option, as that does not allow accessing sun.misc.Unsafe nor
        Nashorn's ClassFilter class as any javac modules option is invalid for relase 8. -->
        <echo message="Compiling for Java ${target.version}..."/>
        <javac
               debug="true" debuglevel="${debuglevel}" encoding="utf-8"
               destdir="${build.classes.main}" includeantruntime="false" source="${source.version}" target="${target.version}">
            <src path="${build.src.java}"/>
            <src path="${build.src.gen-java}"/>
            <compilerarg value="-XDignore.symbol.file"/>
            <compilerarg line="${jdk11-javac-exports}"/>
            <classpath>
                <path refid="cassandra.classpath"/>
            </classpath>
        </javac>
    </target>

    <target depends="init,gen-cql3-grammar,generate-cql-html,generate-jflex-java,rat-check"
            name="build-project">
        <echo message="${ant.project.name}: ${ant.file}"/>
        <!-- Order matters! -->
        <antcall target="_build_java"/>
        <antcall target="createVersionPropFile"/>
        <copy todir="${build.classes.main}">
            <fileset dir="${build.src.resources}" />
        </copy>
        <copy todir="${basedir}/conf" file="${build.classes.main}/META-INF/hotspot_compiler"/>
    </target>

    <!-- Stress build file -->
    <property name="stress.build.src" value="${basedir}/tools/stress/src" />
    <property name="stress.test.src" value="${basedir}/tools/stress/test/unit" />
    <property name="stress.build.classes" value="${build.classes}/stress" />
    <property name="stress.test.classes" value="${build.dir}/test/stress-classes" />
	<property name="stress.manifest" value="${stress.build.classes}/MANIFEST.MF" />

    <target name="stress-build-test" depends="stress-build" description="Compile stress tests">
        <javac debug="true" debuglevel="${debuglevel}" destdir="${stress.test.classes}"
               source="${source.version}" target="${target.version}"
               includeantruntime="false" encoding="utf-8">
            <classpath>
                <path refid="cassandra.classpath.test"/>
                <pathelement location="${stress.build.classes}" />
            </classpath>
            <src path="${stress.test.src}"/>
        </javac>
    </target>

    <target name="stress-build" depends="build" description="build stress tool">
        <antcall target="_stress_build"/>
    </target>

    <target name="_stress_build">
    	<mkdir dir="${stress.build.classes}" />
        <javac compiler="modern" debug="true" debuglevel="${debuglevel}"
               source="${source.version}" target="${target.version}"
               encoding="utf-8" destdir="${stress.build.classes}" includeantruntime="true">
            <src path="${stress.build.src}" />
            <classpath>
                <path refid="cassandra.classpath" />
            </classpath>
        </javac>
        <copy todir="${stress.build.classes}">
            <fileset dir="${stress.build.src}/resources" />
        </copy>
    </target>

    <target name="stress-test" depends="stress-build-test, build-test" description="Runs stress tests">
        <testmacro inputdir="${stress.test.src}"
                       timeout="${test.timeout}">
        </testmacro>
    </target>

    <!-- Use this with an FQDN for test class, and an optional csv list of methods like this:
      ant stress-test-some -Dtest.name=org.apache.cassandra.stress.generate.DistributionGaussianTest
      ant stress-test-some -Dtest.name=org.apache.cassandra.stress.generate.DistributionGaussianTest -Dtest.methods=simpleGaussian
    -->
    <target name="stress-test-some" depends="stress-build-test, build-test" description="Runs stress tests">
        <testmacro inputdir="${stress.test.src}"
                       timeout="${test.timeout}">
          <test unless:blank="${test.methods}" name="${test.name}" methods="${test.methods}" outfile="build/test/output/TEST-${test.name}-${test.methods}"/>
          <test if:blank="${test.methods}" name="${test.name}" outfile="build/test/output/TEST-${test.name}"/>
        </testmacro>
    </target>

    <!--
        fqltool build file
        -->
    <property name="fqltool.build.src" value="${basedir}/tools/fqltool/src" />
    <property name="fqltool.test.src" value="${basedir}/tools/fqltool/test/unit" />
    <property name="fqltool.build.classes" value="${build.classes}/fqltool" />
    <property name="fqltool.test.classes" value="${build.dir}/test/fqltool-classes" />
    <property name="fqltool.manifest" value="${fqltool.build.classes}/MANIFEST.MF" />

    <target name="fqltool-build-test" depends="fqltool-build" description="Compile fqltool tests">
        <javac debug="true" debuglevel="${debuglevel}" destdir="${fqltool.test.classes}"
               source="${source.version}" target="${target.version}"
               includeantruntime="false" encoding="utf-8">
            <classpath>
                <path refid="cassandra.classpath.test"/>
                <pathelement location="${fqltool.build.classes}" />
            </classpath>
            <src path="${fqltool.test.src}"/>
        </javac>
    </target>

    <target name="fqltool-build" depends="build" description="build fqltool">
        <antcall target="_fqltool_build"/>
    </target>

    <target name="_fqltool_build">
    	<mkdir dir="${fqltool.build.classes}" />
        <javac compiler="modern" debug="true" debuglevel="${debuglevel}"
               source="${source.version}" target="${target.version}"
               encoding="utf-8" destdir="${fqltool.build.classes}" includeantruntime="true">
            <src path="${fqltool.build.src}" />
            <classpath>
                <path refid="cassandra.classpath" />
            </classpath>
        </javac>
    </target>

    <target name="fqltool-test" depends="fqltool-build-test, build-test" description="Runs fqltool tests">
        <testmacro inputdir="${fqltool.test.src}"
                       timeout="${test.timeout}">
        </testmacro>
    </target>

    <!--
        simulator asm build file
        -->
    <property name="simulator-asm.build.src" value="${test.simulator-asm.src}" />
    <property name="simulator-asm.build.classes" value="${build.classes}/simulator-asm" />
    <property name="simulator-asm.manifest" value="${simulator-asm.build.classes}/MANIFEST.MF" />

    <property name="simulator-bootstrap.build.src" value="${test.simulator-bootstrap.src}" />
    <property name="simulator-bootstrap.build.classes" value="${build.classes}/simulator-bootstrap" />
    <property name="simulator-bootstrap.manifest" value="${simulator-bootstrap.build.classes}/MANIFEST.MF" />

    <target name="simulator-asm-build" depends="_build_unsafe" description="build simulator-asm">
        <antcall target="_simulator-asm_build"/>
    </target>

    <target name="simulator-bootstrap-build" depends="_build_unsafe" description="build simulator-bootstrap">
        <antcall target="_simulator-bootstrap_build"/>
    </target>

    <target name="_simulator-asm_build">
    	<mkdir dir="${simulator-asm.build.classes}" />
        <javac compiler="modern" debug="true" debuglevel="${debuglevel}"
               source="${source.version}" target="${target.version}"
               encoding="utf-8" destdir="${simulator-asm.build.classes}" includeantruntime="true">
            <src path="${simulator-asm.build.src}" />
            <classpath>
                <fileset dir="${test.lib}">
                     <include name="**/asm-*${asm.version}.jar" /> 
                </fileset>
                <fileset dir="${build.lib}">
                     <include name="**/asm-*${asm.version}.jar" />
                </fileset>
            </classpath>
        </javac>
    </target>

    <target name="_simulator-bootstrap_build">
    	<mkdir dir="${simulator-bootstrap.build.classes}" />
        <javac compiler="modern" debug="true" debuglevel="${debuglevel}"
               source="${source.version}" target="${target.version}"
               encoding="utf-8" destdir="${simulator-bootstrap.build.classes}" includeantruntime="true">
            <src path="${simulator-bootstrap.build.src}" />
            <classpath>
                <fileset dir="${test.lib}">
                     <include name="**/asm-*${asm.version}.jar" />
                </fileset>
                <fileset dir="${build.lib}">
                     <include name="**/asm-*${asm.version}.jar" />
                </fileset>
            </classpath>
            <compilerarg value="-XDignore.symbol.file"/>
        </javac>
    </target>

	<target name="_write-poms" depends="maven-declare-dependencies">
	    <artifact:writepom pomRefId="parent-pom" file="${build.dir}/${final.name}-parent.pom"/>
	    <artifact:writepom pomRefId="all-pom" file="${build.dir}/${final.name}.pom"/>
	    <artifact:writepom pomRefId="build-deps-pom" file="${build.dir}/tmp-${final.name}-deps.pom"/>
	</target>

	<target name="write-poms" unless="without.maven">
	    <antcall target="_write-poms" />
	</target>

    <!--
        The jar target makes cassandra.jar output.
    -->
    <target name="_main-jar"
            depends="build"
            description="Assemble Cassandra JAR files">
      <mkdir dir="${build.classes.main}/META-INF" />
      <copy file="LICENSE.txt"
            tofile="${build.classes.main}/META-INF/LICENSE.txt"/>
      <copy file="NOTICE.txt"
            tofile="${build.classes.main}/META-INF/NOTICE.txt"/>

      <!-- Main Jar -->
      <jar jarfile="${build.dir}/${final.name}.jar">
        <fileset dir="${build.classes.main}">
        </fileset>
        <manifest>
        <!-- <section name="org/apache/cassandra/infrastructure"> -->
          <attribute name="Multi-Release" value="true"/>
          <attribute name="Implementation-Title" value="Cassandra"/>
          <attribute name="Implementation-Version" value="${version}"/>
          <attribute name="Implementation-Vendor" value="Apache"/>
        <!-- </section> -->
        </manifest>
      </jar>
    </target>

    <target name="stress-jar"
            depends="stress-build"
            description="Assemble Cassandra JAR files">
        <!-- Stress jar -->
        <manifest file="${stress.manifest}">
            <attribute name="Built-By" value="Pavel Yaskevich"/>
            <attribute name="Main-Class" value="org.apache.cassandra.stress.Stress"/>
        </manifest>
        <mkdir dir="${stress.build.classes}/META-INF" />
        <mkdir dir="${build.dir}/tools/lib/" />
        <jar destfile="${build.dir}/tools/lib/stress.jar" manifest="${stress.manifest}">
            <fileset dir="${stress.build.classes}"/>
        </jar>
    </target>

    <target name="fqltool-jar"
            depends="fqltool-build"
            description="Assemble Cassandra JAR files">

        <!-- fqltool jar -->
        <manifest file="${fqltool.manifest}">
            <attribute name="Built-By" value="Marcus Eriksson"/>
            <attribute name="Main-Class" value="org.apache.cassandra.fqltool.FullQueryLogTool"/>
        </manifest>
        <mkdir dir="${fqltool.build.classes}/META-INF" />
        <mkdir dir="${build.dir}/tools/lib/" />
        <jar destfile="${build.dir}/tools/lib/fqltool.jar" manifest="${stress.manifest}">
            <fileset dir="${fqltool.build.classes}"/>
        </jar>
    </target>

    <target name="simulator-jars"
            depends="simulator-asm-build,simulator-bootstrap-build"
            description="Assemble Cassandra JAR files">

        <!-- simulator asm jar -->
        <manifest file="${simulator-asm.manifest}">
            <attribute name="Built-By" value="Benedict Elliott Smith"/>
            <attribute name="Premain-Class" value="org.apache.cassandra.simulator.asm.InterceptAgent"/>
            <attribute name="Agent-Class" value="org.apache.cassandra.simulator.asm.InterceptAgent"/>
            <attribute name="Can-Redefine-Classes" value="true"/>
            <attribute name="Can-Retransform-Classes" value="true"/>
        </manifest>
        <mkdir dir="${simulator-asm.build.classes}/META-INF" />
        <mkdir dir="${test.lib}/jars/" />
        <jar destfile="${test.lib}/jars/simulator-asm.jar" manifest="${simulator-asm.manifest}">
            <fileset dir="${simulator-asm.build.classes}"/>
            <fileset dir="${test.lib}/jars">
                <include name="**/asm-*${asm.version}.jar" />
            </fileset>
        </jar>

        <!-- simulator bootstrap jar -->
        <manifest file="${simulator-bootstrap.manifest}">
            <attribute name="Built-By" value="Benedict Elliott Smith"/>
        </manifest>
        <mkdir dir="${simulator-bootstrap.build.classes}/META-INF" />
        <mkdir dir="${test.lib}/jars/" />
        <jar destfile="${test.lib}/jars/simulator-bootstrap.jar" manifest="${simulator-bootstrap.manifest}">
            <fileset dir="${simulator-bootstrap.build.classes}"/>
            <fileset dir="${test.lib}/jars">
                <include name="**/asm-*${asm.version}.jar" />
            </fileset>
        </jar>
    </target>

    <target name="jar"
            depends="_main-jar,build-test,stress-jar,fqltool-jar,simulator-jars,write-poms"
            description="Assemble Cassandra JAR files">
    </target>

    <!--
        The javadoc-jar target makes cassandra-javadoc.jar output required for publishing to Maven central repository.
    -->
    <target name="javadoc-jar" depends="javadoc" unless="no-javadoc" description="Assemble Cassandra JavaDoc JAR file">
      <jar jarfile="${build.dir}/${final.name}-javadoc.jar" basedir="${javadoc.dir}"/>
      <!-- javadoc task always rebuilds so might as well remove the generated docs to prevent
           being pulled into the distribution by accident -->
      <delete quiet="true" dir="${javadoc.dir}"/>
    </target>

    <!--
        The sources-jar target makes cassandra-sources.jar output required for publishing to Maven central repository.
    -->
    <target name="sources-jar" depends="init" description="Assemble Cassandra Sources JAR file">
      <jar jarfile="${build.dir}/${final.name}-sources.jar">
        <fileset dir="${build.src.java}" defaultexcludes="yes">
          <include name="org/apache/**/*.java"/>
        </fileset>
        <fileset dir="${build.src.gen-java}" defaultexcludes="yes">
          <include name="org/apache/**/*.java"/>
        </fileset>
      </jar>
    </target>

    <target name="_artifacts-init" depends="jar">
      <mkdir dir="${dist.dir}"/>
      <!-- fix the control linefeed so that builds on windows works on linux -->
      <fixcrlf srcdir="bin" includes="**/*" eol="lf" eof="remove" />
      <fixcrlf srcdir="conf" includes="**/*" eol="lf" eof="remove" />
      <fixcrlf srcdir="tools/bin" includes="**/*" eol="lf" eof="remove" />
      <copy todir="${dist.dir}/lib">
        <fileset dir="${build.lib}"/>
        <fileset dir="${build.dir}">
          <include name="${final.name}.jar" />
        </fileset>
      </copy>
      <copy todir="${dist.dir}/doc" failonerror="false">
        <fileset dir="doc">
          <include name="cql3/CQL.html" />
          <include name="cql3/CQL.css" />
          <include name="SASI.md" />
        </fileset>
      </copy>
      <copy todir="${dist.dir}/doc/html" failonerror="false">
        <fileset dir="doc" />
        <globmapper from="build/html/*" to="*"/>
      </copy>
      <copy todir="${dist.dir}/bin">
        <fileset dir="bin"/>
      </copy>
      <copy todir="${dist.dir}/conf">
        <fileset dir="conf"/>
      </copy>
      <copy todir="${dist.dir}/pylib">
        <fileset dir="pylib">
          <include name="**" />
          <exclude name="**/*.pyc" />
        </fileset>
      </copy>
      <copy todir="${dist.dir}/">
        <fileset dir="${basedir}">
          <include name="*.txt" />
        </fileset>
      </copy>
      <copy todir="${dist.dir}/tools/bin">
        <fileset dir="${basedir}/tools/bin"/>
      </copy>
      <copy todir="${dist.dir}/tools/">
        <fileset dir="${basedir}/tools/">
            <include name="*.yaml"/>
	</fileset>
      </copy>
      <copy todir="${dist.dir}/tools/lib">
        <fileset dir="${build.dir}/tools/lib/">
            <include name="*.jar" />
        </fileset>
      </copy>
    </target>

    <!-- creates release tarballs -->
    <target name="artifacts" depends="_artifacts-init,gen-doc,sources-jar,javadoc-jar"
            description="Create Cassandra release artifacts">
      <tar compression="gzip" longfile="gnu"
        destfile="${build.dir}/${final.name}-bin.tar.gz">

        <!-- Everything but bin/ (default mode) -->
        <tarfileset dir="${dist.dir}" prefix="${final.name}">
          <include name="**"/>
          <exclude name="bin/*" />
          <exclude name="tools/bin/*"/>
        </tarfileset>
        <!-- Shell includes in bin/ (default mode) -->
        <tarfileset dir="${dist.dir}" prefix="${final.name}">
          <include name="bin/*.in.sh" />
          <include name="tools/bin/*.in.sh" />
        </tarfileset>
        <!-- Executable scripts in bin/ -->
        <tarfileset dir="${dist.dir}" prefix="${final.name}" mode="755">
          <include name="bin/*"/>
          <include name="tools/bin/*"/>
          <exclude name="bin/*.in.sh" />
          <exclude name="tools/bin/*.in.sh" />
        </tarfileset>
      </tar>

      <tar compression="gzip" longfile="gnu"
           destfile="${build.dir}/${final.name}-src.tar.gz">

        <tarfileset dir="${basedir}"
                    prefix="${final.name}-src">
          <include name="**"/>
          <exclude name="build/**" />
          <exclude name="lib/**" />
          <exclude name="src/gen-java/**" />
          <exclude name=".git/**" />
          <exclude name="venv/**" />
          <exclude name="src/resources/org/apache/cassandra/config/version.properties" />
          <exclude name="conf/hotspot_compiler" />
          <exclude name="doc/cql3/CQL.html" />
          <exclude name="doc/build/**" />
          <exclude name="bin/*" /> <!-- handled separately below -->
          <exclude name="tools/bin/*" /> <!-- handled separately below -->
          <!-- exclude python generated files -->
          <exclude name="**/__pycache__/**" />
          <!-- exclude Eclipse files -->
          <exclude name=".project" />
          <exclude name=".classpath" />
          <exclude name=".settings/**" />
          <exclude name=".externalToolBuilders/**" />
          <!-- exclude NetBeans files -->
          <exclude name="ide/nbproject/private/**" />
        </tarfileset>

        <!-- python driver -->
        <tarfileset dir="${basedir}" prefix="${final.name}-src">
          <include name="lib/cassandra-driver-internal-only-**" />
        </tarfileset>

        <!-- Shell includes in bin/ and tools/bin/ -->
        <tarfileset dir="${basedir}" prefix="${final.name}-src">
          <include name="bin/*.in.sh" />
          <include name="tools/bin/*.in.sh" />
        </tarfileset>
        <!-- Everything else (assumed to be scripts), is executable -->
        <tarfileset dir="${basedir}" prefix="${final.name}-src" mode="755">
          <include name="bin/*"/>
          <exclude name="bin/*.in.sh" />
          <include name="tools/bin/*"/>
          <exclude name="tools/bin/*.in.sh" />
        </tarfileset>
      </tar>

      <checksum forceOverwrite="yes" todir="${build.dir}" fileext=".sha256" algorithm="SHA-256">
        <fileset dir="${build.dir}">
          <include name="${final.name}-bin.tar.gz" />
          <include name="${final.name}-src.tar.gz" />
        </fileset>
      </checksum>
      <checksum forceOverwrite="yes" todir="${build.dir}" fileext=".sha512" algorithm="SHA-512">
        <fileset dir="${build.dir}">
          <include name="${final.name}-bin.tar.gz" />
          <include name="${final.name}-src.tar.gz" />
        </fileset>
      </checksum>
    </target>

  <target name="build-jmh" depends="build-test, jar" description="Create JMH uber jar">
      <jar jarfile="${build.test.dir}/deps.jar">
          <zipgroupfileset dir="${build.dir.lib}/jars">
              <include name="*jmh*.jar"/>
              <include name="jopt*.jar"/>
              <include name="commons*.jar"/>
          </zipgroupfileset>
          <zipgroupfileset dir="${build.lib}" includes="*.jar"/>
      </jar>
      <jar jarfile="${build.test.dir}/benchmarks.jar">
          <manifest>
              <attribute name="Main-Class" value="org.openjdk.jmh.Main"/>
          </manifest>
          <zipfileset src="${build.test.dir}/deps.jar" excludes="META-INF/*.SF" />
          <fileset dir="${build.classes.main}"/>
          <fileset dir="${test.classes}"/>
          <fileset dir="${test.conf}" />
      </jar>
  </target>

  <target name="build-test" depends="_main-jar,stress-build,fqltool-build,resolver-dist-lib,simulator-jars,checkstyle-test" unless="no-build-test"
          description="Compile test classes">
    <antcall target="_build-test"/>
  </target>

  <target name="_build-test">
    <javac
     compiler="modern"
     debug="true"
     debuglevel="${debuglevel}"
     destdir="${test.classes}"
     includeantruntime="true"
     source="${source.version}"
     target="${target.version}"
     encoding="utf-8">
     <classpath>
        <path refid="cassandra.classpath.test"/>
        <pathelement location="${fqltool.build.classes}"/>
     </classpath>
     <compilerarg value="-XDignore.symbol.file"/>
     <src path="${test.anttasks.src}"/>
     <src path="${test.unit.src}"/>
     <src path="${test.long.src}"/>
     <src path="${test.burn.src}"/>
     <src path="${test.memory.src}"/>
     <src path="${test.microbench.src}"/>
     <src path="${test.distributed.src}"/>
     <src path="${test.simulator.src}"/>
     <src path="${test.simulator-asm.src}"/>
     <src path="${test.simulator-bootstrap.src}"/>
     <src path="${test.simulator-test.src}"/>
    </javac>

    <!-- Non-java resources needed by the test suite -->
    <copy todir="${test.classes}">
      <fileset dir="${test.resources}"/>
    </copy>
  </target>

  <!-- Run tests separately and report errors after and generate a junit report -->
  <macrodef name="testhelper">
    <attribute name="testdelegate"/>
    <sequential>
        <taskdef name="testhelper_" classname="org.apache.cassandra.anttasks.TestHelper" classpath="${test.classes}"/>
        <testhelper_ property="@{testdelegate}"/>
      <fail message="Some test(s) failed.">
        <condition>
            <and>
            <isset property="testfailed"/>
            <not>
              <isset property="ant.test.failure.ignore"/>
            </not>
          </and>
        </condition>
      </fail>
    </sequential>
  </macrodef>

  <!-- Run a list of junit tasks but don't track errors or generate a report after
       If a test fails the testfailed property will be set. All the tests are run using the testdelegate
       macro that is specified as an attribute and they will be run sequentially in this ant process -->

  <!-- Defines how to run a set of tests. If you change the defaults for attributes
       you should also update them in testmacro.,
       The two are split because the helper doesn't generate
       a junit report or fail on errors -->
  <macrodef name="testmacrohelper">
    <attribute name="inputdir" />
    <attribute name="timeout" default="${test.timeout}" />
    <attribute name="forkmode" default="perTest"/>
    <element name="optjvmargs" implicit="true" optional="true" />
    <attribute name="filter" default="**/${test.name}.java"/>
    <attribute name="exclude" default="" />
    <attribute name="filelist" default="" />
    <attribute name="testtag" default=""/>
    <attribute name="usejacoco" default="no"/>
    <attribute name="showoutput" default="false"/>

    <sequential>
      <condition property="additionalagent"
                 value="-javaagent:${build.dir.lib}/jars/jacocoagent.jar=destfile=${jacoco.partialexecfile}"
                 else="">
        <istrue value="${usejacoco}"/>
      </condition>
      <taskdef name="junit-timeout" classname="org.apache.cassandra.JStackJUnitTask">
        <classpath>
          <pathelement location="${test.classes}"/>
        </classpath>
      </taskdef>
      <mkdir dir="${build.test.dir}/cassandra"/>
      <mkdir dir="${build.test.dir}/output"/>
      <mkdir dir="${build.test.dir}/output/@{testtag}"/>
      <junit-timeout fork="on" forkmode="@{forkmode}" failureproperty="testfailed" maxmemory="1024m" timeout="@{timeout}" showoutput="@{showoutput}">
        <formatter classname="org.apache.cassandra.CassandraXMLJUnitResultFormatter" extension=".xml" usefile="true"/>
        <formatter classname="org.apache.cassandra.CassandraBriefJUnitResultFormatter" usefile="false"/>
        <jvmarg value="-Dstorage-config=${test.conf}"/>
        <jvmarg value="-Djava.awt.headless=true"/>
        <!-- Cassandra 3.0+ needs <jvmarg line="... ${additionalagent}" /> here! (not value=) -->
        <jvmarg line="-javaagent:${build.lib}/jamm-${jamm.version}.jar ${additionalagent}" />
        <jvmarg value="-ea"/>
        <jvmarg value="-Djava.io.tmpdir=${tmp.dir}"/>
        <jvmarg value="-Dcassandra.debugrefcount=true"/>
        <jvmarg value="-Xss256k"/>
        <!-- When we do classloader manipulation SoftReferences can cause memory leaks
             that can OOM our test runs. The next two settings informs our GC
             algorithm to limit the metaspace size and clean up SoftReferences
             more aggressively rather than waiting. See CASSANDRA-14922 for more details.
        -->
        <jvmarg value="-XX:SoftRefLRUPolicyMSPerMB=0" />
        <jvmarg value="-Dcassandra.test.driver.connection_timeout_ms=${test.driver.connection_timeout_ms}"/>
        <jvmarg value="-Dcassandra.test.driver.read_timeout_ms=${test.driver.read_timeout_ms}"/>
        <jvmarg value="-Dcassandra.memtable_row_overhead_computation_step=100"/>
        <jvmarg value="-Dcassandra.test.use_prepared=${cassandra.test.use_prepared}"/>
        <jvmarg value="-Dcassandra.test.sstableformatdevelopment=true"/>
        <!-- The first time SecureRandom initializes can be slow if it blocks on /dev/random -->
        <jvmarg value="-Djava.security.egd=file:/dev/urandom" />
        <jvmarg value="-Dcassandra.testtag=@{testtag}"/>
        <jvmarg value="-Dcassandra.keepBriefBrief=${cassandra.keepBriefBrief}" />
        <jvmarg value="-Dcassandra.strict.runtime.checks=true" />
        <jvmarg value="-Dcassandra.track_warnings.coordinator.defensive_checks_enabled=true" /> <!-- enable defensive checks -->
        <jvmarg line="${java11-jvmargs}"/>
        <!-- disable shrinks in quicktheories CASSANDRA-15554 -->
        <jvmarg value="-DQT_SHRINKS=0"/>
        <jvmarg line="${test-jvmargs}" />
        <optjvmargs/>
        <!-- Uncomment to debug unittest, attach debugger to port 1416 -->
        <!--
        <jvmarg line="-agentlib:jdwp=transport=dt_socket,address=localhost:1416,server=y,suspend=y" />
        -->
        <classpath>
          <pathelement path="${java.class.path}"/>
          <pathelement location="${stress.build.classes}"/>
          <pathelement location="${fqltool.build.classes}"/>
          <pathelement location="${test.classes}"/>
          <path refid="cassandra.classpath.test" />
          <pathelement location="${stress.test.classes}"/>
          <pathelement location="${fqltool.test.classes}"/>
          <pathelement location="${test.conf}"/>
          <pathelement path="${java.class.path}"/>
          <path refid="cassandra.classpath" />
          <fileset dir="${test.lib}">
            <include name="**/*.jar" />
              <exclude name="**/ant-*.jar"/>
          </fileset>
        </classpath>
        <batchtest todir="${build.test.dir}/output/@{testtag}">
            <fileset dir="@{inputdir}" includes="@{filter}" excludes="@{exclude}"/>
            <filelist dir="@{inputdir}" files="@{filelist}"/>
        </batchtest>
      </junit-timeout>

      <delete quiet="true" failonerror="false" dir="${build.test.dir}/cassandra/commitlog"/>
      <delete quiet="true" failonerror="false" dir="${build.test.dir}/cassandra/cdc_raw"/>
      <delete quiet="true" failonerror="false" dir="${build.test.dir}/cassandra/data"/>
      <delete quiet="true" failonerror="false" dir="${build.test.dir}/cassandra/ssl_upload_tables"/>
      <delete quiet="true" failonerror="false" dir="${build.test.dir}/cassandra/system_data"/>
      <delete quiet="true" failonerror="false" dir="${build.test.dir}/cassandra/saved_caches"/>
      <delete quiet="true" failonerror="false" dir="${build.test.dir}/cassandra/hints"/>
    </sequential>
  </macrodef>

  <target name="testold" depends="build-test" description="Execute unit tests">
    <testmacro inputdir="${test.unit.src}" timeout="${test.timeout}">
      <jvmarg value="-Dlegacy-sstable-root=${test.data}/legacy-sstables"/>
      <jvmarg value="-Dinvalid-legacy-sstable-root=${test.data}/invalid-legacy-sstables"/>
      <jvmarg value="-Dcassandra.ring_delay_ms=1000"/>
      <jvmarg value="-Dcassandra.tolerate_sstable_size=true"/>
      <jvmarg value="-Dcassandra.skip_sync=true" />
    </testmacro>
    <fileset dir="${test.unit.src}" />
  </target>

  <!-- Will not generate a junit report or fail on error  -->
  <macrodef name="testlist">
    <attribute name="test.file.list"/>
    <sequential>
      <testmacrohelper inputdir="${test.dir}/${test.classlistprefix}" filelist="@{test.file.list}" exclude="**/*.java" timeout="${test.timeout}">
        <jvmarg value="-Dlegacy-sstable-root=${test.data}/legacy-sstables"/>
        <jvmarg value="-Dinvalid-legacy-sstable-root=${test.data}/invalid-legacy-sstables"/>
        <jvmarg value="-Dcassandra.ring_delay_ms=1000"/>
        <jvmarg value="-Dcassandra.tolerate_sstable_size=true"/>
        <jvmarg value="-Dcassandra.skip_sync=true" />
      </testmacrohelper>
    </sequential>
  </macrodef>

  <!-- Will not generate a junit report  -->
  <macrodef name="testlist-compression">
    <attribute name="test.file.list" />
    <sequential>
      <property name="compressed_yaml" value="${build.test.dir}/cassandra.compressed.yaml"/>
      <concat destfile="${compressed_yaml}">
          <fileset file="${test.conf}/cassandra.yaml"/>
          <fileset file="${test.conf}/commitlog_compression_${test.compression.algo}.yaml"/>
      </concat>
      <testmacrohelper inputdir="${test.unit.src}" filelist="@{test.file.list}"
                       exclude="**/*.java" timeout="${test.timeout}" testtag="compression">
        <jvmarg value="-Dlegacy-sstable-root=${test.data}/legacy-sstables"/>
        <jvmarg value="-Dinvalid-legacy-sstable-root=${test.data}/invalid-legacy-sstables"/>
        <jvmarg value="-Dcassandra.test.compression=true"/>
        <jvmarg value="-Dcassandra.test.compression.algo=${test.compression.algo}"/>
        <jvmarg value="-Dcassandra.ring_delay_ms=1000"/>
        <jvmarg value="-Dcassandra.tolerate_sstable_size=true"/>
        <jvmarg value="-Dcassandra.config=file:///${compressed_yaml}"/>
        <jvmarg value="-Dcassandra.skip_sync=true" />
      </testmacrohelper>
    </sequential>
  </macrodef>

  <macrodef name="testlist-cdc">
    <attribute name="test.file.list" />
    <sequential>
      <property name="cdc_yaml" value="${build.test.dir}/cassandra.cdc.yaml"/>
      <concat destfile="${cdc_yaml}">
        <fileset file="${test.conf}/cassandra.yaml"/>
        <fileset file="${test.conf}/cdc.yaml"/>
      </concat>
      <testmacrohelper inputdir="${test.unit.src}" filelist="@{test.file.list}"
                       exclude="**/*.java" timeout="${test.timeout}" testtag="cdc">
        <jvmarg value="-Dlegacy-sstable-root=${test.data}/legacy-sstables"/>
        <jvmarg value="-Dinvalid-legacy-sstable-root=${test.data}/invalid-legacy-sstables"/>
        <jvmarg value="-Dcassandra.ring_delay_ms=1000"/>
        <jvmarg value="-Dcassandra.tolerate_sstable_size=true"/>
        <jvmarg value="-Dcassandra.config=file:///${cdc_yaml}"/>
        <jvmarg value="-Dcassandra.skip_sync=true" />
      </testmacrohelper>
    </sequential>
  </macrodef>

  <macrodef name="testlist-system-keyspace-directory">
    <attribute name="test.file.list" />
    <sequential>
      <property name="system_keyspaces_directory_yaml" value="${build.test.dir}/cassandra.system.yaml"/>
      <concat destfile="${system_keyspaces_directory_yaml}">
        <fileset file="${test.conf}/cassandra.yaml"/>
        <fileset file="${test.conf}/system_keyspaces_directory.yaml"/>
      </concat>
      <testmacrohelper inputdir="${test.unit.src}" filelist="@{test.file.list}"
                       exclude="**/*.java" timeout="${test.timeout}" testtag="system_keyspace_directory">
        <jvmarg value="-Dlegacy-sstable-root=${test.data}/legacy-sstables"/>
        <jvmarg value="-Dinvalid-legacy-sstable-root=${test.data}/invalid-legacy-sstables"/>
        <jvmarg value="-Dcassandra.ring_delay_ms=1000"/>
        <jvmarg value="-Dcassandra.tolerate_sstable_size=true"/>
        <jvmarg value="-Dcassandra.config=file:///${system_keyspaces_directory_yaml}"/>
        <jvmarg value="-Dcassandra.skip_sync=true" />
      </testmacrohelper>
    </sequential>
  </macrodef>

  <!--
    Run named ant task with jacoco, such as "ant jacoco-run -Dtaskname=test"
    the target run must enable the jacoco agent if usejacoco is 'yes' -->
  <target name="jacoco-run" description="run named task with jacoco instrumentation">
    <condition property="runtask" value="${taskname}" else="test">
      <isset property="taskname"/>
    </condition>
    <antcall target="${runtask}">
      <param name="usejacoco" value="yes"/>
    </antcall>
  </target>

  <!-- Use this with an FQDN for test class, and an optional csv list of methods like this:
    ant testsome -Dtest.name=org.apache.cassandra.service.StorageServiceServerTest
    ant testsome -Dtest.name=org.apache.cassandra.service.StorageServiceServerTest -Dtest.methods=testRegularMode,testGetAllRangesEmpty
  -->
  <target name="testsome" depends="build-test" description="Execute specific unit tests" >
    <testmacro inputdir="${test.unit.src}" timeout="${test.timeout}">
      <test unless:blank="${test.methods}" name="${test.name}" methods="${test.methods}" outfile="build/test/output/TEST-${test.name}-${test.methods}"/>
      <test if:blank="${test.methods}" name="${test.name}" outfile="build/test/output/TEST-${test.name}"/>
      <jvmarg value="-Dlegacy-sstable-root=${test.data}/legacy-sstables"/>
      <jvmarg value="-Dinvalid-legacy-sstable-root=${test.data}/invalid-legacy-sstables"/>
      <jvmarg value="-Dcassandra.ring_delay_ms=1000"/>
      <jvmarg value="-Dcassandra.tolerate_sstable_size=true"/>
      <jvmarg value="-Dcassandra.skip_sync=true" />
    </testmacro>
  </target>

  <!-- Use this with an FQDN for test class, and an optional csv list of methods like this:
    ant long-testsome -Dtest.name=org.apache.cassandra.cql3.ManyRowsTest
    ant long-testsome -Dtest.name=org.apache.cassandra.cql3.ManyRowsTest -Dtest.methods=testLargeCount
  -->
  <target name="long-testsome" depends="build-test" description="Execute specific long unit tests" >
    <testmacro inputdir="${test.long.src}" timeout="${test.long.timeout}">
      <test unless:blank="${test.methods}" name="${test.name}" methods="${test.methods}"/>
      <test if:blank="${test.methods}" name="${test.name}"/>
      <jvmarg value="-Dcassandra.ring_delay_ms=1000"/>
      <jvmarg value="-Dcassandra.tolerate_sstable_size=true"/>
    </testmacro>
  </target>

  <!-- Use this with an FQDN for test class, and an optional csv list of methods like this:
    ant burn-testsome -Dtest.name=org.apache.cassandra.utils.memory.LongBufferPoolTest
    ant burn-testsome -Dtest.name=org.apache.cassandra.utils.memory.LongBufferPoolTest -Dtest.methods=testPoolAllocateWithRecyclePartially
  -->
  <target name="burn-testsome" depends="build-test" description="Execute specific burn unit tests" >
    <testmacro inputdir="${test.burn.src}" timeout="${test.burn.timeout}">
      <test unless:blank="${test.methods}" name="${test.name}" methods="${test.methods}"/>
      <test if:blank="${test.methods}" name="${test.name}"/>
      <jvmarg value="-Dlogback.configurationFile=test/conf/logback-burntest.xml"/>
    </testmacro>
  </target>

  <target name="test-compression" depends="build-test,stress-build" description="Execute unit tests with sstable compression enabled">
    <path id="all-test-classes-path">
      <fileset dir="${test.unit.src}" includes="**/${test.name}.java" />
      <fileset dir="${test.distributed.src}" includes="**/${test.name}.java" />
    </path>
    <property name="all-test-classes" refid="all-test-classes-path"/>
    <testhelper testdelegate="testlist-compression" />
  </target>

  <target name="test-cdc" depends="build-test" description="Execute unit tests with change-data-capture enabled">
    <path id="all-test-classes-path">
      <fileset dir="${test.unit.src}" includes="**/${test.name}.java" />
    </path>
    <property name="all-test-classes" refid="all-test-classes-path"/>
    <testhelper testdelegate="testlist-cdc" />
  </target>

  <target name="test-system-keyspace-directory" depends="build-test" description="Execute unit tests with a system keyspaces directory configured">
    <path id="all-test-classes-path">
      <fileset dir="${test.unit.src}" includes="**/${test.name}.java" />
    </path>
    <property name="all-test-classes" refid="all-test-classes-path"/>
    <testhelper testdelegate="testlist-system-keyspace-directory" />
  </target>

  <target name="msg-ser-gen-test" depends="build-test" description="Generates message serializations">
    <testmacro inputdir="${test.unit.src}"
        timeout="${test.timeout}" filter="**/SerializationsTest.java">
      <jvmarg value="-Dcassandra.test-serialization-writes=True"/>
    </testmacro>
  </target>

  <target name="msg-ser-test" depends="build-test" description="Tests message serializations">
      <testmacro inputdir="${test.unit.src}" timeout="${test.timeout}"
               filter="**/SerializationsTest.java"/>
  </target>

  <target name="msg-ser-test-7" depends="build-test" description="Generates message serializations">
    <testmacro inputdir="${test.unit.src}"
        timeout="${test.timeout}" filter="**/SerializationsTest.java">
      <jvmarg value="-Dcassandra.version=0.7"/>
    </testmacro>
  </target>

  <target name="msg-ser-test-10" depends="build-test" description="Tests message serializations on 1.0 messages">
    <testmacro inputdir="${test.unit.src}"
        timeout="${test.timeout}" filter="**/SerializationsTest.java">
      <jvmarg value="-Dcassandra.version=1.0"/>
    </testmacro>
  </target>

  <target name="test-burn" depends="build-test" description="Execute functional tests">
    <testmacro inputdir="${test.burn.src}"
               timeout="${test.burn.timeout}">
    </testmacro>
  </target>

  <target name="long-test" depends="build-test" description="Execute functional tests">
    <testmacro inputdir="${test.long.src}"
               timeout="${test.long.timeout}">
      <jvmarg value="-Dcassandra.ring_delay_ms=1000"/>
      <jvmarg value="-Dcassandra.tolerate_sstable_size=true"/>
    </testmacro>
  </target>

  <target name="test-memory" depends="build-test" description="Execute functional tests">
      <testmacro inputdir="${test.memory.src}"
                 timeout="${test.memory.timeout}">
          <jvmarg value="-javaagent:${build.dir}/test/lib/jars/java-allocation-instrumenter-${allocation-instrumenter.version}.jar"/>
      </testmacro>
  </target>

  <target name="cql-test" depends="build-test" description="Execute CQL tests">
    <sequential>
      <echo message="running CQL tests"/>
      <mkdir dir="${build.test.dir}/cassandra"/>
      <mkdir dir="${build.test.dir}/output"/>
      <junit fork="on" forkmode="once" failureproperty="testfailed" maxmemory="1024m" timeout="${test.timeout}">
        <formatter type="brief" usefile="false"/>
        <jvmarg value="-Dstorage-config=${test.conf}"/>
        <jvmarg value="-Djava.awt.headless=true"/>
        <jvmarg value="-javaagent:${build.lib}/jamm-${jamm.version}.jar" />
        <jvmarg value="-ea"/>
        <jvmarg value="-Xss256k"/>
        <jvmarg value="-Dcassandra.memtable_row_overhead_computation_step=100"/>
        <jvmarg value="-Dcassandra.test.use_prepared=${cassandra.test.use_prepared}"/>
        <jvmarg value="-Dcassandra.skip_sync=true" />
        <classpath>
          <path refid="cassandra.classpath.test" />
          <pathelement location="${test.classes}"/>
          <pathelement location="${test.conf}"/>
          <fileset dir="${test.lib}">
            <include name="**/*.jar" />
          </fileset>
        </classpath>
        <batchtest todir="${build.test.dir}/output">
            <fileset dir="${test.unit.src}" includes="**/cql3/*Test.java">
                <contains text="CQLTester" casesensitive="yes"/>
            </fileset>
        </batchtest>
      </junit>
      <fail message="Some CQL test(s) failed.">
        <condition>
            <and>
            <isset property="testfailed"/>
            <not>
              <isset property="ant.test.failure.ignore"/>
            </not>
          </and>
        </condition>
      </fail>
    </sequential>
  </target>

  <!-- Use this with an simple class name for test class, and an optional csv list of methods like this:
    ant cql-test-some -Dtest.name=ListsTest
    ant cql-test-some -Dtest.name=ListsTest -Dtest.methods=testPrecisionTime_getNext_simple
  -->
  <target name="cql-test-some" depends="build-test" description="Execute specific CQL tests" >
    <sequential>
      <echo message="running ${test.methods} tests from ${test.name}"/>
      <mkdir dir="${build.test.dir}/cassandra"/>
      <mkdir dir="${build.test.dir}/output"/>
      <junit fork="on" forkmode="once" failureproperty="testfailed" maxmemory="1024m" timeout="${test.timeout}">
        <formatter type="brief" usefile="false"/>
        <jvmarg value="-Dstorage-config=${test.conf}"/>
        <jvmarg value="-Djava.awt.headless=true"/>
        <jvmarg value="-javaagent:${build.lib}/jamm-${jamm.version}.jar" />
        <jvmarg value="-ea"/>
        <jvmarg value="-Xss256k"/>
        <jvmarg value="-Dcassandra.test.use_prepared=${cassandra.test.use_prepared}"/>
        <jvmarg value="-Dcassandra.memtable_row_overhead_computation_step=100"/>
        <jvmarg value="-Dcassandra.skip_sync=true" />
        <classpath>
          <path refid="cassandra.classpath.test" />
          <pathelement location="${test.classes}"/>
          <pathelement location="${test.conf}"/>
          <fileset dir="${test.lib}">
            <include name="**/*.jar" />
          </fileset>
        </classpath>
        <test unless:blank="${test.methods}" name="org.apache.cassandra.cql3.${test.name}" methods="${test.methods}" todir="${build.test.dir}/output"/>
        <test if:blank="${test.methods}" name="org.apache.cassandra.cql3.${test.name}" todir="${build.test.dir}/output"/>
      </junit>
    </sequential>
  </target>

  <!-- Use JaCoCo ant extension without needing externally saved lib -->
  <target name="jacoco-init" depends="resolver-init">
    <typedef uri="antlib:org.jacoco.ant" classpathref="jacocoant.classpath"/>
  </target>

  <target name="jacoco-merge" depends="jacoco-init">
    <jacoco:merge destfile="${jacoco.finalexecfile}" xmlns:jacoco="antlib:org.jacoco.ant">
        <fileset dir="${jacoco.export.dir}" includes="*.exec,**/*.exec"/>
    </jacoco:merge>
  </target>

  <target name="jacoco-report" depends="jacoco-merge">
    <jacoco:report xmlns:jacoco="antlib:org.jacoco.ant">
      <executiondata>
        <file file="${jacoco.finalexecfile}" />
      </executiondata>
      <structure name="JaCoCo Cassandara Coverage Report">
        <classfiles>
          <fileset dir="${build.classes.main}">
            <include name="**/*.class"/>
          </fileset>
        </classfiles>
        <sourcefiles encoding="UTF-8">
          <dirset dir="${build.src}">
            <include name="java"/>
            <include name="gen-java"/>
          </dirset>
        </sourcefiles>
      </structure>
      <!-- to produce reports in different formats. -->
      <html destdir="${jacoco.export.dir}" />
      <csv destfile="${jacoco.export.dir}/report.csv" />
      <xml destfile="${jacoco.export.dir}/report.xml" />
    </jacoco:report>
  </target>

  <target name="jacoco-cleanup" description="Destroy JaCoCo exec data and reports">
    <delete file="${jacoco.partialexecfile}"/>
    <delete dir="${jacoco.export.dir}"/>
  </target>

  <target name="javadoc" depends="build" description="Create javadoc" unless="no-javadoc">
    <create-javadoc destdir="${javadoc.dir}">
      <filesets>
        <fileset dir="${build.src.java}" defaultexcludes="yes">
          <include name="org/apache/**/*.java"/>
        </fileset>
      </filesets>
    </create-javadoc>
   </target>

  <!-- Run tests and reports errors and generates a junit report after -->
  <macrodef name="testmacro">
    <attribute name="inputdir" />
    <attribute name="timeout" default="${test.timeout}" />
    <attribute name="forkmode" default="perTest"/>
    <attribute name="showoutput" default="true"/>
    <element name="optjvmargs" implicit="true" optional="true" />
    <attribute name="filter" default="**/${test.name}.java"/>
    <attribute name="exclude" default="" />
    <attribute name="filelist" default="" />
    <attribute name="testtag" default=""/>

    <sequential>
      <testmacrohelper inputdir="@{inputdir}" timeout="@{timeout}"
                       forkmode="@{forkmode}" filter="@{filter}"
                       exclude="@{exclude}" filelist="@{filelist}"
                       testtag="@{testtag}" showoutput="false" >
          <optjvmargs/>
      </testmacrohelper>
      <fail message="Some test(s) failed.">
        <condition>
            <and>
            <isset property="testfailed"/>
            <not>
              <isset property="ant.test.failure.ignore"/>
            </not>
          </and>
        </condition>
      </fail>
    </sequential>
  </macrodef>

  <target name="test" depends="eclipse-warnings,build-test" description="Test Runner">
    <path id="all-test-classes-path">
      <fileset dir="${test.unit.src}" includes="**/${test.name}.java" excludes="**/distributed/test/UpgradeTest*.java" />
    </path>
    <property name="all-test-classes" refid="all-test-classes-path"/>
    <testhelper testdelegate="testlist"/>
  </target>

  <target name="generate-test-report" description="Generates JUnit's HTML report from results already in build/output">
      <junitreport todir="${build.test.dir}">
        <fileset dir="${build.test.dir}/output">
          <include name="**/TEST-*.xml"/>
        </fileset>
        <report format="frames" todir="${build.test.dir}/junitreport"/>
      </junitreport>
  </target>

  <!-- run a list of tests as provided in -Dtest.classlistfile (or default of 'testnames.txt')
  The class list file should be one test class per line, with the path starting after test/unit
  e.g. org/apache/cassandra/hints/HintMessageTest.java -->
  <target name="testclasslist" depends="build-test" description="Run tests given in file -Dtest.classlistfile (one-class-per-line, e.g. org/apache/cassandra/db/SomeTest.java)">
    <path id="all-test-classes-path">
      <fileset dir="${test.dir}/${test.classlistprefix}" includesfile="${test.classlistfile}"/>
    </path>
    <property name="all-test-classes" refid="all-test-classes-path"/>
    <testhelper testdelegate="testlist"/>
  </target>
  <target name="testclasslist-compression" depends="build-test" description="Run tests given in file -Dtest.classlistfile (one-class-per-line, e.g. org/apache/cassandra/db/SomeTest.java)">
      <path id="all-test-classes-path">
          <fileset dir="${test.dir}/${test.classlistprefix}" includesfile="${test.classlistfile}"/>
      </path>
      <property name="all-test-classes" refid="all-test-classes-path"/>
      <testhelper testdelegate="testlist-compression"/>
  </target>
  <target name="testclasslist-cdc" depends="build-test" description="Run tests given in file -Dtest.classlistfile (one-class-per-line, e.g. org/apache/cassandra/db/SomeTest.java)">
      <path id="all-test-classes-path">
          <fileset dir="${test.dir}/${test.classlistprefix}" includesfile="${test.classlistfile}"/>
      </path>
      <property name="all-test-classes" refid="all-test-classes-path"/>
      <testhelper testdelegate="testlist-cdc"/>
  </target>
  <target name="testclasslist-system-keyspace-directory" depends="build-test" description="Run tests given in file -Dtest.classlistfile (one-class-per-line, e.g. org/apache/cassandra/db/SomeTest.java)">
      <path id="all-test-classes-path">
          <fileset dir="${test.dir}/${test.classlistprefix}" includesfile="${test.classlistfile}"/>
      </path>
      <property name="all-test-classes" refid="all-test-classes-path"/>
      <testhelper testdelegate="testlist-system-keyspace-directory"/>
  </target>

  <!-- Build a self-contained jar for e.g. remote execution; not currently used for running burn tests with this build script -->
  <target name="burn-test-jar" depends="build-test, build" description="Create dtest-compatible jar, including all dependencies">
      <jar jarfile="${build.dir}/burntest.jar">
          <zipgroupfileset dir="${build.lib}" includes="*.jar" excludes="META-INF/*.SF"/>
          <fileset dir="${build.classes.main}"/>
          <fileset dir="${test.classes}"/>
          <fileset dir="${test.conf}" excludes="logback*.xml"/>
          <fileset dir="${basedir}/conf" includes="logback*.xml"/>
          <zipgroupfileset dir="${build.dir.lib}/jars">
              <include name="junit*.jar"/>
          </zipgroupfileset>
      </jar>
  </target>

  <target name="dtest-jar" depends="build-test, build" description="Create dtest-compatible jar, including all dependencies">
      <jar jarfile="${build.dir}/dtest-${base.version}.jar" duplicate="preserve">
          <fileset dir="${build.classes.main}"/>
          <fileset dir="${test.classes}"/>
          <fileset dir="${test.conf}" />
          <zipgroupfileset dir="${build.lib}" includes="*.jar" excludes="META-INF/*.SF"/>
          <zipgroupfileset dir="${test.lib}/jars" includes="jimfs-1.1.jar,dtest-api-*.jar,asm-*.jar,javassist-*.jar,reflections-*.jar,semver4j-*.jar" excludes="META-INF/*.SF"/>
          <zipgroupfileset dir="${build.dir.lib}/jars" includes="asm-*.jar" excludes="META-INF/*.SF"/>
      </jar>
  </target>

  <target name="test-jvm-dtest" depends="build-test" description="Execute in-jvm dtests">
    <testmacro inputdir="${test.distributed.src}" timeout="${test.distributed.timeout}" forkmode="once" showoutput="true" filter="**/test/${test.name}.java">
      <jvmarg value="-Dlogback.configurationFile=test/conf/logback-dtest.xml"/>
      <jvmarg value="-Dcassandra.ring_delay_ms=10000"/>
      <jvmarg value="-Dcassandra.tolerate_sstable_size=true"/>
      <jvmarg value="-Dcassandra.skip_sync=true" />
    </testmacro>
    <testmacro inputdir="${test.simulator-test.src}" timeout="${test.distributed.timeout}" forkmode="perTest" showoutput="true" filter="**/test/${test.name}.java">
      <jvmarg value="-Dlogback.configurationFile=test/conf/logback-simulator.xml"/>
      <jvmarg value="-Dcassandra.ring_delay_ms=10000"/>
      <jvmarg value="-Dcassandra.tolerate_sstable_size=true"/>
      <jvmarg value="-Dcassandra.skip_sync=true" />
      <!-- Support Simulator Tests -->
      <jvmarg line="-javaagent:${test.lib}/jars/simulator-asm.jar"/>
      <jvmarg line="-Xbootclasspath/a:${test.lib}/jars/simulator-bootstrap.jar"/>
      <jvmarg line="-XX:ActiveProcessorCount=4"/>
      <jvmarg line="-XX:-TieredCompilation"/>
      <jvmarg line="-XX:Tier4CompileThreshold=1000"/>
      <jvmarg line="-XX:ReservedCodeCacheSize=256M"/>
    </testmacro>
  </target>

  <target name="test-jvm-upgrade-dtest" depends="build-test" description="Execute in-jvm dtests">
    <testmacro inputdir="${test.distributed.src}" timeout="${test.distributed.timeout}" forkmode="once" showoutput="true" filter="**/upgrade/*Test.java">
      <jvmarg value="-Dlogback.configurationFile=test/conf/logback-dtest.xml"/>
      <jvmarg value="-Dcassandra.ring_delay_ms=10000"/>
      <jvmarg value="-Dcassandra.tolerate_sstable_size=true"/>
      <jvmarg value="-Dcassandra.skip_sync=true" />
    </testmacro>
  </target>

  <!-- Use this with an FQDN for test class, and an optional csv list of methods like this:
      ant test-jvm-dtest-some -Dtest.name=org.apache.cassandra.distributed.test.ResourceLeakTest
      ant test-jvm-dtest-some -Dtest.name=org.apache.cassandra.distributed.test.ResourceLeakTest -Dtest.methods=looperTest
    -->
  <target name="test-jvm-dtest-some" depends="build-test" description="Execute some in-jvm dtests">
    <testmacro inputdir="${test.distributed.src}" timeout="${test.distributed.timeout}" forkmode="once" showoutput="true">
      <test unless:blank="${test.methods}" name="${test.name}" methods="${test.methods}" outfile="build/test/output/TEST-${test.name}-${test.methods}"/>
      <test if:blank="${test.methods}" name="${test.name}" outfile="build/test/output/TEST-${test.name}"/>
      <jvmarg value="-Dlogback.configurationFile=test/conf/logback-dtest.xml"/>
      <jvmarg value="-Dcassandra.ring_delay_ms=10000"/>
      <jvmarg value="-Dcassandra.tolerate_sstable_size=true"/>
      <jvmarg value="-Dcassandra.skip_sync=true" />
    </testmacro>
  </target>

  <!-- run microbenchmarks suite -->
  <target name="microbench" depends="build-jmh">
      <java classname="org.openjdk.jmh.Main"
            fork="true"
            failonerror="true">
          <classpath>
              <path refid="cassandra.classpath.test" />
              <pathelement location="${test.classes}"/>
              <pathelement location="${test.conf}"/>
              <fileset dir="${test.lib}">
                  <include name="**/*.jar" />
              </fileset>
          </classpath>
          <arg value="-foe"/>
          <arg value="true"/>
          <arg value="-rf"/>
          <arg value="json"/>
          <arg value="-rff"/>
          <arg value="${build.test.dir}/jmh-result.json"/>
          <arg value="-v"/>
          <arg value="EXTRA"/>

          <!-- Broken: ZeroCopyStreamingBench,MutationBench,FastThreadLocalBench  (FIXME) -->
          <arg value="-e"/><arg value="ZeroCopyStreamingBench|MutationBench|FastThreadLocalBench"/>

          <arg value=".*microbench.*${benchmark.name}"/>
      </java>
  </target>

  <!-- run arbitrary mains in tests, for example to run the long running memory tests with lots of memory pressure
      ant run-main -Dmainclass=org.apache.cassandra.utils.memory.LongBufferPoolTest -Dvmargs="-Xmx30m -XX:-UseGCOverheadLimit"
  -->
  <target name="run-main" depends="build-test">
      <property name="mainclass" value="" />
      <property name="vmargs" value="" />
      <property name="args" value="" />
      <java classname="${mainclass}"
            fork="true"
            failonerror="true">
          <jvmarg value="-server" />
          <jvmarg value="-ea" />
          <jvmarg line="${vmargs}" />
          <arg line="${args}" />
          <classpath>
              <path refid="cassandra.classpath" />
              <pathelement location="${test.classes}"/>
              <pathelement location="${test.conf}"/>
              <fileset dir="${test.lib}">
                  asm-<include name="**/*.jar" />
              </fileset>
          </classpath>
      </java>
  </target>

  <target name="_maybe_update_idea_to_java11" if="java.version.11">
    <replace file="${eclipse.project.name}.iml" token="JDK_1_8" value="JDK_11"/>
    <replace file=".idea/misc.xml" token="JDK_1_8" value="JDK_11"/>
    <replace file=".idea/misc.xml" token="1.8" value="11"/>
    <replaceregexp file=".idea/workspace.xml"
                   match="name=&quot;VM_PARAMETERS&quot; value=&quot;(.*)&quot;"
                   replace="name=&quot;VM_PARAMETERS&quot; value=&quot;\1 ${java11-jvmargs}&quot;"
                   byline="true"/>

      <echo file=".idea/compiler.xml"><![CDATA[<?xml version="1.0" encoding="UTF-8"?>
<project version="4">
  <component name="JavacSettings">
    <option name="ADDITIONAL_OPTIONS_STRING" value="--add-exports java.rmi/sun.rmi.registry=ALL-UNNAMED" />
  </component>
</project>]]></echo>
  </target>

  <!-- Generate IDEA project description files -->
  <target name="generate-idea-files" depends="init,maven-ant-tasks-init,resolver-dist-lib,gen-cql3-grammar,generate-jflex-java,createVersionPropFile" description="Generate IDEA files">
    <mkdir dir=".idea"/>
    <mkdir dir=".idea/libraries"/>
    <copy todir=".idea" overwrite="true">
        <fileset dir="ide/idea"/>
    </copy>
    <replace file=".idea/workspace.xml" token="trunk" value="${eclipse.project.name}"/>
    <copy tofile="${eclipse.project.name}.iml" file="ide/idea-iml-file.xml"/>
    <echo file=".idea/.name">Apache Cassandra ${eclipse.project.name}</echo>
    <echo file=".idea/modules.xml"><![CDATA[<?xml version="1.0" encoding="UTF-8"?>
<project version="4">
  <component name="ProjectModuleManager">
    <modules>
      <module fileurl="file://$PROJECT_DIR$/]]>${eclipse.project.name}<![CDATA[.iml" filepath="$PROJECT_DIR$/]]>${eclipse.project.name}<![CDATA[.iml" />
    </modules>
  </component>
</project>]]></echo>
      <antcall target="_maybe_update_idea_to_java11"/>
  </target>

  <!-- Generate Eclipse project description files -->
  <target name="generate-eclipse-files" depends="build-test" description="Generate eclipse files">
    <echo file=".project"><![CDATA[<?xml version="1.0" encoding="UTF-8"?>
<projectDescription>
  <name>${eclipse.project.name}</name>
  <comment></comment>
  <projects>
  </projects>
  <buildSpec>
    <buildCommand>
      <name>org.eclipse.jdt.core.javabuilder</name>
    </buildCommand>
  </buildSpec>
  <natures>
    <nature>org.eclipse.jdt.core.javanature</nature>
  </natures>
</projectDescription>]]>
    </echo>
    <path id="eclipse-project-libs-path">
        <fileset dir="lib">
            <include name="**/*.jar" />
        </fileset>
        <fileset dir="build/lib/jars">
            <include name="**/*.jar" />
        </fileset>
        <fileset dir="build/test/lib/jars">
            <include name="**/*.jar" />
        </fileset>
    </path>
    <pathconvert property="eclipse-libs-list" refid="eclipse-project-libs-path" pathsep="${line.separator}">
        <mapper>
            <regexpmapper from="^(.*)$$" to='&lt;classpathentry kind="lib" path="\1\" \/&gt;'/>
        </mapper>
    </pathconvert>
    <property name="eclipse-project-libs" refid="eclipse-project-libs-path"/>
    <echo file=".classpath"><![CDATA[<?xml version="1.0" encoding="UTF-8"?>
<classpath>
  <classpathentry kind="src" path="src/java"/>
  <classpathentry kind="src" path="src/resources"/>
  <classpathentry kind="src" path="src/gen-java"/>
  <classpathentry kind="src" path="conf" including="hotspot_compiler"/>
  <classpathentry kind="src" output="build/test/classes" path="test/unit"/>
  <classpathentry kind="src" output="build/test/classes" path="test/long"/>
  <classpathentry kind="src" output="build/test/classes" path="test/distributed"/>
  <classpathentry kind="src" output="build/test/classes" path="test/simulator/asm"/>
  <classpathentry kind="src" output="build/test/classes" path="test/simulator/main"/>
  <classpathentry kind="src" output="build/test/classes" path="test/resources" />
  <classpathentry kind="src" path="tools/stress/src"/>
  <classpathentry kind="src" path="tools/fqltool/src"/>
  <classpathentry kind="src" output="build/test/stress-classes" path="tools/stress/test/unit" />
  <classpathentry kind="src" output="build/test/fqltool-classes" path="tools/fqltool/test/unit" />
  <classpathentry kind="con" path="org.eclipse.jdt.launching.JRE_CONTAINER"/>
  <classpathentry kind="output" path="build/classes/eclipse"/>
  <classpathentry kind="lib" path="test/conf"/>
  <classpathentry kind="lib" path="${java.home}/../lib/tools.jar"/>
  ${eclipse-libs-list}
</classpath>
]]>
	</echo>
    <taskdef name="echoeclipseprojectslibs" classname="org.apache.cassandra.anttasks.EchoEclipseProjectLibs" classpath="${test.classes}">
        <classpath>
            <path refid="cassandra.classpath"/>
            <path refid="cassandra.classpath.test"/>
        </classpath>
    </taskdef>
    <mkdir dir=".settings" />
  </target>

  <pathconvert property="eclipse.project.name">
    <path path="${basedir}" />
    <regexpmapper from="^.*/([^/]+)$$" to="\1" handledirsep="yes" />
  </pathconvert>

  <!-- Clean Eclipse project description files -->
  <target name="clean-eclipse-files">
    <delete file=".project" />
    <delete file=".classpath" />
    <delete dir=".settings" />
  	<delete dir=".externalToolBuilders" />
  	<delete dir="build/eclipse-classes" />
  </target>

  <!-- ECJ 4.6.1 in standalone mode does not work with JPMS, so we skip this target for Java 11 -->
  <target name="eclipse-warnings" depends="build, _assert_rat_output" description="Run eclipse compiler code analysis" if="java.version.8">
        <property name="ecj.log.dir" value="${build.dir}/ecj" />
        <property name="ecj.warnings.file" value="${ecj.log.dir}/eclipse_compiler_checks.txt"/>
        <mkdir  dir="${ecj.log.dir}" />

        <property name="ecj.properties" value="${basedir}/eclipse_compiler.properties" />

        <echo message="Running Eclipse Code Analysis.  Output logged to ${ecj.warnings.file}" />

	<java
	    jar="${build.dir.lib}/jars/ecj-${ecj.version}.jar"
            fork="true"
	    failonerror="true"
            maxmemory="512m">
            <arg value="-source"/>
	    <arg value="${source.version}" />
	    <arg value="-target"/>
	    <arg value="${target.version}" />
	    <arg value="-d" />
            <arg value="none" />
	    <arg value="-proc:none" />
            <arg value="-log" />
            <arg value="${ecj.warnings.file}" />
            <arg value="-properties" />
            <arg value="${ecj.properties}" />
            <arg value="-cp" />
            <arg value="${toString:cassandra.classpath}" />
            <arg value="${build.src.java}" />
        </java>
  </target>

  <target name="init-checkstyle" depends="maven-ant-tasks-retrieve-build,build-project">
      <path id="checkstyle.lib.path">
          <fileset dir="${test.lib}/jars" includes="*.jar"/>
      </path>
      <!-- Sevntu custom checks are retrieved by Ivy into lib folder
         and will be accessible to checkstyle-->
      <taskdef resource="com/puppycrawl/tools/checkstyle/ant/checkstyle-ant-task.properties"
               classpathref="checkstyle.lib.path"/>
  </target>

  <target name="checkstyle" depends="init-checkstyle,maven-ant-tasks-retrieve-build,build-project" description="Run custom checkstyle code analysis" if="java.version.8">
      <property name="checkstyle.log.dir" value="${build.dir}/checkstyle" />
      <property name="checkstyle.report.file" value="${checkstyle.log.dir}/checkstyle_report.xml"/>
      <mkdir  dir="${checkstyle.log.dir}" />

      <property name="checkstyle.properties" value="${basedir}/checkstyle.xml" />
      <property name="checkstyle.suppressions" value="${basedir}/checkstyle_suppressions.xml" />
      <checkstyle config="${checkstyle.properties}"
                  failureProperty="checkstyle.failure"
                  failOnViolation="true">
          <formatter type="plain"/>
          <formatter type="xml" tofile="${checkstyle.report.file}"/>
          <fileset dir="${build.src.java}" includes="**/*.java"/>
      </checkstyle>
  </target>

  <target name="checkstyle-test" depends="init-checkstyle,maven-ant-tasks-retrieve-build,build-project" description="Run custom checkstyle code analysis on tests" if="java.version.8">
      <property name="checkstyle.log.dir" value="${build.dir}/checkstyle" />
      <property name="checkstyle_test.report.file" value="${checkstyle.log.dir}/checkstyle_report_test.xml"/>
      <mkdir  dir="${checkstyle.log.dir}" />

      <property name="checkstyle_test.properties" value="${basedir}/checkstyle_test.xml" />
      <property name="checkstyle.suppressions" value="${basedir}/checkstyle_suppressions.xml" />
      <checkstyle config="${checkstyle_test.properties}"
                  failureProperty="checkstyle.failure"
                  failOnViolation="true">
          <formatter type="plain"/>
          <formatter type="xml" tofile="${checkstyle_test.report.file}"/>
          <fileset dir="${test.dir}" includes="**/*.java"/>
      </checkstyle>
  </target>

  <!-- Installs artifacts to local Maven repository -->
  <target name="mvn-install"
          depends="maven-declare-dependencies,jar,sources-jar,javadoc-jar"
          description="Installs the artifacts in the Maven Local Repository">

    <!-- the parent -->
    <install pomFile="${build.dir}/${final.name}-parent.pom"
             file="${build.dir}/${final.name}-parent.pom"
             packaging="pom"/>

    <!-- the cassandra-all jar -->
    <install pomFile="${build.dir}/${final.name}.pom"
             file="${build.dir}/${final.name}.jar"/>
    <install pomFile="${build.dir}/${final.name}.pom"
             file="${build.dir}/${final.name}-sources.jar"
             classifier="sources"/>
    <install pomFile="${build.dir}/${final.name}.pom"
             file="${build.dir}/${final.name}-javadoc.jar"
             classifier="javadoc"/>
  </target>

  <!-- Publish artifacts to remote Maven repository -->
  <target name="publish"
          depends="mvn-install,artifacts"
          description="Publishes the artifacts to the Maven repository">

    <!-- the parent -->
    <deploy pomFile="${build.dir}/${final.name}-parent.pom"
            file="${build.dir}/${final.name}-parent.pom"
            packaging="pom"/>

    <!-- the cassandra-all jar -->
    <deploy pomFile="${build.dir}/${final.name}.pom"
            file="${build.dir}/${final.name}.jar"/>
    <deploy pomFile="${build.dir}/${final.name}.pom"
            file="${build.dir}/${final.name}-sources.jar"
            classifier="sources"/>
    <deploy pomFile="${build.dir}/${final.name}.pom"
            file="${build.dir}/${final.name}-javadoc.jar"
            classifier="javadoc"/>

    <!-- the distribution -->
    <sign-dist file="${build.dir}/${final.name}-bin.tar.gz" />
    <sign-dist file="${build.dir}/${final.name}-src.tar.gz" />

  </target>

  <import file="${basedir}/.build/build-resolver.xml"/>
  <import file="${basedir}/.build/build-rat.xml"/>
  <import file="${basedir}/.build/build-owasp.xml"/>
</project><|MERGE_RESOLUTION|>--- conflicted
+++ resolved
@@ -78,6 +78,7 @@
     <property name="test.simulator-test.src" value="${test.dir}/simulator/test"/>
     <property name="test.driver.connection_timeout_ms" value="5000"/>
     <property name="test.driver.read_timeout_ms" value="12000"/>
+    <property name="test.jvm.args" value="" />
     <property name="dist.dir" value="${build.dir}/dist"/>
     <property name="tmp.dir" value="${java.io.tmpdir}"/>
 
@@ -143,6 +144,8 @@
     <property name="chronicle-bytes.version" value="2.20.111" />
     <property name="chronicle-wire.version" value="2.20.117" />
     <property name="chronicle-threads.version" value="2.20.111" />
+
+    <property name="dtest-api.version" value="0.0.13" />
 
     <condition property="maven-ant-tasks.jar.exists">
       <available file="${build.dir}/maven-ant-tasks-${maven-ant-tasks.version}.jar" />
@@ -242,7 +245,7 @@
         <string>-Dio.netty.tryReflectionSetAccessible=true</string>
     </resources>
     <pathconvert property="_jvm11_test_arg_items_concat" refid="_jvm11_test_arg_items" pathsep=" "/>
-    <condition property="test-jvmargs" value="${_jvm11_test_arg_items_concat}" else="${_jvm8_test_arg_items_concat}">
+    <condition property="_std-test-jvmargs" value="${_jvm11_test_arg_items_concat}" else="${_jvm8_test_arg_items_concat}">
         <not>
             <equals arg1="${ant.java.version}" arg2="1.8"/>
         </not>
@@ -548,15 +551,10 @@
           <dependency groupId="com.google.code.java-allocation-instrumenter" artifactId="java-allocation-instrumenter" version="${allocation-instrumenter.version}" scope="test">
             <exclusion groupId="com.google.guava" artifactId="guava"/>
           </dependency>
-<<<<<<< HEAD
-          <dependency groupId="org.apache.cassandra" artifactId="dtest-api" version="0.0.12" scope="test"/>
           <dependency groupId="org.apache.cassandra" artifactId="harry-core" version="0.0.1" scope="test"/>
           <dependency groupId="org.reflections" artifactId="reflections" version="0.10.2" scope="test"/>
+          <dependency groupId="org.apache.cassandra" artifactId="dtest-api" version="${dtest-api.version}" scope="test"/>
           <dependency groupId="com.puppycrawl.tools" artifactId="checkstyle" version="8.40" scope="test"/>
-=======
-          <dependency groupId="org.apache.cassandra" artifactId="dtest-api" version="0.0.13" scope="test"/>
-          <dependency groupId="org.reflections" artifactId="reflections" version="0.9.12" scope="test"/>
->>>>>>> 1ebdc7e7
           <dependency groupId="org.apache.hadoop" artifactId="hadoop-core" version="1.0.3" scope="provided">
             <exclusion groupId="org.mortbay.jetty" artifactId="servlet-api"/>
             <exclusion groupId="commons-logging" artifactId="commons-logging"/>
@@ -1506,7 +1504,8 @@
         <jvmarg line="${java11-jvmargs}"/>
         <!-- disable shrinks in quicktheories CASSANDRA-15554 -->
         <jvmarg value="-DQT_SHRINKS=0"/>
-        <jvmarg line="${test-jvmargs}" />
+        <jvmarg line="${_std-test-jvmargs}" />
+        <jvmarg line="${test.jvm.args}" />
         <optjvmargs/>
         <!-- Uncomment to debug unittest, attach debugger to port 1416 -->
         <!--
