<?xml version="1.0" encoding="UTF-8" standalone="no"?>
<!--
 ~ Licensed to the Apache Software Foundation (ASF) under one
 ~ or more contributor license agreements.  See the NOTICE file
 ~ distributed with this work for additional information
 ~ regarding copyright ownership.  The ASF licenses this file
 ~ to you under the Apache License, Version 2.0 (the
 ~ "License"); you may not use this file except in compliance
 ~ with the License.  You may obtain a copy of the License at
 ~
 ~    http://www.apache.org/licenses/LICENSE-2.0
 ~
 ~ Unless required by applicable law or agreed to in writing,
 ~ software distributed under the License is distributed on an
 ~ "AS IS" BASIS, WITHOUT WARRANTIES OR CONDITIONS OF ANY
 ~ KIND, either express or implied.  See the License for the
 ~ specific language governing permissions and limitations
 ~ under the License.
 -->
<project basedir="." default="jar" name="apache-cassandra"
         xmlns:artifact="antlib:org.apache.maven.artifact.ant">
    <property environment="env"/>
    <property file="build.properties" />
    <property file="build.properties.default" />
    <property name="debuglevel" value="source,lines,vars"/>

    <!-- default version and SCM information -->
    <property name="base.version" value="4.0"/>
    <property name="scm.connection" value="scm:https://gitbox.apache.org/repos/asf/cassandra.git"/>
    <property name="scm.developerConnection" value="scm:https://gitbox.apache.org/repos/asf/cassandra.git"/>
    <property name="scm.url" value="https://gitbox.apache.org/repos/asf?p=cassandra.git;a=tree"/>

    <!-- directory details -->
    <property name="basedir" value="."/>
    <property name="build.src" value="${basedir}/src"/>
    <property name="build.src.java" value="${basedir}/src/java"/>
    <property name="build.src.antlr" value="${basedir}/src/antlr"/>
    <property name="build.src.resources" value="${basedir}/src/resources"/>
    <property name="build.src.gen-java" value="${basedir}/src/gen-java"/>
    <property name="build.lib" value="${basedir}/lib"/>
    <property name="build.dir" value="${basedir}/build"/>
    <property name="build.dir.lib" value="${basedir}/build/lib"/>
    <property name="build.test.dir" value="${build.dir}/test"/>
    <property name="build.classes" value="${build.dir}/classes"/>
    <property name="build.classes.main" value="${build.classes}/main" />
    <property name="javadoc.dir" value="${build.dir}/javadoc"/>
    <property name="javadoc.jars.dir" value="${build.dir}/javadocs"/>
    <property name="interface.dir" value="${basedir}/interface"/>
    <property name="test.dir" value="${basedir}/test"/>
    <property name="test.resources" value="${test.dir}/resources"/>
    <property name="test.lib" value="${build.dir}/test/lib"/>
    <property name="test.classes" value="${build.dir}/test/classes"/>
    <property name="test.conf" value="${test.dir}/conf"/>
    <property name="test.data" value="${test.dir}/data"/>
    <property name="test.name" value="*Test"/>
    <property name="test.classlistfile" value="testlist.txt"/>
    <property name="test.classlistprefix" value="unit"/>
    <property name="benchmark.name" value=""/>
    <property name="test.methods" value=""/>
    <property name="test.unit.src" value="${test.dir}/unit"/>
    <property name="test.long.src" value="${test.dir}/long"/>
    <property name="test.burn.src" value="${test.dir}/burn"/>
    <property name="test.microbench.src" value="${test.dir}/microbench"/>
    <property name="test.distributed.src" value="${test.dir}/distributed"/>
    <property name="test.compression_algo" value="LZ4"/>
    <property name="dist.dir" value="${build.dir}/dist"/>
    <property name="tmp.dir" value="${java.io.tmpdir}"/>

    <property name="doc.dir" value="${basedir}/doc"/>

    <!--
    We specify '8' instead of '1.8' in source.version to indicate that that this build requires Java 11 _and_ Java 8.
    Builds that only run against Java 8, _have to_ specify '1.8' for source version. This makes it possible to let
    CI scripts distinguish between "pure Java 8" releases and "hybrid" releases.
    -->
    <property name="source.version" value="8"/>
    <property name="target.version" value="8"/>
    <property name="release.version" value="10"/>

    <condition property="version" value="${base.version}">
      <isset property="release"/>
    </condition>
    <property name="version" value="${base.version}-SNAPSHOT"/>
    <property name="version.properties.dir"
              value="${build.src.resources}/org/apache/cassandra/config/" />
    <property name="final.name" value="${ant.project.name}-${version}"/>

    <!-- details of what version of Maven ANT Tasks to fetch -->
    <property name="maven-ant-tasks.version" value="2.1.3" />
    <property name="maven-ant-tasks.local" value="${user.home}/.m2/repository/org/apache/maven/maven-ant-tasks"/>
    <property name="maven-ant-tasks.url"
              value="http://repo2.maven.org/maven2/org/apache/maven/maven-ant-tasks" />
    <!-- details of how and which Maven repository we publish to -->
    <property name="maven.version" value="3.0.3" />
    <condition property="maven-repository-url" value="https://repository.apache.org/service/local/staging/deploy/maven2">
      <isset property="release"/>
    </condition>
    <condition property="maven-repository-id" value="apache.releases.https">
      <isset property="release"/>
    </condition>
    <property name="maven-repository-url" value="https://repository.apache.org/content/repositories/snapshots"/>
    <property name="maven-repository-id" value="apache.snapshots.https"/>

    <property name="test.timeout" value="240000" />
    <property name="test.long.timeout" value="600000" />
    <property name="test.burn.timeout" value="60000000" />
    <property name="test.distributed.timeout" value="360000" />

    <!-- default for cql tests. Can be override by -Dcassandra.test.use_prepared=false -->
    <property name="cassandra.test.use_prepared" value="true" />

    <!-- skip flushing schema tables during tests -->
    <property name="cassandra.test.flush_local_schema_changes" value="false" />

    <!-- http://www.eclemma.org/jacoco/ -->
    <property name="jacoco.export.dir" value="${build.dir}/jacoco/" />
    <property name="jacoco.partials.dir" value="${jacoco.export.dir}/partials" />
    <property name="jacoco.partialexecfile" value="${jacoco.partials.dir}/partial.exec" />
    <property name="jacoco.finalexecfile" value="${jacoco.export.dir}/jacoco.exec" />
    <property name="jacoco.version" value="0.7.5.201505241946"/>

    <property name="byteman.version" value="4.0.2"/>
    <property name="jamm.version" value="0.3.2"/>
    <property name="ecj.version" value="4.6.1"/>
    <property name="ohc.version" value="0.5.1"/>
    <property name="asm.version" value="6.2"/>

    <!-- https://mvnrepository.com/artifact/net.openhft/chronicle-bom/1.16.23 -->
    <property name="chronicle-queue.version" value="4.16.3" />
    <property name="chronicle-core.version" value="1.16.3-SNAPSHOT" />
    <property name="chronicle-bytes.version" value="1.16.3" />
    <property name="chronicle-wire.version" value="1.16.1" />
    <property name="chronicle-threads.version" value="1.16.0" />

    <condition property="maven-ant-tasks.jar.exists">
      <available file="${build.dir}/maven-ant-tasks-${maven-ant-tasks.version}.jar" />
    </condition>

    <condition property="maven-ant-tasks.jar.local">
      <available file="${maven-ant-tasks.local}/${maven-ant-tasks.version}/maven-ant-tasks-${maven-ant-tasks.version}.jar" />
    </condition>

    <condition property="is.source.artifact">
      <available file="${build.src.java}" type="dir" />
    </condition>

    <!-- Check if all tests are being run or just one. If it's all tests don't spam the console with test output.
         If it's an individual test print the output from the test under the assumption someone is debugging the test
         and wants to know what is going on without having to context switch to the log file that is generated.
         Debug level output still needs to be retrieved from the log file.  -->
    <script language="javascript">
        if (project.getProperty("cassandra.keepBriefBrief") == null)
        {
            if (project.getProperty("test.name").equals("*Test"))
                project.setProperty("cassandra.keepBriefBrief", "true");
            else
                project.setProperty("cassandra.keepBriefBrief", "false");
        }
    </script>

    <!--
    Build instructions for release builds / builds that support both Java 8 and 11:
    - requires JDK 11 in JAVA_HOME
    - requires JDK 8 in JAVA8_HOME

    Build instructions for development buils that only support Java 8:
    - requires JDK 8 in JAVA_HOME
    -->
    <condition property="java.version.8">
        <equals arg1="${ant.java.version}" arg2="1.8"/>
    </condition>
    <condition property="java11-jvmargs" value="-Djdk.attach.allowAttachSelf=true --add-exports java.sql/java.sql=ALL-UNNAMED --add-exports java.base/jdk.internal.misc=ALL-UNNAMED --add-opens java.base/jdk.internal.module=ALL-UNNAMED --add-exports java.base/jdk.internal.ref=ALL-UNNAMED --add-exports java.base/sun.nio.ch=ALL-UNNAMED --add-exports java.management.rmi/com.sun.jmx.remote.internal.rmi=ALL-UNNAMED --add-exports java.rmi/sun.rmi.registry=ALL-UNNAMED --add-exports java.rmi/sun.rmi.server=ALL-UNNAMED --add-opens jdk.management/com.sun.management.internal=ALL-UNNAMED">
        <not>
            <equals arg1="${ant.java.version}" arg2="1.8"/>
        </not>
    </condition>
    <property name="java11-jvmargs" value=""/>

    <!--
         Add all the dependencies.
    -->
    <path id="maven-ant-tasks.classpath" path="${build.dir}/maven-ant-tasks-${maven-ant-tasks.version}.jar" />
    <path id="cassandra.classpath">
        <pathelement location="${build.classes.main}" />
        <fileset dir="${build.lib}">
            <include name="**/*.jar" />
            <exclude name="**/*-sources.jar"/>
            <exclude name="**/ant-*.jar"/>
        </fileset>
        <fileset dir="${build.dir.lib}">
            <include name="**/*.jar" />
            <exclude name="**/*-sources.jar"/>
            <exclude name="**/ant-*.jar"/>
        </fileset>
    </path>
    <path id="cassandra.classpath.test">
        <file file="${build.dir}/${final.name}.jar"/> <!-- we need the jar for tests and benchmarks (multi-version jar) -->
        <fileset dir="${build.lib}">
            <include name="**/*.jar" />
            <exclude name="**/*-sources.jar"/>
            <exclude name="**/ant-*.jar"/>
        </fileset>
        <fileset dir="${build.dir.lib}">
            <include name="**/*.jar" />
            <exclude name="**/*-sources.jar"/>
            <exclude name="**/ant-*.jar"/>
        </fileset>
    </path>

  <macrodef name="create-javadoc">
    <attribute name="destdir"/>
    <element name="filesets"/>
    <sequential>
      <javadoc destdir="@{destdir}" author="true" version="true" use="true"
        windowtitle="${ant.project.name} API" classpathref="cassandra.classpath"
        bottom="Copyright &amp;copy; 2009-2019 The Apache Software Foundation"
        useexternalfile="yes" encoding="UTF-8"
        maxmemory="256m">
        <filesets/>
      </javadoc>
    </sequential>
  </macrodef>

    <!--
        Setup the output directories.
    -->
    <target name="init">
        <fail unless="is.source.artifact"
            message="Not a source artifact, stopping here." />
        <mkdir dir="${build.classes.main}/META-INF/versions/11"/>
        <mkdir dir="${test.lib}"/>
        <mkdir dir="${test.classes}"/>
        <mkdir dir="${stress.test.classes}"/>
        <mkdir dir="${fqltool.test.classes}"/>
        <mkdir dir="${build.src.gen-java}"/>
        <mkdir dir="${build.dir.lib}"/>
        <mkdir dir="${jacoco.export.dir}"/>
        <mkdir dir="${jacoco.partials.dir}"/>
    </target>

    <target name="clean" description="Remove all locally created artifacts">
        <delete dir="${build.test.dir}" />
        <delete dir="${build.classes}" />
        <delete dir="${build.src.gen-java}" />
        <delete dir="${version.properties.dir}" />
        <delete dir="${jacoco.export.dir}" />
        <delete dir="${jacoco.partials.dir}"/>
    </target>
    <target depends="clean" name="cleanall"/>

    <target name="realclean" depends="clean" description="Remove the entire build directory and all downloaded artifacts">
        <delete dir="${build.dir}" />
        <delete dir="${doc.dir}/build" />
    </target>

    <!--
       This generates the CQL grammar files from Cql.g
    -->
    <target name="check-gen-cql3-grammar">
        <uptodate property="cql3current"
                targetfile="${build.src.gen-java}/org/apache/cassandra/cql3/Cql.tokens">
            <srcfiles dir="${build.src.antlr}">
                <include name="*.g"/>
            </srcfiles>
        </uptodate>
    </target>

    <target name="gen-cql3-grammar" depends="check-gen-cql3-grammar" unless="cql3current">
      <echo>Building Grammar ${build.src.antlr}/Cql.g  ...</echo>
      <java classname="org.antlr.Tool"
            classpath="${build.dir.lib}/jars/antlr-3.5.2.jar;${build.lib}/antlr-runtime-3.5.2.jar;${build.lib}/ST4-4.0.8.jar"
            fork="true"
            failonerror="true">
         <jvmarg value="-Xmx512M" />
         <arg value="-Xconversiontimeout" />
         <arg value="10000" />
         <arg value="${build.src.antlr}/Cql.g" />
         <arg value="-fo" />
         <arg value="${build.src.gen-java}/org/apache/cassandra/cql3/" />
         <arg value="-Xmaxinlinedfastates"/>
         <arg value="10"/> <!-- default is 60 -->
      </java>
    </target>

    <target name="generate-cql-html" depends="maven-ant-tasks-init" description="Generate HTML from textile source">
        <artifact:dependencies pathId="wikitext.classpath">
            <dependency groupId="com.datastax.wikitext" artifactId="wikitext-core-ant" version="1.3"/>
            <dependency groupId="org.fusesource.wikitext" artifactId="textile-core" version="1.3"/>
            <remoteRepository refid="central"/>
            <remoteRepository refid="apache"/>
        </artifact:dependencies>
        <taskdef classpathref="wikitext.classpath" resource="wikitexttasks.properties" />
        <wikitext-to-html markupLanguage="Textile">
            <fileset dir="${basedir}">
                <include name="doc/cql3/*.textile"/>
            </fileset>
        </wikitext-to-html>
    </target>

    <target name="gen-doc" depends="maven-ant-tasks-init" description="Generate documentation" unless="ant.gen-doc.skip">
        <exec executable="make" osfamily="unix" dir="${doc.dir}">
            <arg value="html"/>
        </exec>
        <exec executable="cmd" osfamily="dos" dir="${doc.dir}">
            <arg value="/c"/>
            <arg value="make.bat"/>
            <arg value="html"/>
        </exec>
    </target>

    <!--
        Generates Java sources for tokenization support from jflex
        grammar files
    -->
    <target name="generate-jflex-java" description="Generate Java from jflex grammar">
        <taskdef classname="jflex.anttask.JFlexTask" classpath="${build.lib}/jflex-1.6.0.jar" name="jflex" />
        <jflex file="${build.src.java}/org/apache/cassandra/index/sasi/analyzer/StandardTokenizerImpl.jflex" destdir="${build.src.gen-java}/" />
    </target>

    <!--
       Fetch Maven Ant Tasks and Cassandra's dependencies
       These targets are intentionally free of dependencies so that they
       can be run stand-alone from a binary release artifact.
    -->
    <target name="maven-ant-tasks-localrepo" unless="maven-ant-tasks.jar.exists" if="maven-ant-tasks.jar.local"
            depends="init" description="Fetch Maven ANT Tasks from Maven Local Repository">
      <copy file="${maven-ant-tasks.local}/${maven-ant-tasks.version}/maven-ant-tasks-${maven-ant-tasks.version}.jar"
           tofile="${build.dir}/maven-ant-tasks-${maven-ant-tasks.version}.jar"/>
      <property name="maven-ant-tasks.jar.exists" value="true"/>
    </target>

    <target name="maven-ant-tasks-download" depends="init,maven-ant-tasks-localrepo" unless="maven-ant-tasks.jar.exists"
            description="Fetch Maven ANT Tasks from Maven Central Repositroy">
      <echo>Downloading Maven ANT Tasks...</echo>
      <get src="${maven-ant-tasks.url}/${maven-ant-tasks.version}/maven-ant-tasks-${maven-ant-tasks.version}.jar"
           dest="${build.dir}/maven-ant-tasks-${maven-ant-tasks.version}.jar" usetimestamp="true" />
      <copy file="${build.dir}/maven-ant-tasks-${maven-ant-tasks.version}.jar"
            tofile="${maven-ant-tasks.local}/${maven-ant-tasks.version}/maven-ant-tasks-${maven-ant-tasks.version}.jar"/>
    </target>

    <target name="maven-ant-tasks-init" depends="init,maven-ant-tasks-download" unless="maven-ant-tasks.initialized"
            description="Initialize Maven ANT Tasks">
      <typedef uri="antlib:org.apache.maven.artifact.ant" classpathref="maven-ant-tasks.classpath" />

      <!-- define the remote repositories we use -->
      <artifact:remoteRepository id="central"   url="${artifact.remoteRepository.central}"/>
      <artifact:remoteRepository id="apache"    url="${artifact.remoteRepository.apache}"/>

      <macrodef name="install">
        <attribute name="pomFile"/>
        <attribute name="file"/>
        <attribute name="classifier" default=""/>
        <attribute name="packaging" default="jar"/>
        <sequential>
          <artifact:mvn mavenVersion="${maven.version}" fork="true" failonerror="true">
            <arg value="org.apache.maven.plugins:maven-install-plugin:2.3.1:install-file" />
            <arg value="-DpomFile=@{pomFile}" />
            <arg value="-Dfile=@{file}" />
            <arg value="-Dclassifier=@{classifier}" />
            <arg value="-Dpackaging=@{packaging}" />
          </artifact:mvn>
        </sequential>
      </macrodef>

      <macrodef name="deploy">
        <attribute name="pomFile"/>
        <attribute name="file"/>
        <attribute name="classifier" default=""/>
        <attribute name="packaging" default="jar"/>
        <sequential>
          <artifact:mvn mavenVersion="${maven.version}" fork="true" failonerror="true">
            <jvmarg value="-Xmx512m"/>
            <arg value="org.apache.maven.plugins:maven-gpg-plugin:1.4:sign-and-deploy-file" />
            <arg value="-DretryFailedDeploymentCount=5" />
            <arg value="-Durl=${maven-repository-url}" />
            <arg value="-DrepositoryId=${maven-repository-id}" />
            <arg value="-DpomFile=@{pomFile}" />
            <arg value="-Dfile=@{file}" />
            <arg value="-Dclassifier=@{classifier}" />
            <arg value="-Dpackaging=@{packaging}" />
            <arg value="-Papache-release" />
          </artifact:mvn>
        </sequential>
      </macrodef>

      <property name="maven-ant-tasks.initialized" value="true"/>
    </target>

    <!-- this task defines the dependencies that will be fetched by Maven ANT Tasks
         the dependencies are re-used for publishing artifacts to Maven Central
         in order to keep everything consistent -->
    <target name="maven-declare-dependencies" depends="maven-ant-tasks-init"
            description="Define dependencies and dependency versions">
      <!-- The parent pom defines the versions of all dependencies -->
      <artifact:pom id="parent-pom"
                    groupId="org.apache.cassandra"
                    artifactId="cassandra-parent"
                    packaging="pom"
                    version="${version}"
                    url="http://cassandra.apache.org"
                    name="Apache Cassandra"
                    inceptionYear="2009"
                    description="The Apache Cassandra Project develops a highly scalable second-generation distributed database, bringing together Dynamo's fully distributed design and Bigtable's ColumnFamily-based data model.">
        <license name="The Apache Software License, Version 2.0" url="http://www.apache.org/licenses/LICENSE-2.0.txt"/>
        <scm connection="${scm.connection}" developerConnection="${scm.developerConnection}" url="${scm.url}"/>
        <dependencyManagement>
          <dependency groupId="org.xerial.snappy" artifactId="snappy-java" version="1.1.2.6"/>
          <dependency groupId="org.lz4" artifactId="lz4-java" version="1.4.0"/>
          <dependency groupId="com.ning" artifactId="compress-lzf" version="0.8.4"/>
          <dependency groupId="com.github.luben" artifactId="zstd-jni" version="1.3.8-5"/>
          <dependency groupId="com.google.guava" artifactId="guava" version="23.3-jre"/>
          <dependency groupId="org.hdrhistogram" artifactId="HdrHistogram" version="2.1.9"/>
          <dependency groupId="commons-cli" artifactId="commons-cli" version="1.1"/>
          <dependency groupId="commons-codec" artifactId="commons-codec" version="1.9"/>
          <dependency groupId="org.apache.commons" artifactId="commons-lang3" version="3.1"/>
          <dependency groupId="org.apache.commons" artifactId="commons-math3" version="3.2"/>
          <dependency groupId="org.antlr" artifactId="antlr" version="3.5.2">
            <exclusion groupId="org.antlr" artifactId="stringtemplate"/>
          </dependency>
          <dependency groupId="org.antlr" artifactId="antlr-runtime" version="3.5.2">
            <exclusion groupId="org.antlr" artifactId="stringtemplate"/>
          </dependency>
          <dependency groupId="org.slf4j" artifactId="slf4j-api" version="1.7.25"/>
          <dependency groupId="org.slf4j" artifactId="log4j-over-slf4j" version="1.7.25"/>
          <dependency groupId="org.slf4j" artifactId="jcl-over-slf4j" version="1.7.25" />
          <dependency groupId="ch.qos.logback" artifactId="logback-core" version="1.2.3"/>
          <dependency groupId="ch.qos.logback" artifactId="logback-classic" version="1.2.3"/>
          <dependency groupId="com.fasterxml.jackson.core" artifactId="jackson-core" version="2.9.5"/>
          <dependency groupId="com.fasterxml.jackson.core" artifactId="jackson-databind" version="2.9.5"/>
          <dependency groupId="com.fasterxml.jackson.core" artifactId="jackson-annotations" version="2.9.5"/>
          <dependency groupId="com.googlecode.json-simple" artifactId="json-simple" version="1.1"/>
          <dependency groupId="com.boundary" artifactId="high-scale-lib" version="1.0.6"/>
          <dependency groupId="com.github.jbellis" artifactId="jamm" version="${jamm.version}"/>

          <dependency groupId="org.yaml" artifactId="snakeyaml" version="1.11"/>
          <dependency groupId="junit" artifactId="junit" version="4.12" />
          <dependency groupId="org.quicktheories" artifactId="quicktheories" version="0.25" />
          <dependency groupId="org.apache.rat" artifactId="apache-rat" version="0.10">
             <exclusion groupId="commons-lang" artifactId="commons-lang"/>
          </dependency>
          <dependency groupId="org.apache.hadoop" artifactId="hadoop-core" version="1.0.3">
            <exclusion groupId="org.mortbay.jetty" artifactId="servlet-api"/>
            <exclusion groupId="commons-logging" artifactId="commons-logging"/>
            <exclusion groupId="org.eclipse.jdt" artifactId="core"/>
            <exclusion groupId="ant" artifactId="ant"/>
            <exclusion groupId="junit" artifactId="junit"/>
            <exclusion groupId="org.slf4j" artifactId="slf4j-api"/>
          </dependency>
          <dependency groupId="org.apache.hadoop" artifactId="hadoop-minicluster" version="1.0.3">
            <exclusion groupId="asm" artifactId="asm"/> <!-- this is the outdated version 3.1 -->
            <exclusion groupId="org.slf4j" artifactId="slf4j-api"/>
          </dependency>
          <dependency groupId="net.java.dev.jna" artifactId="jna" version="4.2.2"/>

          <dependency groupId="org.jacoco" artifactId="org.jacoco.agent" version="${jacoco.version}"/>
          <dependency groupId="org.jacoco" artifactId="org.jacoco.ant" version="${jacoco.version}"/>

          <dependency groupId="org.jboss.byteman" artifactId="byteman-install" version="${byteman.version}"/>
          <dependency groupId="org.jboss.byteman" artifactId="byteman" version="${byteman.version}"/>
          <dependency groupId="org.jboss.byteman" artifactId="byteman-submit" version="${byteman.version}"/>
          <dependency groupId="org.jboss.byteman" artifactId="byteman-bmunit" version="${byteman.version}"/>

          <dependency groupId="org.openjdk.jmh" artifactId="jmh-core" version="1.21"/>
          <dependency groupId="org.openjdk.jmh" artifactId="jmh-generator-annprocess" version="1.21"/>

          <dependency groupId="org.apache.cassandra" artifactId="cassandra-all" version="${version}" />
          <dependency groupId="io.dropwizard.metrics" artifactId="metrics-core" version="3.1.5" />
          <dependency groupId="io.dropwizard.metrics" artifactId="metrics-jvm" version="3.1.5" />
          <dependency groupId="com.addthis.metrics" artifactId="reporter-config3" version="3.0.3" />
          <dependency groupId="org.mindrot" artifactId="jbcrypt" version="0.3m" />
          <dependency groupId="io.airlift" artifactId="airline" version="0.8" />
          <dependency groupId="io.netty" artifactId="netty-all" version="4.1.28.Final" />
          <dependency groupId="net.openhft" artifactId="chronicle-queue" version="${chronicle-queue.version}"/>
          <dependency groupId="net.openhft" artifactId="chronicle-core" version="${chronicle-core.version}"/>
          <dependency groupId="net.openhft" artifactId="chronicle-bytes" version="${chronicle-bytes.version}"/>
          <dependency groupId="net.openhft" artifactId="chronicle-wire" version="${chronicle-wire.version}"/>
          <dependency groupId="net.openhft" artifactId="chronicle-threads" version="${chronicle-threads.version}"/>
          <dependency groupId="com.google.code.findbugs" artifactId="jsr305" version="2.0.2" />
          <dependency groupId="com.clearspring.analytics" artifactId="stream" version="2.5.2" />
	  <!-- UPDATE AND UNCOMMENT ON THE DRIVER RELEASE, BEFORE 4.0 RELEASE
          <dependency groupId="com.datastax.cassandra" artifactId="cassandra-driver-core" version="3.4.0-SNAPSHOT" classifier="shaded">
            <exclusion groupId="io.netty" artifactId="netty-buffer"/>
            <exclusion groupId="io.netty" artifactId="netty-codec"/>
            <exclusion groupId="io.netty" artifactId="netty-handler"/>
            <exclusion groupId="io.netty" artifactId="netty-transport"/>
            <exclusion groupId="org.slf4j" artifactId="slf4j-api"/>
          </dependency>
	  -->
          <dependency groupId="org.eclipse.jdt.core.compiler" artifactId="ecj" version="${ecj.version}" />
          <dependency groupId="org.caffinitas.ohc" artifactId="ohc-core" version="${ohc.version}">
            <exclusion groupId="org.slf4j" artifactId="slf4j-api"/>
          </dependency>
          <dependency groupId="org.caffinitas.ohc" artifactId="ohc-core-j8" version="${ohc.version}" />
          <dependency groupId="net.ju-n.compile-command-annotations" artifactId="compile-command-annotations" version="1.2.0" />
          <dependency groupId="org.fusesource" artifactId="sigar" version="1.6.4">
            <exclusion groupId="log4j" artifactId="log4j"/>
          </dependency>
          <dependency groupId="joda-time" artifactId="joda-time" version="2.4" />
          <dependency groupId="com.carrotsearch" artifactId="hppc" version="0.5.4" />
          <dependency groupId="de.jflex" artifactId="jflex" version="1.6.0" />
          <dependency groupId="com.github.rholder" artifactId="snowball-stemmer" version="1.3.0.581.1" />
          <dependency groupId="com.googlecode.concurrent-trees" artifactId="concurrent-trees" version="2.4.0" />
          <dependency groupId="com.github.ben-manes.caffeine" artifactId="caffeine" version="2.3.5" />
          <dependency groupId="org.jctools" artifactId="jctools-core" version="1.2.1"/>
          <dependency groupId="org.ow2.asm" artifactId="asm" version="${asm.version}" />
          <dependency groupId="org.ow2.asm" artifactId="asm-tree" version="${asm.version}" />
          <dependency groupId="org.ow2.asm" artifactId="asm-commons" version="${asm.version}" />
        </dependencyManagement>
        <developer id="adelapena" name="Andres de la Peña"/>
        <developer id="alakshman" name="Avinash Lakshman"/>
        <developer id="aleksey" name="Aleksey Yeschenko"/>
        <developer id="amorton" name="Aaron Morton"/>
        <developer id="aweisberg" name="Ariel Weisberg"/>
        <developer id="bdeggleston" name="Blake Eggleston"/>
        <developer id="benedict" name="Benedict Elliott Smith"/>
        <developer id="benjamin" name="Benjamin Lerer"/>
        <developer id="blambov" name="Branimir Lambov"/>
        <developer id="brandonwilliams" name="Brandon Williams"/>
        <developer id="carl" name="Carl Yeksigian"/>
        <developer id="dbrosius" name="David Brosiusd"/>
        <developer id="dikang" name="Dikang Gu"/>
        <developer id="eevans" name="Eric Evans"/>
        <developer id="gdusbabek" name="Gary Dusbabek"/>
        <developer id="goffinet" name="Chris Goffinet"/>
        <developer id="ifesdjeen" name="Alex Petrov"/>
        <developer id="jaakko" name="Laine Jaakko Olavi"/>
        <developer id="jake" name="T Jake Luciani"/>
        <developer id="jasonbrown" name="Jason Brown"/>
        <developer id="jbellis" name="Jonathan Ellis"/>
        <developer id="jfarrell" name="Jake Farrell"/>
        <developer id="jjirsa" name="Jeff Jirsa"/>
        <developer id="jkni" name="Joel Knighton"/>
        <developer id="jmckenzie" name="Josh McKenzie"/>
        <developer id="johan" name="Johan Oskarsson"/>
        <developer id="junrao" name="Jun Rao"/>
        <developer id="jzhuang" name="Jay Zhuang"/>
        <developer id="kohlisankalp" name="Sankalp Kohli"/>
        <developer id="marcuse" name="Marcus Eriksson"/>
        <developer id="mck" name="Michael Semb Wever"/>
        <developer id="mishail" name="Mikhail Stepura"/>
        <developer id="mshuler" name="Michael Shuler"/>
        <developer id="paulo" name="Paulo Motta"/>
        <developer id="pmalik" name="Prashant Malik"/>
        <developer id="rstupp" name="Robert Stupp"/>
        <developer id="scode" name="Peter Schuller"/>
        <developer id="beobal" name="Sam Tunnicliffe"/>
        <developer id="slebresne" name="Sylvain Lebresne"/>
        <developer id="stefania" name="Stefania Alborghetti"/>
        <developer id="tylerhobbs" name="Tyler Hobbs"/>
        <developer id="vijay" name="Vijay Parthasarathy"/>
        <developer id="xedin" name="Pavel Yaskevich"/>
        <developer id="yukim" name="Yuki Morishita"/>
        <developer id="zznate" name="Nate McCall"/>
      </artifact:pom>

      <!-- each dependency set then defines the subset of the dependencies for that dependency set -->
      <artifact:pom id="build-deps-pom"
                    artifactId="cassandra-build-deps">
        <parent groupId="org.apache.cassandra"
                artifactId="cassandra-parent"
                version="${version}"/>
        <dependency groupId="junit" artifactId="junit"/>
        <dependency groupId="org.quicktheories" artifactId="quicktheories" />
        <dependency groupId="org.psjava" artifactId="psjava" version="0.1.19" />
        <dependency groupId="org.apache.rat" artifactId="apache-rat"/>
        <dependency groupId="org.apache.hadoop" artifactId="hadoop-core"/>
        <dependency groupId="org.apache.hadoop" artifactId="hadoop-minicluster"/>
        <dependency groupId="com.google.code.findbugs" artifactId="jsr305"/>
        <dependency groupId="org.antlr" artifactId="antlr"/>
	<!-- UPDATE AND UNCOMMENT ON THE DRIVER RELEASE, BEFORE 4.0 RELEASE
        <dependency groupId="com.datastax.cassandra" artifactId="cassandra-driver-core" classifier="shaded"/>
	-->
        <dependency groupId="org.eclipse.jdt.core.compiler" artifactId="ecj"/>
        <dependency groupId="org.caffinitas.ohc" artifactId="ohc-core"/>
        <dependency groupId="org.caffinitas.ohc" artifactId="ohc-core-j8"/>
        <dependency groupId="org.openjdk.jmh" artifactId="jmh-core"/>
        <dependency groupId="org.openjdk.jmh" artifactId="jmh-generator-annprocess"/>
        <dependency groupId="net.ju-n.compile-command-annotations" artifactId="compile-command-annotations"/>
        <dependency groupId="org.apache.ant" artifactId="ant-junit" version="1.9.7" />
      </artifact:pom>
      <!-- this build-deps-pom-sources "artifact" is the same as build-deps-pom but only with those
           artifacts that have "-source.jar" files -->
      <artifact:pom id="build-deps-pom-sources"
                    artifactId="cassandra-build-deps">
        <parent groupId="org.apache.cassandra"
                artifactId="cassandra-parent"
                version="${version}"/>
        <dependency groupId="junit" artifactId="junit"/>
	<!-- UPDATE AND UNCOMMENT ON THE DRIVER RELEASE, BEFORE 4.0 RELEASE
        <dependency groupId="com.datastax.cassandra" artifactId="cassandra-driver-core" classifier="shaded"/>
	-->
        <dependency groupId="io.netty" artifactId="netty-all"/>
        <dependency groupId="org.eclipse.jdt.core.compiler" artifactId="ecj"/>
        <dependency groupId="org.caffinitas.ohc" artifactId="ohc-core"/>
        <dependency groupId="org.openjdk.jmh" artifactId="jmh-core"/>
        <dependency groupId="org.openjdk.jmh" artifactId="jmh-generator-annprocess"/>
        <dependency groupId="net.ju-n.compile-command-annotations" artifactId="compile-command-annotations"/>
        <dependency groupId="org.apache.ant" artifactId="ant-junit" version="1.9.7" />
      </artifact:pom>

      <artifact:pom id="coverage-deps-pom"
                    artifactId="cassandra-coverage-deps">
        <parent groupId="org.apache.cassandra"
                artifactId="cassandra-parent"
                version="${version}"/>
        <dependency groupId="org.jacoco" artifactId="org.jacoco.agent"/>
        <dependency groupId="org.jacoco" artifactId="org.jacoco.ant" />
        <dependency groupId="org.jboss.byteman" artifactId="byteman-install"/>
        <dependency groupId="org.jboss.byteman" artifactId="byteman"/>
        <dependency groupId="org.jboss.byteman" artifactId="byteman-submit"/>
        <dependency groupId="org.jboss.byteman" artifactId="byteman-bmunit"/>
      </artifact:pom>

      <artifact:pom id="test-deps-pom"
                    artifactId="cassandra-test-deps">
        <parent groupId="org.apache.cassandra"
                artifactId="cassandra-parent"
                version="${version}"/>
        <dependency groupId="joda-time" artifactId="joda-time"/>
      </artifact:pom>

      <!-- now the pom's for artifacts being deployed to Maven Central -->

      <artifact:pom id="all-pom"
                    artifactId="cassandra-all"
                    url="http://cassandra.apache.org"
                    name="Apache Cassandra">
        <parent groupId="org.apache.cassandra"
                artifactId="cassandra-parent"
                version="${version}"/>
        <scm connection="${scm.connection}" developerConnection="${scm.developerConnection}" url="${scm.url}"/>
        <dependency groupId="org.xerial.snappy" artifactId="snappy-java"/>
        <dependency groupId="org.lz4" artifactId="lz4-java"/>
        <dependency groupId="com.ning" artifactId="compress-lzf"/>
        <dependency groupId="com.google.guava" artifactId="guava"/>
        <dependency groupId="commons-cli" artifactId="commons-cli"/>
        <dependency groupId="commons-codec" artifactId="commons-codec"/>
        <dependency groupId="org.apache.commons" artifactId="commons-lang3"/>
        <dependency groupId="org.apache.commons" artifactId="commons-math3"/>
        <dependency groupId="org.antlr" artifactId="antlr"/>
        <dependency groupId="org.antlr" artifactId="antlr-runtime"/>
        <dependency groupId="org.slf4j" artifactId="slf4j-api"/>
        <dependency groupId="org.slf4j" artifactId="log4j-over-slf4j"/>
        <dependency groupId="org.slf4j" artifactId="jcl-over-slf4j"/>
        <dependency groupId="com.fasterxml.jackson.core" artifactId="jackson-core"/>
        <dependency groupId="com.fasterxml.jackson.core" artifactId="jackson-databind"/>
        <dependency groupId="com.fasterxml.jackson.core" artifactId="jackson-annotations"/>
        <dependency groupId="com.googlecode.json-simple" artifactId="json-simple"/>
        <dependency groupId="com.boundary" artifactId="high-scale-lib"/>
        <dependency groupId="org.yaml" artifactId="snakeyaml"/>
        <dependency groupId="org.mindrot" artifactId="jbcrypt"/>
        <dependency groupId="io.airlift" artifactId="airline"/>
        <dependency groupId="io.dropwizard.metrics" artifactId="metrics-core"/>
        <dependency groupId="io.dropwizard.metrics" artifactId="metrics-jvm"/>
        <dependency groupId="com.addthis.metrics" artifactId="reporter-config3"/>
        <dependency groupId="com.clearspring.analytics" artifactId="stream"/>

        <dependency groupId="ch.qos.logback" artifactId="logback-core"/>
        <dependency groupId="ch.qos.logback" artifactId="logback-classic"/>

        <!-- don't need hadoop classes to run, but if you use the hadoop stuff -->
        <dependency groupId="org.apache.hadoop" artifactId="hadoop-core" optional="true"/>
        <dependency groupId="org.apache.hadoop" artifactId="hadoop-minicluster" optional="true"/>

        <!-- don't need the Java Driver to run, but if you use the hadoop stuff or UDFs -->
	<!-- UPDATE AND UNCOMMENT ON THE DRIVER RELEASE, BEFORE 4.0 RELEASE
        <dependency groupId="com.datastax.cassandra" artifactId="cassandra-driver-core" classifier="shaded" optional="true">
          <exclusion groupId="io.netty" artifactId="netty-buffer"/>
          <exclusion groupId="io.netty" artifactId="netty-codec"/>
          <exclusion groupId="io.netty" artifactId="netty-handler"/>
          <exclusion groupId="io.netty" artifactId="netty-transport"/>
        </dependency>
	-->

        <!-- don't need jna to run, but nice to have -->
        <dependency groupId="net.java.dev.jna" artifactId="jna"/>

        <!-- don't need jamm unless running a server in which case it needs to be a -javagent to be used anyway -->
        <dependency groupId="com.github.jbellis" artifactId="jamm"/>

        <dependency groupId="io.netty" artifactId="netty-all"/>
        <dependency groupId="net.openhft" artifactId="chronicle-queue" version="${chronicle-queue.version}"/>
        <dependency groupId="net.openhft" artifactId="chronicle-core" version="${chronicle-core.version}"/>
        <dependency groupId="net.openhft" artifactId="chronicle-bytes" version="${chronicle-bytes.version}"/>
        <dependency groupId="net.openhft" artifactId="chronicle-wire" version="${chronicle-wire.version}"/>
        <dependency groupId="net.openhft" artifactId="chronicle-threads" version="${chronicle-threads.version}"/>
        <dependency groupId="joda-time" artifactId="joda-time"/>
        <dependency groupId="org.fusesource" artifactId="sigar"/>
        <dependency groupId="org.eclipse.jdt.core.compiler" artifactId="ecj"/>
        <dependency groupId="org.caffinitas.ohc" artifactId="ohc-core"/>
        <dependency groupId="org.caffinitas.ohc" artifactId="ohc-core-j8"/>
        <dependency groupId="com.github.ben-manes.caffeine" artifactId="caffeine" />
        <dependency groupId="org.jctools" artifactId="jctools-core"/>
        <dependency groupId="org.ow2.asm" artifactId="asm" />
      </artifact:pom>
      <artifact:pom id="dist-pom"
                    artifactId="apache-cassandra"
                    packaging="pom"
                    url="http://cassandra.apache.org"
                    name="Apache Cassandra">
        <parent groupId="org.apache.cassandra"
                artifactId="cassandra-parent"
                version="${version}"/>
        <scm connection="${scm.connection}" developerConnection="${scm.developerConnection}" url="${scm.url}"/>
      </artifact:pom>
    </target>

    <target name="maven-ant-tasks-retrieve-build" depends="maven-declare-dependencies" unless="without.maven">
      <!-- retrieve artifacts -->
      <artifact:dependencies pomRefId="build-deps-pom"
                             filesetId="build-dependency-jars"
                             cacheDependencyRefs="true"
                             dependencyRefsBuildFile="${build.dir}/build-dependencies.xml">
          <remoteRepository refid="central"/>
          <remoteRepository refid="apache"/>
      </artifact:dependencies>
      <!-- retrieve -source.jar artifacts using the reference-pom with the artifacts that have these -->
      <artifact:dependencies pomRefId="build-deps-pom-sources"
                             sourcesFilesetId="build-dependency-sources"
                             cacheDependencyRefs="true"
                             dependencyRefsBuildFile="${build.dir}/build-dependencies-sources.xml">
          <remoteRepository refid="central"/>
          <remoteRepository refid="apache"/>
      </artifact:dependencies>
      <copy todir="${build.dir.lib}/jars">
          <fileset refid="build-dependency-jars"/>
          <mapper type="flatten"/>
      </copy>
      <copy todir="${build.dir.lib}/sources">
          <fileset refid="build-dependency-sources"/>
          <mapper type="flatten"/>
      </copy>
      <!-- code coverage tools -->
      <artifact:dependencies pomRefId="coverage-deps-pom"
                             filesetId="coverage-dependency-jars">
          <remoteRepository refid="central"/>
      </artifact:dependencies>
      <copy todir="${build.dir.lib}/jars">
          <fileset refid="coverage-dependency-jars"/>
          <mapper type="flatten"/>
      </copy>
      <!-- jacoco agent jar comes wrapped in a jar -->
      <unzip src="${build.dir.lib}/jars/org.jacoco.agent-${jacoco.version}.jar" dest="${build.dir.lib}/jars">
        <patternset>
            <include name="*.jar"/>
        </patternset>
        <mapper type="flatten"/>
      </unzip>

      <!-- Need to delete some dependencies from build/lib/jars as non-matching versions may get in there
      due to transitive dependencies -->
      <delete>
          <fileset dir="${build.dir.lib}/jars">
              <include name="asm-*" />
          </fileset>
      </delete>
    </target>

    <target name="maven-ant-tasks-retrieve-test" depends="maven-ant-tasks-init">
      <artifact:dependencies pomRefId="test-deps-pom"
                             filesetId="test-dependency-jars"
                             sourcesFilesetId="test-dependency-sources"
                             cacheDependencyRefs="true"
                             dependencyRefsBuildFile="${build.dir}/test-dependencies.xml">
        <remoteRepository refid="apache"/>
        <remoteRepository refid="central"/>
      </artifact:dependencies>
      <copy todir="${test.lib}/jars">
        <fileset refid="test-dependency-jars"/>
        <mapper type="flatten"/>
      </copy>
      <copy todir="${test.lib}/sources">
        <fileset refid="test-dependency-sources"/>
        <mapper type="flatten"/>
      </copy>
    </target>

    <target name="echo-base-version">
        <echo message="${base.version}" />
    </target>

    <!-- create properties file with C version -->
    <target name="createVersionPropFile">
      <taskdef name="propertyfile" classname="org.apache.tools.ant.taskdefs.optional.PropertyFile"/>
      <mkdir dir="${version.properties.dir}"/>
      <propertyfile file="${version.properties.dir}/version.properties">
        <entry key="CassandraVersion" value="${version}"/>
      </propertyfile>
    </target>

    <target name="test-run" depends="jar"
            description="Run in test mode.  Not for production use!">
      <java classname="org.apache.cassandra.service.CassandraDaemon" fork="true">
        <classpath>
          <path refid="cassandra.classpath.test"/>
          <pathelement location="${test.conf}"/>
        </classpath>
        <jvmarg value="-Dstorage-config=${test.conf}"/>
        <jvmarg value="-javaagent:${basedir}/lib/jamm-${jamm.version}.jar" />
        <jvmarg value="-ea"/>
        <jvmarg line="${java11-jvmargs}"/>
      </java>
    </target>

    <!--
        The build target builds all the .class files
    -->
    <target name="build"
        depends="maven-ant-tasks-retrieve-build,build-project" description="Compile Cassandra classes"/>
    <target name="codecoverage" depends="jacoco-run,jacoco-report" description="Create code coverage report"/>

    <target name="_build_java8" if="java.version.8">
        <echo message="Compiling only for Java 8 ..."/>
        <javac fork="true"
               debug="true" debuglevel="${debuglevel}" encoding="utf-8"
               destdir="${build.classes.main}" includeantruntime="false" source="8" target="8"
               memorymaximumsize="512M">
            <src path="${build.src.java}"/>
            <src path="${build.src.gen-java}"/>
            <compilerarg value="-XDignore.symbol.file"/>
            <classpath>
                <path refid="cassandra.classpath"/>
            </classpath>
        </javac>
    </target>
    <target name="_build_java11" unless="java.version.8">
        <!-- Note: we cannot use javac's 'release' option, as that does not allow accessing sun.misc.Unsafe nor
        Nashorn's ClassFilter class as any javac modules option is invalid for relase 8. -->
        <fail message="JAVA8_HOME env variable must be set when building with java >= 11">
            <condition><not><isset property="env.JAVA8_HOME"/></not></condition>
        </fail>
        <echo message="Compiling for Java 8 (using ${env.JAVA8_HOME}/bin/javac) ..."/>
        <javac fork="true"
               debug="true" debuglevel="${debuglevel}" encoding="utf-8"
               destdir="${build.classes.main}" includeantruntime="false" source="8" target="8"
               executable="${env.JAVA8_HOME}/bin/javac"
               memorymaximumsize="512M">
            <src path="${build.src.java}"/>
            <src path="${build.src.gen-java}"/>
            <compilerarg value="-XDignore.symbol.file"/>
            <classpath>
                <path refid="cassandra.classpath"/>
            </classpath>
        </javac>
    </target>
    <target depends="init,gen-cql3-grammar,generate-cql-html,generate-jflex-java"
            name="build-project">
        <echo message="${ant.project.name}: ${ant.file}"/>
        <!-- Order matters! -->
        <antcall target="_build_java8"/>
        <antcall target="_build_java11"/>
        <antcall target="createVersionPropFile"/>
        <copy todir="${build.classes.main}">
            <fileset dir="${build.src.resources}" />
        </copy>
        <copy todir="${basedir}/conf" file="${build.classes.main}/META-INF/hotspot_compiler"/>
    </target>

    <!-- Stress build file -->
    <property name="stress.build.src" value="${basedir}/tools/stress/src" />
    <property name="stress.test.src" value="${basedir}/tools/stress/test/unit" />
    <property name="stress.build.classes" value="${build.classes}/stress" />
    <property name="stress.test.classes" value="${build.dir}/test/stress-classes" />
	<property name="stress.manifest" value="${stress.build.classes}/MANIFEST.MF" />
    <path id="cassandra.classes">
        <pathelement location="${basedir}/build/classes/main" />
    </path>

    <target name="stress-build-test" depends="stress-build" description="Compile stress tests">
        <javac debug="true" debuglevel="${debuglevel}" destdir="${stress.test.classes}"
               source="${source.version}" target="${target.version}"
               includeantruntime="false" encoding="utf-8">
            <classpath>
                <path refid="cassandra.classpath"/>
                <pathelement location="${stress.build.classes}" />
            </classpath>
            <src path="${stress.test.src}"/>
        </javac>
    </target>

    <target name="stress-build" depends="build" description="build stress tool">
    	<mkdir dir="${stress.build.classes}" />
        <javac compiler="modern" debug="true" debuglevel="${debuglevel}"
               source="${source.version}" target="${target.version}"
               encoding="utf-8" destdir="${stress.build.classes}" includeantruntime="true">
            <src path="${stress.build.src}" />
            <classpath>
                <path refid="cassandra.classes" />
                <path>
                    <fileset dir="${build.lib}">
                        <include name="**/*.jar" />
                    </fileset>
                </path>
            </classpath>
        </javac>
        <copy todir="${stress.build.classes}">
            <fileset dir="${stress.build.src}/resources" />
        </copy>
    </target>

    <target name="stress-test" depends="stress-build-test, build-test" description="Runs stress tests">
        <testmacro inputdir="${stress.test.src}"
                       timeout="${test.timeout}">
        </testmacro>
    </target>

    <!--
        fqltool build file
        -->
    <property name="fqltool.build.src" value="${basedir}/tools/fqltool/src" />
    <property name="fqltool.test.src" value="${basedir}/tools/fqltool/test/unit" />
    <property name="fqltool.build.classes" value="${build.classes}/fqltool" />
    <property name="fqltool.test.classes" value="${build.dir}/test/fqltool-classes" />
    <property name="fqltool.manifest" value="${fqltool.build.classes}/MANIFEST.MF" />

    <target name="fqltool-build-test" depends="fqltool-build" description="Compile fqltool tests">
        <javac debug="true" debuglevel="${debuglevel}" destdir="${fqltool.test.classes}"
               source="${source.version}" target="${target.version}"
               includeantruntime="false" encoding="utf-8">
            <classpath>
                <path refid="cassandra.classpath"/>
                <pathelement location="${fqltool.build.classes}" />
            </classpath>
            <src path="${fqltool.test.src}"/>
        </javac>
    </target>

    <target name="fqltool-build" depends="build" description="build fqltool">
    	<mkdir dir="${fqltool.build.classes}" />
        <javac compiler="modern" debug="true" debuglevel="${debuglevel}"
               source="${source.version}" target="${target.version}"
               encoding="utf-8" destdir="${fqltool.build.classes}" includeantruntime="true">
            <src path="${fqltool.build.src}" />
            <classpath>
                <path refid="cassandra.classes" />
                <path>
                    <fileset dir="${build.lib}">
                        <include name="**/*.jar" />
                    </fileset>
                </path>
            </classpath>
        </javac>
    </target>

    <target name="fqltool-test" depends="fqltool-build-test, build-test" description="Runs fqltool tests">
        <testmacro inputdir="${fqltool.test.src}"
                       timeout="${test.timeout}">
        </testmacro>
    </target>

	<target name="_write-poms" depends="maven-declare-dependencies">
	    <artifact:writepom pomRefId="parent-pom" file="${build.dir}/${final.name}-parent.pom"/>
	    <artifact:writepom pomRefId="all-pom" file="${build.dir}/${final.name}.pom"/>
	</target>

	<target name="write-poms" unless="without.maven">
	    <antcall target="_write-poms" />
	</target>

    <!--
        The jar target makes cassandra.jar output.
    -->
    <target name="_main-jar"
            depends="build"
            description="Assemble Cassandra JAR files">
      <mkdir dir="${build.classes.main}/META-INF" />
      <copy file="LICENSE.txt"
            tofile="${build.classes.main}/META-INF/LICENSE.txt"/>
      <copy file="NOTICE.txt"
            tofile="${build.classes.main}/META-INF/NOTICE.txt"/>

      <!-- Main Jar -->
      <jar jarfile="${build.dir}/${final.name}.jar">
        <fileset dir="${build.classes.main}">
        </fileset>
        <manifest>
        <!-- <section name="org/apache/cassandra/infrastructure"> -->
          <attribute name="Multi-Release" value="true"/>
          <attribute name="Implementation-Title" value="Cassandra"/>
          <attribute name="Implementation-Version" value="${version}"/>
          <attribute name="Implementation-Vendor" value="Apache"/>
        <!-- </section> -->
        </manifest>
      </jar>
    </target>
    <target name="jar"
            depends="_main-jar, build-test, stress-build, fqltool-build, write-poms"
            description="Assemble Cassandra JAR files">
      <!-- Stress jar -->
      <manifest file="${stress.manifest}">
        <attribute name="Built-By" value="Pavel Yaskevich"/>
        <attribute name="Main-Class" value="org.apache.cassandra.stress.Stress"/>
      </manifest>
      <mkdir dir="${stress.build.classes}/META-INF" />
      <mkdir dir="${build.dir}/tools/lib/" />
      <jar destfile="${build.dir}/tools/lib/stress.jar" manifest="${stress.manifest}">
        <fileset dir="${stress.build.classes}"/>
      </jar>
      <!-- fqltool jar -->
      <manifest file="${fqltool.manifest}">
        <attribute name="Built-By" value="Marcus Eriksson"/>
        <attribute name="Main-Class" value="org.apache.cassandra.fqltool.FullQueryLogTool"/>
      </manifest>
      <mkdir dir="${fqltool.build.classes}/META-INF" />
      <mkdir dir="${build.dir}/tools/lib/" />
      <jar destfile="${build.dir}/tools/lib/fqltool.jar" manifest="${stress.manifest}">
        <fileset dir="${fqltool.build.classes}"/>
      </jar>
    </target>

    <!--
        The javadoc-jar target makes cassandra-javadoc.jar output required for publishing to Maven central repository.
    -->
    <target name="javadoc-jar" description="Assemble Cassandra JavaDoc JAR file">
      <mkdir dir="${javadoc.jars.dir}"/>
      <create-javadoc destdir="${javadoc.jars.dir}/main">
        <filesets>
          <fileset dir="${build.src.java}" defaultexcludes="yes">
            <include name="org/apache/**/*.java"/>
          </fileset>
          <fileset dir="${build.src.gen-java}" defaultexcludes="yes">
            <include name="org/apache/**/*.java"/>
          </fileset>
        </filesets>
      </create-javadoc>
      <jar jarfile="${build.dir}/${final.name}-javadoc.jar"
           basedir="${javadoc.jars.dir}/main"/>

      <!-- javadoc task always rebuilds so might as well remove the generated docs to prevent
           being pulled into the distribution by accident -->
      <delete quiet="true" dir="${javadoc.jars.dir}"/>
    </target>

    <!--
        The sources-jar target makes cassandra-sources.jar output required for publishing to Maven central repository.
    -->
    <target name="sources-jar" depends="init" description="Assemble Cassandra Sources JAR file">
      <jar jarfile="${build.dir}/${final.name}-sources.jar">
        <fileset dir="${build.src.java}" defaultexcludes="yes">
          <include name="org/apache/**/*.java"/>
        </fileset>
        <fileset dir="${build.src.gen-java}" defaultexcludes="yes">
          <include name="org/apache/**/*.java"/>
        </fileset>
      </jar>
    </target>

    <target name="_artifacts-init" depends="jar,javadoc,gen-doc" unless="java.version.8">
      <mkdir dir="${dist.dir}"/>
      <!-- fix the control linefeed so that builds on windows works on linux -->
      <fixcrlf srcdir="bin" includes="**/*" excludes="**/*.bat, **/*.ps1" eol="lf" eof="remove" />
      <fixcrlf srcdir="conf" includes="**/*" excludes="**/*.bat, **/*.ps1" eol="lf" eof="remove" />
      <fixcrlf srcdir="tools/bin" includes="**/*" excludes="**/*.bat, **/*.ps1" eol="lf" eof="remove" />
      <copy todir="${dist.dir}/lib">
        <fileset dir="${build.lib}"/>
        <fileset dir="${build.dir}">
          <include name="${final.name}.jar" />
        </fileset>
      </copy>
      <copy todir="${dist.dir}/javadoc" failonerror="false">
        <fileset dir="${javadoc.dir}"/>
      </copy>
      <copy todir="${dist.dir}/doc" failonerror="false">
        <fileset dir="doc">
          <include name="cql3/CQL.html" />
          <include name="cql3/CQL.css" />
          <include name="SASI.md" />
        </fileset>
      </copy>
      <copy todir="${dist.dir}/doc/html" failonerror="false">
        <fileset dir="doc" />
        <globmapper from="build/html/*" to="*"/>
      </copy>
      <copy todir="${dist.dir}/bin">
        <fileset dir="bin"/>
      </copy>
      <copy todir="${dist.dir}/conf">
        <fileset dir="conf"/>
      </copy>
      <copy todir="${dist.dir}/pylib">
        <fileset dir="pylib">
          <include name="**" />
          <exclude name="**/*.pyc" />
        </fileset>
      </copy>
      <copy todir="${dist.dir}/">
        <fileset dir="${basedir}">
          <include name="*.txt" />
        </fileset>
      </copy>
      <copy todir="${dist.dir}/tools/bin">
        <fileset dir="${basedir}/tools/bin"/>
      </copy>
      <copy todir="${dist.dir}/tools/">
        <fileset dir="${basedir}/tools/">
            <include name="*.yaml"/>
	</fileset>
      </copy>
      <copy todir="${dist.dir}/tools/lib">
        <fileset dir="${build.dir}/tools/lib/">
            <include name="*.jar" />
        </fileset>
      </copy>
      <artifact:writepom pomRefId="dist-pom"
            file="${build.dir}/${final.name}-dist.pom"/>
    </target>

    <!-- creates release tarballs -->
    <target name="artifacts" depends="_artifacts-init"
            unless="java.version.8"
            description="Create Cassandra release artifacts">
      <tar compression="gzip" longfile="gnu"
        destfile="${build.dir}/${final.name}-bin.tar.gz">

        <!-- Everything but bin/ (default mode) -->
        <tarfileset dir="${dist.dir}" prefix="${final.name}">
          <include name="**"/>
          <exclude name="bin/*" />
        </tarfileset>
        <!-- Shell includes in bin/ (default mode) -->
        <tarfileset dir="${dist.dir}" prefix="${final.name}">
          <include name="bin/*.in.sh" />
        </tarfileset>
        <!-- Executable scripts in bin/ -->
        <tarfileset dir="${dist.dir}" prefix="${final.name}" mode="755">
          <include name="bin/*"/>
          <include name="tools/bin/*"/>
          <not>
                <filename name="bin/*.in.sh" />
          </not>
        </tarfileset>
      </tar>

      <tar compression="gzip" longfile="gnu"
           destfile="${build.dir}/${final.name}-src.tar.gz">

        <tarfileset dir="${basedir}"
                    prefix="${final.name}-src">
          <include name="**"/>
          <exclude name="build/**" />
          <exclude name="src/gen-java/**" />
          <exclude name=".git/**" />
          <exclude name="bin/*" /> <!-- handled separately below -->
          <!-- exclude Eclipse files -->
          <exclude name=".project" />
          <exclude name=".classpath" />
          <exclude name=".settings/**" />
          <exclude name=".externalToolBuilders/**" />
        </tarfileset>

        <!-- Shell includes and batch files in bin/ -->
        <tarfileset dir="${basedir}" prefix="${final.name}-src">
          <include name="bin/*.in.sh" />
          <include name="bin/*.bat" />
        </tarfileset>
        <!-- Everything else (assumed to be scripts), is executable -->
        <tarfileset dir="${basedir}" prefix="${final.name}-src" mode="755">
          <include name="bin/*"/>
          <exclude name="bin/*.in.sh" />
          <exclude name="bin/*.bat" />
        </tarfileset>
      </tar>
    </target>

    <target name="release" depends="eclipse-warnings,artifacts,rat-init"
            description="Create and QC release artifacts">
      <checksum forceOverwrite="yes" todir="${build.dir}" fileext=".sha256"
                algorithm="SHA-256">
        <fileset dir="${build.dir}">
          <include name="*.tar.gz" />
        </fileset>
      </checksum>
      <checksum forceOverwrite="yes" todir="${build.dir}" fileext=".sha512"
                algorithm="SHA-512">
        <fileset dir="${build.dir}">
          <include name="*.tar.gz" />
        </fileset>
      </checksum>

      <rat:report xmlns:rat="antlib:org.apache.rat.anttasks"
                  reportFile="${build.dir}/${final.name}-bin.rat.txt">
        <tarfileset>
          <gzipresource>
            <file file="${build.dir}/${final.name}-bin.tar.gz" />
          </gzipresource>
        </tarfileset>
      </rat:report>

      <rat:report xmlns:rat="antlib:org.apache.rat.anttasks"
                  reportFile="${build.dir}/${final.name}-src.rat.txt">
        <tarfileset>
          <gzipresource>
            <file file="${build.dir}/${final.name}-src.tar.gz" />
          </gzipresource>
        </tarfileset>
      </rat:report>
    </target>

  <target name="build-jmh" depends="build-test, jar" description="Create JMH uber jar">
      <jar jarfile="${build.test.dir}/deps.jar">
          <zipgroupfileset dir="${build.dir.lib}/jars">
              <include name="*jmh*.jar"/>
              <include name="jopt*.jar"/>
              <include name="commons*.jar"/>
          </zipgroupfileset>
          <zipgroupfileset dir="${build.lib}" includes="*.jar"/>
      </jar>
      <jar jarfile="${build.test.dir}/benchmarks.jar">
          <manifest>
              <attribute name="Main-Class" value="org.openjdk.jmh.Main"/>
          </manifest>
          <zipfileset src="${build.test.dir}/deps.jar" excludes="META-INF/*.SF" />
          <fileset dir="${build.classes.main}"/>
          <fileset dir="${test.classes}"/>
          <fileset dir="${test.conf}" />
      </jar>
  </target>

  <target name="build-test" depends="_main-jar, stress-build, fqltool-build, write-poms" description="Compile test classes">
    <antcall target="_build-test_java8"/>
    <antcall target="_build-test_java11"/>
  </target>

  <target name="_build-test_java8" if="java.version.8">
    <javac
     fork="true"
     compiler="modern"
     debug="true"
     debuglevel="${debuglevel}"
     destdir="${test.classes}"
     includeantruntime="true"
     source="${source.version}"
     target="${target.version}"
     encoding="utf-8">
     <classpath>
        <path refid="cassandra.classpath"/>
     </classpath>
     <compilerarg value="-XDignore.symbol.file"/>
     <src path="${test.unit.src}"/>
     <src path="${test.long.src}"/>
     <src path="${test.burn.src}"/>
     <src path="${test.microbench.src}"/>
     <src path="${test.distributed.src}"/>
    </javac>

    <!-- Non-java resources needed by the test suite -->
    <copy todir="${test.classes}">
      <fileset dir="${test.resources}"/>
    </copy>
  </target>

  <target name="_build-test_java11" unless="java.version.8">
    <javac
     fork="true"
     compiler="modern"
     debug="true"
     debuglevel="${debuglevel}"
     destdir="${test.classes}"
     includeantruntime="true"
     source="${source.version}"
     target="${target.version}"
     encoding="utf-8"
     executable="${env.JAVA8_HOME}/bin/javac">
     <classpath>
        <path refid="cassandra.classpath"/>
     </classpath>
     <compilerarg value="-XDignore.symbol.file"/>
     <src path="${test.unit.src}"/>
     <src path="${test.long.src}"/>
     <src path="${test.burn.src}"/>
     <src path="${test.microbench.src}"/>
     <src path="${test.distributed.src}"/>
    </javac>

    <!-- Non-java resources needed by the test suite -->
    <copy todir="${test.classes}">
      <fileset dir="${test.resources}"/>
    </copy>
  </target>

  <!-- Defines how to run a set of tests. If you change the defaults for attributes
       you should also update them in testmacro.,
       The two are split because the helper doesn't generate
       a junit report or fail on errors, since this is called in parallel to run tests
       when we choose to run tests in parallel -->
  <macrodef name="testmacrohelper">
    <attribute name="inputdir" />
    <attribute name="timeout" default="${test.timeout}" />
    <attribute name="forkmode" default="perTest"/>
    <element name="optjvmargs" implicit="true" optional="true" />
    <attribute name="filter" default="**/${test.name}.java"/>
    <attribute name="exclude" default="" />
    <attribute name="filelist" default="" />
    <attribute name="poffset" default="0"/>
    <attribute name="testtag" default=""/>
    <attribute name="usejacoco" default="no"/>
    <attribute name="showoutput" default="false"/>

    <sequential>
      <condition property="additionalagent"
                 value="-javaagent:${build.dir.lib}/jars/jacocoagent.jar=destfile=${jacoco.partialexecfile}"
                 else="">
        <istrue value="${usejacoco}"/>
      </condition>
      <!-- use https://github.com/krummas/jstackjunit to get thread dumps when unit tests time out -->
      <taskdef name="junit-timeout" classname="org.krummas.junit.JStackJUnitTask" classpath="lib/jstackjunit-0.0.1.jar"/>
      <mkdir dir="${build.test.dir}/cassandra"/>
      <mkdir dir="${build.test.dir}/output"/>
      <mkdir dir="${build.test.dir}/output/@{testtag}"/>
      <junit-timeout fork="on" forkmode="@{forkmode}" failureproperty="testfailed" maxmemory="1024m" timeout="@{timeout}" showoutput="@{showoutput}">
        <formatter classname="org.apache.cassandra.CassandraXMLJUnitResultFormatter" extension=".xml" usefile="true"/>
        <formatter classname="org.apache.cassandra.CassandraBriefJUnitResultFormatter" usefile="false"/>
        <jvmarg value="-Dstorage-config=${test.conf}"/>
        <jvmarg value="-Djava.awt.headless=true"/>
        <!-- Cassandra 3.0+ needs <jvmarg line="... ${additionalagent}" /> here! (not value=) -->
        <jvmarg line="-javaagent:${basedir}/lib/jamm-${jamm.version}.jar ${additionalagent}" />
        <jvmarg value="-ea"/>
        <jvmarg value="-Dcassandra.debugrefcount=true"/>
        <jvmarg value="-Xss256k"/>
        <!-- When we do classloader manipulation SoftReferences can cause memory leaks
             that can OOM our test runs. The next two settings informs our GC
             algorithm to limit the metaspace size and clean up SoftReferences
             more aggressively rather than waiting. See CASSANDRA-14922 for more details.
        -->
        <jvmarg value="-XX:MaxMetaspaceSize=256M" />
        <jvmarg value="-XX:MetaspaceSize=128M" />
        <jvmarg value="-XX:MaxMetaspaceExpansion=64M" />
        <jvmarg value="-XX:SoftRefLRUPolicyMSPerMB=0" />
        <jvmarg value="-Dcassandra.memtable_row_overhead_computation_step=100"/>
        <jvmarg value="-Dcassandra.test.use_prepared=${cassandra.test.use_prepared}"/>
        <jvmarg value="-Dcassandra.test.offsetseed=@{poffset}"/>
        <jvmarg value="-Dcassandra.test.sstableformatdevelopment=true"/>
        <!-- The first time SecureRandom initializes can be slow if it blocks on /dev/random -->
        <jvmarg value="-Djava.security.egd=file:/dev/urandom" />
        <jvmarg value="-Dcassandra.testtag=@{testtag}"/>
        <jvmarg value="-Dcassandra.keepBriefBrief=${cassandra.keepBriefBrief}" />
<<<<<<< HEAD
        <jvmarg line="${java11-jvmargs}"/>
        <optjvmargs/>
        <!-- Uncomment to debug unittest, attach debugger to port 1416 -->
        <!--
        <jvmarg line="-agentlib:jdwp=transport=dt_socket,address=localhost:1416,server=y,suspend=y" />
        -->
=======
        <jvmarg value="-Dcassandra.strict.runtime.checks=true" />
	<optjvmargs/>
>>>>>>> 01d6548e
        <classpath>
          <pathelement path="${java.class.path}"/>
          <pathelement location="${stress.build.classes}"/>
          <pathelement location="${fqltool.build.classes}"/>
          <path refid="cassandra.classpath.test" />
          <pathelement location="${test.classes}"/>
          <pathelement location="${stress.test.classes}"/>
          <pathelement location="${fqltool.test.classes}"/>
          <pathelement location="${test.conf}"/>
          <fileset dir="${test.lib}">
            <include name="**/*.jar" />
          </fileset>
        </classpath>
        <batchtest todir="${build.test.dir}/output/@{testtag}">
            <fileset dir="@{inputdir}" includes="@{filter}" excludes="@{exclude}"/>
            <filelist dir="@{inputdir}" files="@{filelist}"/>
        </batchtest>
      </junit-timeout>

      <condition property="fileSep" value=";">
        <os family="windows"/>
      </condition>
      <condition property="fileSep" else=":">
        <isset property="fileSep"/>
      </condition>
      <fail unless="fileSep">Failed to set File Separator. This shouldn't happen.</fail>

      <delete quiet="true" failonerror="false" dir="${build.test.dir}/cassandra/commitlog${fileSep}@{poffset}"/>
      <delete quiet="true" failonerror="false" dir="${build.test.dir}/cassandra/cdc_raw${fileSep}@{poffset}"/>
      <delete quiet="true" failonerror="false" dir="${build.test.dir}/cassandra/data${fileSep}@{poffset}"/>
      <delete quiet="true" failonerror="false" dir="${build.test.dir}/cassandra/saved_caches${fileSep}@{poffset}"/>
      <delete quiet="true" failonerror="false" dir="${build.test.dir}/cassandra/hints${fileSep}@{poffset}"/>
    </sequential>
  </macrodef>

    <target name="testold" depends="build-test" description="Execute unit tests">
    <testmacro inputdir="${test.unit.src}" timeout="${test.timeout}">
      <jvmarg value="-Dlegacy-sstable-root=${test.data}/legacy-sstables"/>
      <jvmarg value="-Dinvalid-legacy-sstable-root=${test.data}/invalid-legacy-sstables"/>
      <jvmarg value="-Dcassandra.ring_delay_ms=1000"/>
      <jvmarg value="-Dcassandra.tolerate_sstable_size=true"/>
      <jvmarg value="-Djava.io.tmpdir=${tmp.dir}"/>
      <jvmarg value="-Dcassandra.skip_sync=true" />
    </testmacro>
    <fileset dir="${test.unit.src}" />
  </target>

  <!-- Will not generate a junit report or fail on error since it is called in parallel for test-compression
       That is taken care of by testparallel -->
  <macrodef name="testlist">
    <attribute name="test.file.list"/>
    <attribute name="testlist.offset"/>
    <sequential>
      <testmacrohelper inputdir="${test.dir}/${test.classlistprefix}" filelist="@{test.file.list}" poffset="@{testlist.offset}" exclude="**/*.java" timeout="${test.timeout}">
        <jvmarg value="-Dlegacy-sstable-root=${test.data}/legacy-sstables"/>
        <jvmarg value="-Dinvalid-legacy-sstable-root=${test.data}/invalid-legacy-sstables"/>
        <jvmarg value="-Dcassandra.ring_delay_ms=1000"/>
        <jvmarg value="-Dcassandra.tolerate_sstable_size=true"/>
        <jvmarg value="-Dcassandra.config.loader=org.apache.cassandra.OffsetAwareConfigurationLoader"/>
        <jvmarg value="-Dcassandra.skip_sync=true" />
      </testmacrohelper>
    </sequential>
  </macrodef>

  <!-- Will not generate a junit report or fail on error since it is called in parallel for test-compression
       That is taken care of by testparallel -->
  <macrodef name="testlist-compression">
    <attribute name="test.file.list" />
    <attribute name="testlist.offset" />
    <sequential>
      <property name="compressed_yaml" value="${build.test.dir}/cassandra.compressed.yaml"/>
      <concat destfile="${compressed_yaml}">
          <fileset file="${test.conf}/cassandra.yaml"/>
          <fileset file="${test.conf}/commitlog_compression.yaml"/>
      </concat>
      <testmacrohelper inputdir="${test.unit.src}" filelist="@{test.file.list}" poffset="@{testlist.offset}"
                       exclude="**/*.java" timeout="${test.timeout}" testtag="compression">
        <jvmarg value="-Dlegacy-sstable-root=${test.data}/legacy-sstables"/>
        <jvmarg value="-Dinvalid-legacy-sstable-root=${test.data}/invalid-legacy-sstables"/>
        <jvmarg value="-Dcassandra.test.compression=true"/>
        <jvmarg value="-Dcassandra.ring_delay_ms=1000"/>
        <jvmarg value="-Dcassandra.tolerate_sstable_size=true"/>
        <jvmarg value="-Dcassandra.config=file:///${compressed_yaml}"/>
        <jvmarg value="-Dcassandra.skip_sync=true" />
        <jvmarg value="-Dcassandra.config.loader=org.apache.cassandra.OffsetAwareConfigurationLoader"/>
      </testmacrohelper>
    </sequential>
  </macrodef>

  <macrodef name="testlist-cdc">
    <attribute name="test.file.list" />
    <attribute name="testlist.offset" />
    <sequential>
      <property name="cdc_yaml" value="${build.test.dir}/cassandra.cdc.yaml"/>
      <testmacrohelper inputdir="${test.unit.src}" filelist="@{test.file.list}" poffset="@{testlist.offset}"
                       exclude="**/*.java" timeout="${test.timeout}" testtag="cdc">
        <jvmarg value="-Dlegacy-sstable-root=${test.data}/legacy-sstables"/>
        <jvmarg value="-Dinvalid-legacy-sstable-root=${test.data}/invalid-legacy-sstables"/>
        <jvmarg value="-Dcassandra.ring_delay_ms=1000"/>
        <jvmarg value="-Dcassandra.tolerate_sstable_size=true"/>
        <jvmarg value="-Dcassandra.config=file:///${cdc_yaml}"/>
        <jvmarg value="-Dcassandra.skip_sync=true" />
        <jvmarg value="-Dcassandra.config.loader=org.apache.cassandra.OffsetAwareConfigurationLoader"/>
      </testmacrohelper>
    </sequential>
  </macrodef>

  <!--
    Run named ant task with jacoco, such as "ant jacoco-run -Dtaskname=test"
    the target run must enable the jacoco agent if usejacoco is 'yes' -->
  <target name="jacoco-run" description="run named task with jacoco instrumentation">
    <condition property="runtask" value="${taskname}" else="test">
      <isset property="taskname"/>
    </condition>
    <antcall target="${runtask}">
      <param name="usejacoco" value="yes"/>
    </antcall>
  </target>

  <!-- Use this with an FQDN for test class, and a csv list of methods like this:
    ant testsome -Dtest.name=org.apache.cassandra.service.StorageServiceServerTest -Dtest.methods=testRegularMode,testGetAllRangesEmpty
  -->
  <target name="testsome" depends="build-test" description="Execute specific unit tests" >
    <testmacro inputdir="${test.unit.src}" timeout="${test.timeout}">
      <test name="${test.name}" methods="${test.methods}" outfile="build/test/output/TEST-${test.name}-${test.methods}"/>
      <jvmarg value="-Dlegacy-sstable-root=${test.data}/legacy-sstables"/>
      <jvmarg value="-Dinvalid-legacy-sstable-root=${test.data}/invalid-legacy-sstables"/>
      <jvmarg value="-Dcassandra.ring_delay_ms=1000"/>
      <jvmarg value="-Dcassandra.tolerate_sstable_size=true"/>
      <jvmarg value="-Dcassandra.skip_sync=true" />
    </testmacro>
  </target>

  <!-- Use this with an FQDN for test class, and a csv list of methods like this:
    ant long-testsome -Dtest.name=org.apache.cassandra.cql3.ViewLongTest -Dtest.methods=testConflictResolution
  -->
  <target name="long-testsome" depends="build-test" description="Execute specific long unit tests" >
    <testmacro inputdir="${test.long.src}" timeout="${test.long.timeout}">
      <test name="${test.name}" methods="${test.methods}"/>
      <jvmarg value="-Dcassandra.ring_delay_ms=1000"/>
      <jvmarg value="-Dcassandra.tolerate_sstable_size=true"/>
    </testmacro>
  </target>

  <!-- Use this with an FQDN for test class, and a csv list of methods like this:
    ant burn-testsome -Dtest.name=org.apache.cassandra.utils.memory.LongBufferPoolTest -Dtest.methods=testAllocate
  -->
  <target name="burn-testsome" depends="build-test" description="Execute specific burn unit tests" >
    <testmacro inputdir="${test.burn.src}" timeout="${test.burn.timeout}">
      <test name="${test.name}" methods="${test.methods}"/>
    </testmacro>
  </target>

  <target name="test-compression" depends="build-test, stress-build, fqltool-build" description="Execute unit tests with sstable compression enabled">
    <property name="compressed_yaml" value="${build.test.dir}/cassandra.compressed.yaml"/>
    <concat destfile="${compressed_yaml}">
      <fileset file="${test.conf}/cassandra.yaml"/>
      <fileset file="${test.conf}/commitlog_compression_${test.compression_algo}.yaml"/>
    </concat>
    <path id="all-test-classes-path">
      <fileset dir="${test.unit.src}" includes="**/${test.name}.java" />
      <fileset dir="${test.distributed.src}" includes="**/${test.name}.java" />
    </path>
    <property name="all-test-classes" refid="all-test-classes-path"/>
    <testparallel testdelegate="testlist-compression" />
  </target>

  <target name="test-cdc" depends="build-test" description="Execute unit tests with change-data-capture enabled">
    <property name="cdc_yaml" value="${build.test.dir}/cassandra.cdc.yaml"/>
    <concat destfile="${cdc_yaml}">
      <fileset file="${test.conf}/cassandra.yaml"/>
      <fileset file="${test.conf}/cdc.yaml"/>
    </concat>
    <path id="all-test-classes-path">
      <fileset dir="${test.unit.src}" includes="**/${test.name}.java" />
    </path>
    <property name="all-test-classes" refid="all-test-classes-path"/>
    <testparallel testdelegate="testlist-cdc" />
  </target>

  <target name="msg-ser-gen-test" depends="build-test" description="Generates message serializations">
    <testmacro inputdir="${test.unit.src}"
        timeout="${test.timeout}" filter="**/SerializationsTest.java">
      <jvmarg value="-Dcassandra.test-serialization-writes=True"/>
    </testmacro>
  </target>

  <target name="msg-ser-test" depends="build-test" description="Tests message serializations">
      <testmacro inputdir="${test.unit.src}" timeout="${test.timeout}"
               filter="**/SerializationsTest.java"/>
  </target>

  <target name="msg-ser-test-7" depends="build-test" description="Generates message serializations">
    <testmacro inputdir="${test.unit.src}"
        timeout="${test.timeout}" filter="**/SerializationsTest.java">
      <jvmarg value="-Dcassandra.version=0.7"/>
    </testmacro>
  </target>

  <target name="msg-ser-test-10" depends="build-test" description="Tests message serializations on 1.0 messages">
    <testmacro inputdir="${test.unit.src}"
        timeout="${test.timeout}" filter="**/SerializationsTest.java">
      <jvmarg value="-Dcassandra.version=1.0"/>
    </testmacro>
  </target>

  <target name="test-burn" depends="build-test" description="Execute functional tests">
    <testmacro inputdir="${test.burn.src}"
               timeout="${test.burn.timeout}">
    </testmacro>
  </target>

  <target name="long-test" depends="build-test" description="Execute functional tests">
    <testmacro inputdir="${test.long.src}"
               timeout="${test.long.timeout}">
      <jvmarg value="-Dcassandra.ring_delay_ms=1000"/>
      <jvmarg value="-Dcassandra.tolerate_sstable_size=true"/>
    </testmacro>
  </target>

  <target name="cql-test" depends="build-test" description="Execute CQL tests">
    <sequential>
      <echo message="running CQL tests"/>
      <mkdir dir="${build.test.dir}/cassandra"/>
      <mkdir dir="${build.test.dir}/output"/>
      <junit fork="on" forkmode="once" failureproperty="testfailed" maxmemory="1024m" timeout="${test.timeout}">
        <formatter type="brief" usefile="false"/>
        <jvmarg value="-Dstorage-config=${test.conf}"/>
        <jvmarg value="-Djava.awt.headless=true"/>
        <jvmarg value="-javaagent:${basedir}/lib/jamm-${jamm.version}.jar" />
        <jvmarg value="-ea"/>
        <jvmarg value="-Xss256k"/>
        <jvmarg value="-Dcassandra.memtable_row_overhead_computation_step=100"/>
        <jvmarg value="-Dcassandra.test.use_prepared=${cassandra.test.use_prepared}"/>
        <jvmarg value="-Dcassandra.skip_sync=true" />
        <classpath>
          <path refid="cassandra.classpath.test" />
          <pathelement location="${test.classes}"/>
          <pathelement location="${test.conf}"/>
          <fileset dir="${test.lib}">
            <include name="**/*.jar" />
          </fileset>
        </classpath>
        <batchtest todir="${build.test.dir}/output">
            <fileset dir="${test.unit.src}" includes="**/cql3/*Test.java">
                <contains text="CQLTester" casesensitive="yes"/>
            </fileset>
        </batchtest>
      </junit>
      <fail message="Some CQL test(s) failed.">
        <condition>
            <and>
            <isset property="testfailed"/>
            <not>
              <isset property="ant.test.failure.ignore"/>
            </not>
          </and>
        </condition>
      </fail>
    </sequential>
  </target>

  <target name="cql-test-some" depends="build-test" description="Execute specific CQL tests" >
    <sequential>
      <echo message="running ${test.methods} tests from ${test.name}"/>
      <mkdir dir="${build.test.dir}/cassandra"/>
      <mkdir dir="${build.test.dir}/output"/>
      <junit fork="on" forkmode="once" failureproperty="testfailed" maxmemory="1024m" timeout="${test.timeout}">
        <formatter type="brief" usefile="false"/>
        <jvmarg value="-Dstorage-config=${test.conf}"/>
        <jvmarg value="-Djava.awt.headless=true"/>
        <jvmarg value="-javaagent:${basedir}/lib/jamm-${jamm.version}.jar" />
        <jvmarg value="-ea"/>
        <jvmarg value="-Xss256k"/>
        <jvmarg value="-Dcassandra.test.use_prepared=${cassandra.test.use_prepared}"/>
        <jvmarg value="-Dcassandra.memtable_row_overhead_computation_step=100"/>
        <jvmarg value="-Dcassandra.skip_sync=true" />
        <classpath>
          <path refid="cassandra.classpath.test" />
          <pathelement location="${test.classes}"/>
          <pathelement location="${test.conf}"/>
          <fileset dir="${test.lib}">
            <include name="**/*.jar" />
          </fileset>
        </classpath>
        <test name="org.apache.cassandra.cql3.${test.name}" methods="${test.methods}" todir="${build.test.dir}/output"/>
      </junit>
    </sequential>
  </target>

  <target name="test-all"
          depends="eclipse-warnings,test,long-test,test-compression,stress-test,fqltool-test"
          description="Run all tests except for those under test-burn" />

  <!-- Use JaCoCo ant extension without needing externally saved lib -->
  <target name="jacoco-init" depends="maven-ant-tasks-init">
    <artifact:dependencies pathId="jacocoant.classpath">
      <dependency groupId="org.jacoco" artifactId="org.jacoco.ant" version="${jacoco.version}" />
    </artifact:dependencies>
    <typedef uri="antlib:org.jacoco.ant" classpathref="jacocoant.classpath"/>
  </target>

  <target name="jacoco-merge" depends="jacoco-init">
    <jacoco:merge destfile="${jacoco.finalexecfile}" xmlns:jacoco="antlib:org.jacoco.ant">
        <fileset dir="${jacoco.export.dir}" includes="*.exec,**/*.exec"/>
    </jacoco:merge>
  </target>

  <target name="jacoco-report" depends="jacoco-merge">
    <jacoco:report xmlns:jacoco="antlib:org.jacoco.ant">
      <executiondata>
        <file file="${jacoco.finalexecfile}" />
      </executiondata>
      <structure name="JaCoCo Cassandara Coverage Report">
        <classfiles>
          <fileset dir="${build.classes.main}">
            <include name="**/*.class"/>
          </fileset>
        </classfiles>
        <sourcefiles encoding="UTF-8">
          <dirset dir="${build.src}">
            <include name="java"/>
            <include name="gen-java"/>
          </dirset>
        </sourcefiles>
      </structure>
      <!-- to produce reports in different formats. -->
      <html destdir="${jacoco.export.dir}" />
      <csv destfile="${jacoco.export.dir}/report.csv" />
      <xml destfile="${jacoco.export.dir}/report.xml" />
    </jacoco:report>
  </target>

  <target name="jacoco-cleanup" description="Destroy JaCoCo exec data and reports">
    <delete file="${jacoco.partialexecfile}"/>
    <delete dir="${jacoco.export.dir}"/>
  </target>

  <!--
    License audit tool
  -->
  <target name="rat-init" depends="maven-ant-tasks-init">
    <artifact:dependencies pathId="rat.classpath">
      <dependency groupId="org.apache.rat" artifactId="apache-rat-tasks" version="0.6" />
    </artifact:dependencies>
    <typedef uri="antlib:org.apache.rat.anttasks" classpathref="rat.classpath"/>
  </target>

  <target name="rat-check" depends="rat-init">
    <rat:report xmlns:rat="antlib:org.apache.rat.anttasks"
                reportFile="${build.dir}/rat-report.log">
      <fileset dir="."  excludesfile=".rat-excludes" />
    </rat:report>
    <condition property="rat.passed">
      <isfileselected file="${build.dir}/rat-report.log">
        <containsregexp expression="^0 Unknown Licenses"/>
      </isfileselected>
    </condition>
    <fail unless="rat.passed">Unknown licenses: See build/rat-report.log.</fail>
  </target>

  <target name="rat-write" depends="rat-init">
    <echo>RAT: invoking addLicense to write missing headers</echo>
    <java classname="org.apache.rat.Report" fork="true"
          output="${build.dir}/rat-report.log">
      <classpath refid="rat.classpath" />
      <arg value="-a" />
      <arg value="--force" />
      <arg value="." />
    </java>
  </target>

  <target name="javadoc" depends="init" description="Create javadoc" unless="no-javadoc">
    <create-javadoc destdir="${javadoc.dir}">
      <filesets>
        <fileset dir="${build.src.java}" defaultexcludes="yes">
          <include name="org/apache/**/*.java"/>
        </fileset>
      </filesets>
    </create-javadoc>
   </target>

  <!-- Run tests not in parallel and reports errors and generates a junit report after -->
  <macrodef name="testmacro">
    <attribute name="inputdir" />
    <attribute name="timeout" default="${test.timeout}" />
    <attribute name="forkmode" default="perTest"/>
    <attribute name="showoutput" default="true"/>
    <element name="optjvmargs" implicit="true" optional="true" />
    <attribute name="filter" default="**/${test.name}.java"/>
    <attribute name="exclude" default="" />
    <attribute name="filelist" default="" />
    <attribute name="poffset" default="0"/>
    <attribute name="testtag" default=""/>

    <sequential>
      <testmacrohelper inputdir="@{inputdir}" timeout="@{timeout}"
                       forkmode="@{forkmode}" filter="@{filter}"
                       exclude="@{exclude}" filelist="@{filelist}" poffset="@{poffset}"
                       testtag="@{testtag}" showoutput="false" >
          <optjvmargs/>
      </testmacrohelper>
      <junitreport todir="${build.test.dir}">
        <fileset dir="${build.test.dir}/output">
          <include name="**/TEST-*.xml"/>
        </fileset>
        <report format="frames" todir="${build.test.dir}/junitreport"/>
      </junitreport>
      <fail message="Some test(s) failed.">
        <condition>
            <and>
            <isset property="testfailed"/>
            <not>
              <isset property="ant.test.failure.ignore"/>
            </not>
          </and>
        </condition>
      </fail>
    </sequential>
  </macrodef>

  <!-- Run tests in parallel and report errors after and generate a junit report -->
  <macrodef name="testparallel">
    <attribute name="testdelegate"/>
    <sequential>
      <testparallelhelper testdelegate="@{testdelegate}"/>
      <junitreport todir="${build.test.dir}">
        <fileset dir="${build.test.dir}/output">
          <include name="**/TEST-*.xml"/>
        </fileset>
        <report format="frames" todir="${build.test.dir}/junitreport"/>
      </junitreport>
      <fail message="Some test(s) failed.">
        <condition>
            <and>
            <isset property="testfailed"/>
            <not>
              <isset property="ant.test.failure.ignore"/>
            </not>
          </and>
        </condition>
      </fail>
    </sequential>
  </macrodef>

  <!-- Run multiple junit tasks in parallel, but don't track errors or generate a report after
       If a test fails the testfailed property will be set. All the tests are run using te testdelegate
       macro that is specified as an attribute and they will be run concurrently in this ant process -->
  <scriptdef name="testparallelhelper" language="javascript">
    <attribute name="testdelegate"/>
    <![CDATA[
        sep = project.getProperty("path.separator");
        all = project.getProperty("all-test-classes").split(sep);
        runners = project.getProperty("test.runners")
        cores = project.getProperty("cores.count")
        mem = project.getProperty("mem.size")

        numRunners = 1
        if (runners != null) // there's test.runners override
            numRunners = parseInt(runners) || 1;
        else if (cores != null && mem != null) // only if cores and memory size is set
            numRunners = Math.min(Math.floor(Math.sqrt(parseInt(cores) || 1)),
                                  Math.floor((parseInt(mem) || 1)/(4*1024*1024*1024)));

        if (numRunners < 1)
            numRunners = 1

        var echo = project.createTask("echo");
        echo.setMessage("Number of test runners: " + numRunners);
        echo.perform();

        var p = project.createTask('parallel');
        p.setThreadCount(numRunners);

        for (i = 0; i < all.length; i++) {

            if (all[i] == undefined) continue;

            task = project.createTask( attributes.get("testdelegate") );

            task.setDynamicAttribute( "test.file.list", "" + all[i]);

            task.setDynamicAttribute( "testlist.offset", "" + i );

            p.addTask(task);
        }

        p.perform();
    ]]>
  </scriptdef>

  <target name="get-cores">
    <property environment="env"/>
    <!-- support for Windows -->
    <condition property="cores.count" value="${env.NUMBER_OF_PROCESSORS}">
      <os family="windows" />
    </condition>
    <!-- support for Linux and Solaris (package SUNWgnu-coreutils is required) -->
    <exec executable="nproc" outputproperty="cores.count" os="Linux,SunOS,Solaris" failifexecutionfails="false">
      <arg value="--all"/>
    </exec>
    <!-- support for Mac OS X -->
    <exec executable="sysctl" outputproperty="cores.count" os="Mac,Mac OS X,Darwin" failifexecutionfails="false">
      <arg value="-n"/>
      <arg value="hw.ncpu"/>
    </exec>
    <echo message="Number of cores: ${cores.count}"/>
  </target>

  <target name="get-mem">
    <condition property="mem.size" value="unknown">
      <os family="windows" />
    </condition>
    <!-- support for Linux and Solaris (package SUNWgnu-coreutils is required) -->
    <exec executable="bash" outputproperty="mem.size" os="Linux,SunOS,Solaris" failifexecutionfails="false">
      <arg value="-c"/>
      <arg value="free -b | grep Mem: | awk '{print $2}'"/>
    </exec>
    <!-- support for Mac OS X -->
    <exec executable="sysctl" outputproperty="mem.size" os="Mac,Mac OS X,Darwin" failifexecutionfails="false">
      <arg value="-n"/>
      <arg value="hw.memsize"/>
    </exec>
    <echo message="Mem size : ${mem.size}"/>
  </target>

  <target name="test" depends="build-test,get-cores,get-mem" description="Parallel Test Runner">
    <path id="all-test-classes-path">
      <fileset dir="${test.unit.src}" includes="**/${test.name}.java" excludes="**/distributed/test/UpgradeTest*.java" />
    </path>
    <property name="all-test-classes" refid="all-test-classes-path"/>
    <testparallel testdelegate="testlist"/>
  </target>

  <!-- run a list of tests as provided in -Dtest.classlistfile (or default of 'testnames.txt')
  The class list file should be one test class per line, with the path starting after test/unit
  e.g. org/apache/cassandra/hints/HintMessageTest.java -->
  <target name="testclasslist" depends="build-test" description="Parallel-run tests given in file -Dtest.classlistfile (one-class-per-line, e.g. org/apache/cassandra/db/SomeTest.java)">
    <path id="all-test-classes-path">
      <fileset dir="${test.dir}/${test.classlistprefix}" includesfile="${test.classlistfile}"/>
    </path>
    <property name="all-test-classes" refid="all-test-classes-path"/>
    <testparallel testdelegate="testlist"/>
  </target>
  <target name="testclasslist-compression" depends="build-test" description="Parallel-run tests given in file -Dtest.classlistfile (one-class-per-line, e.g. org/apache/cassandra/db/SomeTest.java)">
      <path id="all-test-classes-path">
          <fileset dir="${test.dir}/${test.classlistprefix}" includesfile="${test.classlistfile}"/>
      </path>
      <property name="all-test-classes" refid="all-test-classes-path"/>
      <testparallel testdelegate="testlist-compression"/>
  </target>

  <!-- In-JVM dtest targets -->
  <target name="list-jvm-dtests" depends="build-test">
    <java classname="org.apache.cassandra.distributed.test.TestLocator" fork="no">
          <classpath>
              <path refid="cassandra.classpath.test" />
              <pathelement location="${test.classes}"/>
              <pathelement location="${test.conf}"/>
              <fileset dir="${test.lib}">
                  <include name="**/*.jar" />
              </fileset>
          </classpath>
        <arg value="${test.distributed.listfile}"/>
    </java>
  </target>

  <target name="test-jvm-dtest-forking" depends="list-jvm-dtests" description="Execute In-JVM 'distributed' tests" >
    <chmod file="${test.distributed.listfile}" perm="+x"/>
    <exec executable="./${test.distributed.listfile}" failonerror="true"/>
    <delete file="${test.distributed.listfile}"/>
  </target>

  <target name="dtest-jar" depends="build-test, build" description="Create dtest-compatible jar, including all dependencies">
      <jar jarfile="${build.dir}/dtest-${base.version}.jar">
          <zipgroupfileset dir="${build.lib}" includes="*.jar" excludes="META-INF/*.SF"/>
          <fileset dir="${build.classes.main}"/>
          <fileset dir="${test.classes}"/>
          <fileset dir="${test.conf}" />
      </jar>
  </target>

  <target name="test-jvm-dtest" depends="build-test" description="Execute unit tests">
    <testmacro inputdir="${test.distributed.src}" timeout="${test.distributed.timeout}" forkmode="once" showoutput="true" filter="**/test/*Test.java">
      <jvmarg value="-Dlogback.configurationFile=test/conf/logback-dtest.xml"/>
      <jvmarg value="-Dcassandra.ring_delay_ms=1000"/>
      <jvmarg value="-Dcassandra.tolerate_sstable_size=true"/>
      <jvmarg value="-Djava.io.tmpdir=${tmp.dir}"/>
      <jvmarg value="-Dcassandra.skip_sync=true" />
    </testmacro>
  </target>

  <!-- run microbenchmarks suite -->
  <target name="microbench" depends="build-jmh">
      <java classname="org.openjdk.jmh.Main"
            fork="true"
            failonerror="true">
          <classpath>
              <path refid="cassandra.classpath.test" />
              <pathelement location="${test.classes}"/>
              <pathelement location="${test.conf}"/>
              <fileset dir="${test.lib}">
                  <include name="**/*.jar" />
              </fileset>
          </classpath>
          <arg value=".*microbench.*${benchmark.name}"/>
      </java>
  </target>

  <!-- run arbitrary mains in tests, for example to run the long running memory tests with lots of memory pressure
      ant run-main -Dmainclass=org.apache.cassandra.utils.memory.LongBufferPoolTest -Dvmargs="-Xmx30m -XX:-UseGCOverheadLimit"
  -->
  <target name="run-main" depends="build-test">
      <property name="mainclass" value="" />
      <property name="vmargs" value="" />
      <property name="args" value="" />
      <java classname="${mainclass}"
            fork="true"
            failonerror="true">
          <jvmarg value="-server" />
          <jvmarg value="-ea" />
          <jvmarg line="${vmargs}" />
          <arg line="${args}" />
          <classpath>
              <path refid="cassandra.classpath" />
              <pathelement location="${test.classes}"/>
              <pathelement location="${test.conf}"/>
              <fileset dir="${test.lib}">
                  <include name="**/*.jar" />
              </fileset>
          </classpath>
      </java>
  </target>

  <!-- Generate IDEA project description files -->
  <target name="generate-idea-files" depends="build-test" description="Generate IDEA files">
    <mkdir dir=".idea"/>
    <mkdir dir=".idea/libraries"/>
    <copy todir=".idea">
        <fileset dir="ide/idea"/>
    </copy>
    <replace file=".idea/workspace.xml" token="trunk" value="${eclipse.project.name}"/>
    <copy tofile="${eclipse.project.name}.iml" file="ide/idea-iml-file.xml"/>
    <echo file=".idea/.name">Apache Cassandra ${eclipse.project.name}</echo>
    <echo file=".idea/modules.xml"><![CDATA[<?xml version="1.0" encoding="UTF-8"?>
<project version="4">
  <component name="ProjectModuleManager">
    <modules>
      <module fileurl="file://$PROJECT_DIR$/]]>${eclipse.project.name}<![CDATA[.iml" filepath="$PROJECT_DIR$/]]>${eclipse.project.name}<![CDATA[.iml" />
    </modules>
  </component>
</project>]]></echo>
  </target>

  <!-- Generate Eclipse project description files -->
  <target name="generate-eclipse-files" depends="build-test" description="Generate eclipse files">
    <echo file=".project"><![CDATA[<?xml version="1.0" encoding="UTF-8"?>
<projectDescription>
  <name>${eclipse.project.name}</name>
  <comment></comment>
  <projects>
  </projects>
  <buildSpec>
    <buildCommand>
      <name>org.eclipse.jdt.core.javabuilder</name>
    </buildCommand>
  </buildSpec>
  <natures>
    <nature>org.eclipse.jdt.core.javanature</nature>
  </natures>
</projectDescription>]]>
    </echo>
	<echo file=".classpath"><![CDATA[<?xml version="1.0" encoding="UTF-8"?>
<classpath>
  <classpathentry kind="src" path="src/java"/>
  <classpathentry kind="src" path="src/resources"/>
  <classpathentry kind="src" path="src/gen-java"/>
  <classpathentry kind="src" path="conf" including="hotspot_compiler"/>
  <classpathentry kind="src" output="build/test/classes" path="test/unit"/>
  <classpathentry kind="src" output="build/test/classes" path="test/long"/>
  <classpathentry kind="src" output="build/test/classes" path="test/distributed"/>
  <classpathentry kind="src" output="build/test/classes" path="test/resources" />
  <classpathentry kind="src" path="tools/stress/src"/>
  <classpathentry kind="src" path="tools/fqltool/src"/>
  <classpathentry kind="src" output="build/test/stress-classes" path="tools/stress/test/unit" />
  <classpathentry kind="src" output="build/test/fqltool-classes" path="tools/fqltool/test/unit" />
  <classpathentry kind="con" path="org.eclipse.jdt.launching.JRE_CONTAINER"/>
  <classpathentry kind="output" path="build/classes/eclipse"/>
  <classpathentry kind="lib" path="test/conf"/>
  <classpathentry kind="lib" path="${java.home}/../lib/tools.jar"/>
]]>
	</echo>
  	<path id="eclipse-project-libs-path">
  	 <fileset dir="lib">
  	    <include name="**/*.jar" />
     </fileset>
 	 <fileset dir="build/lib/jars">
  	    <include name="**/*.jar" />
  	 </fileset>
  	</path>
  	<property name="eclipse-project-libs" refid="eclipse-project-libs-path"/>
  	<script language="javascript" classpathref="cassandra.classpath"> <![CDATA[
  		var File = java.io.File;
  		var FilenameUtils = Packages.org.apache.commons.io.FilenameUtils;
  		jars = project.getProperty("eclipse-project-libs").split(project.getProperty("path.separator"));

  		cp = "";
  	    for (i=0; i< jars.length; i++) {
  	       srcjar = FilenameUtils.getBaseName(jars[i]) + '-sources.jar';
  		   srcdir = FilenameUtils.concat(project.getProperty("build.dir.lib"), 'sources');
  		   srcfile = new File(FilenameUtils.concat(srcdir, srcjar));

  		   cp += ' <classpathentry kind="lib" path="' + jars[i] + '"';
  		   if (srcfile.exists()) {
  		      cp += ' sourcepath="' + srcfile.getAbsolutePath() + '"';
  		   }
  		   cp += '/>\n';
  		}

  		cp += '</classpath>';

  		echo = project.createTask("echo");
  	    echo.setMessage(cp);
  		echo.setFile(new File(".classpath"));
  		echo.setAppend(true);
  	    echo.perform();
  	]]> </script>
    <mkdir dir=".settings" />
  </target>

  <pathconvert property="eclipse.project.name">
    <path path="${basedir}" />
    <regexpmapper from="^.*/([^/]+)$$" to="\1" handledirsep="yes" />
  </pathconvert>

  <!-- Clean Eclipse project description files -->
  <target name="clean-eclipse-files">
    <delete file=".project" />
    <delete file=".classpath" />
    <delete dir=".settings" />
  	<delete dir=".externalToolBuilders" />
  	<delete dir="build/eclipse-classes" />
  </target>


  <!-- ECJ 4.6.1 in standalone mode does not work with JPMS, so we skip this target for Java 11 -->
  <target name="eclipse-warnings" depends="build" description="Run eclipse compiler code analysis" if="java.version.8">
        <property name="ecj.log.dir" value="${build.dir}/ecj" />
        <property name="ecj.warnings.file" value="${ecj.log.dir}/eclipse_compiler_checks.txt"/>
        <mkdir  dir="${ecj.log.dir}" />

        <property name="ecj.properties" value="${basedir}/eclipse_compiler.properties" />

        <echo message="Running Eclipse Code Analysis.  Output logged to ${ecj.warnings.file}" />

	<java
	    jar="${build.dir.lib}/jars/ecj-${ecj.version}.jar"
            fork="true"
	    failonerror="true"
            maxmemory="512m">
            <arg value="-source"/>
	    <arg value="${source.version}" />
	    <arg value="-target"/>
	    <arg value="${target.version}" />
	    <arg value="-d" />
            <arg value="none" />
	    <arg value="-proc:none" />
            <arg value="-log" />
            <arg value="${ecj.warnings.file}" />
            <arg value="-properties" />
            <arg value="${ecj.properties}" />
            <arg value="-cp" />
            <arg value="${toString:cassandra.classpath}" />
            <arg value="${build.src.java}" />
        </java>
  </target>


  <!-- Publish artifacts to Maven repositories -->
  <target name="mvn-install"
          depends="maven-declare-dependencies,artifacts,jar,sources-jar,javadoc-jar"
          description="Installs the artifacts in the Maven Local Repository">

    <!-- the parent -->
    <install pomFile="${build.dir}/${final.name}-parent.pom"
             file="${build.dir}/${final.name}-parent.pom"
             packaging="pom"/>

    <!-- the distribution -->
    <install pomFile="${build.dir}/${final.name}-dist.pom"
             file="${build.dir}/${final.name}-dist.pom"
             packaging="pom"/>
    <install pomFile="${build.dir}/${final.name}-dist.pom"
             file="${build.dir}/${final.name}-bin.tar.gz"
             packaging="tar.gz"
             classifier="bin"/>
    <install pomFile="${build.dir}/${final.name}-dist.pom"
             file="${build.dir}/${final.name}-src.tar.gz"
             packaging="tar.gz"
             classifier="src"/>

    <!-- the cassandra-all jar -->
    <install pomFile="${build.dir}/${final.name}.pom"
             file="${build.dir}/${final.name}.jar"/>
    <install pomFile="${build.dir}/${final.name}.pom"
             file="${build.dir}/${final.name}-sources.jar"
             classifier="sources"/>
    <install pomFile="${build.dir}/${final.name}.pom"
             file="${build.dir}/${final.name}-javadoc.jar"
             classifier="javadoc"/>
  </target>

  <target name="publish"
          depends="mvn-install"
          description="Publishes the artifacts to the Maven repository">

    <!-- the parent -->
    <deploy pomFile="${build.dir}/${final.name}-parent.pom"
            file="${build.dir}/${final.name}-parent.pom"
            packaging="pom"/>

    <!-- the distribution -->
    <deploy pomFile="${build.dir}/${final.name}-dist.pom"
            file="${build.dir}/${final.name}-dist.pom"
            packaging="pom"/>
    <deploy pomFile="${build.dir}/${final.name}-dist.pom"
            file="${build.dir}/${final.name}-bin.tar.gz"
            packaging="tar.gz"
            classifier="bin"/>
    <deploy pomFile="${build.dir}/${final.name}-dist.pom"
            file="${build.dir}/${final.name}-src.tar.gz"
            packaging="tar.gz"
            classifier="src"/>

    <!-- the cassandra-all jar -->
    <deploy pomFile="${build.dir}/${final.name}.pom"
            file="${build.dir}/${final.name}.jar"/>
    <deploy pomFile="${build.dir}/${final.name}.pom"
            file="${build.dir}/${final.name}-sources.jar"
            classifier="sources"/>
    <deploy pomFile="${build.dir}/${final.name}.pom"
            file="${build.dir}/${final.name}-javadoc.jar"
            classifier="javadoc"/>
  </target>

</project><|MERGE_RESOLUTION|>--- conflicted
+++ resolved
@@ -1334,17 +1334,13 @@
         <jvmarg value="-Djava.security.egd=file:/dev/urandom" />
         <jvmarg value="-Dcassandra.testtag=@{testtag}"/>
         <jvmarg value="-Dcassandra.keepBriefBrief=${cassandra.keepBriefBrief}" />
-<<<<<<< HEAD
+          <jvmarg value="-Dcassandra.strict.runtime.checks=true" />
         <jvmarg line="${java11-jvmargs}"/>
         <optjvmargs/>
         <!-- Uncomment to debug unittest, attach debugger to port 1416 -->
         <!--
         <jvmarg line="-agentlib:jdwp=transport=dt_socket,address=localhost:1416,server=y,suspend=y" />
         -->
-=======
-        <jvmarg value="-Dcassandra.strict.runtime.checks=true" />
-	<optjvmargs/>
->>>>>>> 01d6548e
         <classpath>
           <pathelement path="${java.class.path}"/>
           <pathelement location="${stress.build.classes}"/>
