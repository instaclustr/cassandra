<?xml version="1.0" encoding="UTF-8" standalone="no"?>
<!--
 ~ Licensed to the Apache Software Foundation (ASF) under one
 ~ or more contributor license agreements.  See the NOTICE file
 ~ distributed with this work for additional information
 ~ regarding copyright ownership.  The ASF licenses this file
 ~ to you under the Apache License, Version 2.0 (the
 ~ "License"); you may not use this file except in compliance
 ~ with the License.  You may obtain a copy of the License at
 ~
 ~    https://www.apache.org/licenses/LICENSE-2.0
 ~
 ~ Unless required by applicable law or agreed to in writing,
 ~ software distributed under the License is distributed on an
 ~ "AS IS" BASIS, WITHOUT WARRANTIES OR CONDITIONS OF ANY
 ~ KIND, either express or implied.  See the License for the
 ~ specific language governing permissions and limitations
 ~ under the License.
 -->
<project basedir="." default="jar" name="apache-cassandra"
         xmlns:artifact="antlib:org.apache.maven.artifact.ant">
    <property environment="env"/>
    <property file="build.properties" />
    <property file="build.properties.default" />
    <property name="debuglevel" value="source,lines,vars"/>

    <!-- default version and SCM information -->
    <property name="base.version" value="4.0-beta3"/>
    <property name="scm.connection" value="scm:https://gitbox.apache.org/repos/asf/cassandra.git"/>
    <property name="scm.developerConnection" value="scm:https://gitbox.apache.org/repos/asf/cassandra.git"/>
    <property name="scm.url" value="https://gitbox.apache.org/repos/asf?p=cassandra.git;a=tree"/>

    <!-- directory details -->
    <property name="basedir" value="."/>
    <property name="build.src" value="${basedir}/src"/>
    <property name="build.src.java" value="${basedir}/src/java"/>
    <property name="build.src.antlr" value="${basedir}/src/antlr"/>
    <property name="build.src.resources" value="${basedir}/src/resources"/>
    <property name="build.src.gen-java" value="${basedir}/src/gen-java"/>
    <property name="build.lib" value="${basedir}/lib"/>
    <property name="build.dir" value="${basedir}/build"/>
    <property name="build.dir.lib" value="${basedir}/build/lib"/>
    <property name="build.test.dir" value="${build.dir}/test"/>
    <property name="build.classes" value="${build.dir}/classes"/>
    <property name="build.classes.main" value="${build.classes}/main" />
    <property name="javadoc.dir" value="${build.dir}/javadoc"/>
    <property name="interface.dir" value="${basedir}/interface"/>
    <property name="test.dir" value="${basedir}/test"/>
    <property name="test.resources" value="${test.dir}/resources"/>
    <property name="test.lib" value="${build.dir}/test/lib"/>
    <property name="test.classes" value="${build.dir}/test/classes"/>
    <property name="test.conf" value="${test.dir}/conf"/>
    <property name="test.data" value="${test.dir}/data"/>
    <property name="test.name" value="*Test"/>
    <property name="test.classlistfile" value="testlist.txt"/>
    <property name="test.classlistprefix" value="unit"/>
    <property name="benchmark.name" value=""/>
    <property name="test.methods" value=""/>
    <property name="test.unit.src" value="${test.dir}/unit"/>
    <property name="test.long.src" value="${test.dir}/long"/>
    <property name="test.burn.src" value="${test.dir}/burn"/>
    <property name="test.memory.src" value="${test.dir}/memory"/>
    <property name="test.microbench.src" value="${test.dir}/microbench"/>
    <property name="test.distributed.src" value="${test.dir}/distributed"/>
    <property name="test.compression_algo" value="LZ4"/>
    <property name="test.distributed.listfile" value="ant-jvm-dtest-list"/>
    <property name="test.distributed.upgrade.listfile" value="ant-jvm-dtest-upgrade-list"/>
    <property name="test.distributed.upgrade.package" value="org.apache.cassandra.distributed.upgrade"/>
    <property name="dist.dir" value="${build.dir}/dist"/>
    <property name="tmp.dir" value="${java.io.tmpdir}"/>

    <property name="doc.dir" value="${basedir}/doc"/>

    <condition property="version" value="${base.version}">
      <isset property="release"/>
    </condition>
    <property name="version" value="${base.version}-SNAPSHOT"/>
    <property name="version.properties.dir"
              value="${build.src.resources}/org/apache/cassandra/config/" />
    <property name="final.name" value="${ant.project.name}-${version}"/>

    <!-- details of what version of Maven ANT Tasks to fetch -->
    <property name="maven-ant-tasks.version" value="2.1.3" />
    <property name="maven-ant-tasks.local" value="${user.home}/.m2/repository/org/apache/maven/maven-ant-tasks"/>
    <property name="maven-ant-tasks.url"
              value="https://repo.maven.apache.org/maven2/org/apache/maven/maven-ant-tasks" />
    <!-- details of how and which Maven repository we publish to -->
    <property name="maven.version" value="3.0.3" />
    <condition property="maven-repository-url" value="https://repository.apache.org/service/local/staging/deploy/maven2">
      <isset property="release"/>
    </condition>
    <condition property="maven-repository-id" value="apache.releases.https">
      <isset property="release"/>
    </condition>
    <property name="maven-repository-url" value="https://repository.apache.org/content/repositories/snapshots"/>
    <property name="maven-repository-id" value="apache.snapshots.https"/>

    <property name="test.timeout" value="240000" />
    <property name="test.memory.timeout" value="480000" />
    <property name="test.long.timeout" value="600000" />
    <property name="test.burn.timeout" value="60000000" />
    <property name="test.distributed.timeout" value="360000" />

    <!-- default for cql tests. Can be override by -Dcassandra.test.use_prepared=false -->
    <property name="cassandra.test.use_prepared" value="true" />

    <!-- skip flushing schema tables during tests -->
    <property name="cassandra.test.flush_local_schema_changes" value="false" />

    <!-- https://www.eclemma.org/jacoco/ -->
    <property name="jacoco.export.dir" value="${build.dir}/jacoco/" />
    <property name="jacoco.partials.dir" value="${jacoco.export.dir}/partials" />
    <property name="jacoco.partialexecfile" value="${jacoco.partials.dir}/partial.exec" />
    <property name="jacoco.finalexecfile" value="${jacoco.export.dir}/jacoco.exec" />
    <property name="jacoco.version" value="0.7.5.201505241946"/>

    <property name="byteman.version" value="4.0.6"/>
    <property name="jamm.version" value="0.3.2"/>
    <property name="ecj.version" value="4.6.1"/>
    <property name="ohc.version" value="0.5.1"/>
    <property name="asm.version" value="7.1"/>
    <property name="allocation-instrumenter.version" value="3.1.0"/>
    <property name="bytebuddy.version" value="1.10.10"/>

    <!-- https://mvnrepository.com/artifact/net.openhft/chronicle-bom/1.16.23 -->
    <property name="chronicle-queue.version" value="4.16.3" />
    <property name="chronicle-core.version" value="1.16.4" />
    <property name="chronicle-bytes.version" value="1.16.3" />
    <property name="chronicle-wire.version" value="1.16.1" />
    <property name="chronicle-threads.version" value="1.16.0" />

    <condition property="maven-ant-tasks.jar.exists">
      <available file="${build.dir}/maven-ant-tasks-${maven-ant-tasks.version}.jar" />
    </condition>

    <condition property="maven-ant-tasks.jar.local">
      <available file="${maven-ant-tasks.local}/${maven-ant-tasks.version}/maven-ant-tasks-${maven-ant-tasks.version}.jar" />
    </condition>

    <condition property="is.source.artifact">
      <available file="${build.src.java}" type="dir" />
    </condition>

    <!-- Check if all tests are being run or just one. If it's all tests don't spam the console with test output.
         If it's an individual test print the output from the test under the assumption someone is debugging the test
         and wants to know what is going on without having to context switch to the log file that is generated.
         Debug level output still needs to be retrieved from the log file.  -->
    <script language="javascript">
        if (project.getProperty("cassandra.keepBriefBrief") == null)
        {
            if (project.getProperty("test.name").equals("*Test"))
                project.setProperty("cassandra.keepBriefBrief", "true");
            else
                project.setProperty("cassandra.keepBriefBrief", "false");
        }
    </script>

    <condition property="java.version.8">
        <equals arg1="${ant.java.version}" arg2="1.8"/>
    </condition>
    <condition property="java.version.11">
        <not><isset property="java.version.8"/></not>
    </condition>
    <fail><condition><not><or>
        <isset property="java.version.8"/>
        <isset property="java.version.11"/>
    </or></not></condition></fail>

    <resources id="_jvm11_arg_items">
        <string>-Djdk.attach.allowAttachSelf=true</string>

        <string>-XX:+UseConcMarkSweepGC</string>
        <string>-XX:+CMSParallelRemarkEnabled</string>
        <string>-XX:SurvivorRatio=8</string>
        <string>-XX:MaxTenuringThreshold=1</string>
        <string>-XX:CMSInitiatingOccupancyFraction=75</string>
        <string>-XX:+UseCMSInitiatingOccupancyOnly</string>
        <string>-XX:CMSWaitDuration=10000</string>
        <string>-XX:+CMSParallelInitialMarkEnabled</string>
        <string>-XX:+CMSEdenChunksRecordAlways</string>

        <string>--add-exports java.base/jdk.internal.misc=ALL-UNNAMED</string>
        <string>--add-exports java.base/jdk.internal.ref=ALL-UNNAMED</string>
        <string>--add-exports java.base/sun.nio.ch=ALL-UNNAMED</string>
        <string>--add-exports java.management.rmi/com.sun.jmx.remote.internal.rmi=ALL-UNNAMED</string>
        <string>--add-exports java.rmi/sun.rmi.registry=ALL-UNNAMED</string>
        <string>--add-exports java.rmi/sun.rmi.server=ALL-UNNAMED</string>
        <string>--add-exports java.sql/java.sql=ALL-UNNAMED</string>

        <string>--add-opens java.base/java.lang.module=ALL-UNNAMED</string>
        <string>--add-opens java.base/java.net=ALL-UNNAMED</string>
        <string>--add-opens java.base/jdk.internal.loader=ALL-UNNAMED</string>
        <string>--add-opens java.base/jdk.internal.ref=ALL-UNNAMED</string>
        <string>--add-opens java.base/jdk.internal.reflect=ALL-UNNAMED</string>
        <string>--add-opens java.base/jdk.internal.math=ALL-UNNAMED</string>
        <string>--add-opens java.base/jdk.internal.module=ALL-UNNAMED</string>
        <string>--add-opens java.base/jdk.internal.util.jar=ALL-UNNAMED</string>
        <string>--add-opens jdk.management/com.sun.management.internal=ALL-UNNAMED</string>
    </resources>
    <pathconvert property="_jvm_args_concat" refid="_jvm11_arg_items" pathsep=" "/>
    <condition property="java11-jvmargs" value="${_jvm_args_concat}" else="">
        <not>
            <equals arg1="${ant.java.version}" arg2="1.8"/>
        </not>
    </condition>

    <!--
      JVM arguments for tests.

      There is a race condition bug in java 11 (see CASSANDRA-15981) which causes a crash of the 
      JVM; this race is between CMS and class unloading.  In java 8 we can cap the metaspace to 
      make tests stable on low resource environments, but in java 11 we need to make it unlimited 
      (don't define MaxMetaspaceSize) and disable class unloading in CMS outside of a 
      stop-the-world pause.
    -->
    <resources id="_jvm8_test_arg_items">
        <string>-XX:MaxMetaspaceExpansion=64M</string>
        <string>-XX:MaxMetaspaceSize=512M</string>
        <string>-XX:MetaspaceSize=128M</string>
    </resources>
    <pathconvert property="_jvm8_test_arg_items_concat" refid="_jvm8_test_arg_items" pathsep=" "/>
    <resources id="_jvm11_test_arg_items">
        <string>-XX:-CMSClassUnloadingEnabled</string>
    </resources>
    <pathconvert property="_jvm11_test_arg_items_concat" refid="_jvm11_test_arg_items" pathsep=" "/>
    <condition property="test-jvmargs" value="${_jvm11_test_arg_items_concat}" else="${_jvm8_test_arg_items_concat}">
        <not>
            <equals arg1="${ant.java.version}" arg2="1.8"/>
        </not>
    </condition>

    <!-- needed to compile org.apache.cassandra.utils.JMXServerUtils -->
    <condition property="jdk11-javac-exports" value="--add-exports java.rmi/sun.rmi.registry=ALL-UNNAMED" else="">
        <not>
            <equals arg1="${ant.java.version}" arg2="1.8"/>
        </not>
    </condition>
    <condition property="jdk11-javadoc-exports" value="${jdk11-javac-exports} --frames" else="">
        <not>
            <equals arg1="${ant.java.version}" arg2="1.8"/>
        </not>
    </condition>

    <condition property="build.java.11">
        <istrue value="${use.jdk11}"/>
    </condition>

    <condition property="source.version" value="8" else="11">
        <equals arg1="${java.version.8}" arg2="true"/>
    </condition>
    <condition property="target.version" value="8" else="11">
        <equals arg1="${java.version.8}" arg2="true"/>
    </condition>

    <!--
         Add all the dependencies.
    -->
    <path id="maven-ant-tasks.classpath" path="${build.dir}/maven-ant-tasks-${maven-ant-tasks.version}.jar" />
    <path id="cassandra.classpath">
        <pathelement location="${build.classes.main}" />
        <fileset dir="${build.lib}">
            <include name="**/*.jar" />
            <exclude name="**/*-sources.jar"/>
            <exclude name="**/ant-*.jar"/>
        </fileset>
        <fileset dir="${build.dir.lib}">
            <include name="**/*.jar" />
            <exclude name="**/*-sources.jar"/>
            <exclude name="**/ant-*.jar"/>
        </fileset>
    </path>
    <path id="cassandra.classpath.test">
        <file file="${build.dir}/${final.name}.jar"/> <!-- we need the jar for tests and benchmarks (multi-version jar) -->
        <fileset dir="${build.lib}">
            <include name="**/*.jar" />
            <exclude name="**/*-sources.jar"/>
            <exclude name="**/ant-*.jar"/>
        </fileset>
        <fileset dir="${build.dir.lib}">
            <include name="**/*.jar" />
            <exclude name="**/*-sources.jar"/>
            <exclude name="**/ant-*.jar"/>
        </fileset>
    </path>

  <macrodef name="create-javadoc">
    <attribute name="destdir"/>
    <element name="filesets"/>
    <sequential>
      <javadoc destdir="@{destdir}" author="true" version="true" use="true"
        windowtitle="${ant.project.name} API" classpathref="cassandra.classpath"
        bottom="Copyright &amp;copy; 2009-2020 The Apache Software Foundation"
        useexternalfile="yes" encoding="UTF-8" failonerror="false"
        maxmemory="256m" additionalparam="${jdk11-javadoc-exports}">
        <filesets/>
      </javadoc>
      <fail message="javadoc failed">
        <condition>
            <not>
                <available file="@{destdir}/index-all.html" />
            </not>
        </condition>
      </fail>
    </sequential>
  </macrodef>

    <target name="validate-build-conf">
        <condition property="use-jdk11">
            <or>
                <isset property="build.java.11"/>
                <istrue value="${env.CASSANDRA_USE_JDK11}"/>
            </or>
        </condition>
        <fail message="Inconsistent JDK11 options set">
            <condition>
                    <and>
                        <istrue value="${env.CASSANDRA_USE_JDK11}"/>
                        <isset property="use.jdk11"/>
                        <not>
                            <istrue value="${use.jdk11}"/>
                        </not>
                    </and>
            </condition>
                </fail>
        <fail message="Inconsistent JDK11 options set">
            <condition>
                    <and>
                        <isset property="env.CASSANDRA_USE_JDK11"/>
                        <not>
                            <istrue value="${env.CASSANDRA_USE_JDK11}"/>
                        </not>
                        <istrue value="${use.jdk11}"/>
                    </and>
            </condition>
        </fail>
        <fail message="-Duse.jdk11=true or $CASSANDRA_USE_JDK11=true cannot be set when building from java 8">
            <condition>
                <not><or>
                    <not><isset property="java.version.8"/></not>
                    <not><isset property="use-jdk11"/></not>
                </or></not>
            </condition>
        </fail>
        <fail message="-Duse.jdk11=true or $CASSANDRA_USE_JDK11=true must be set when building from java 11">
            <condition>
                <not><or>
                    <isset property="java.version.8"/>
                    <isset property="use-jdk11"/>
                </or></not>
            </condition>
        </fail>
    </target>

    <!--
        Setup the output directories.
    -->
    <target name="init" depends="validate-build-conf">
        <fail unless="is.source.artifact"
            message="Not a source artifact, stopping here." />
        <mkdir dir="${build.classes.main}"/>
        <mkdir dir="${test.lib}"/>
        <mkdir dir="${test.classes}"/>
        <mkdir dir="${stress.test.classes}"/>
        <mkdir dir="${fqltool.test.classes}"/>
        <mkdir dir="${build.src.gen-java}"/>
        <mkdir dir="${build.dir.lib}"/>
        <mkdir dir="${jacoco.export.dir}"/>
        <mkdir dir="${jacoco.partials.dir}"/>
    </target>

    <target name="clean" description="Remove all locally created artifacts">
        <delete dir="${build.test.dir}" />
        <delete dir="${build.classes}" />
        <delete dir="${build.src.gen-java}" />
        <delete dir="${version.properties.dir}" />
        <delete dir="${jacoco.export.dir}" />
        <delete dir="${jacoco.partials.dir}"/>
    </target>
    <target depends="clean" name="cleanall"/>

    <target name="realclean" depends="clean" description="Remove the entire build directory and all downloaded artifacts">
        <delete dir="${build.dir}" />
        <delete dir="${doc.dir}/build" />
        <delete dir="${doc.dir}/source/tools/nodetool" />
    </target>

    <!--
       This generates the CQL grammar files from Cql.g
    -->
    <target name="check-gen-cql3-grammar">
        <uptodate property="cql3current"
                targetfile="${build.src.gen-java}/org/apache/cassandra/cql3/Cql.tokens">
            <srcfiles dir="${build.src.antlr}">
                <include name="*.g"/>
            </srcfiles>
        </uptodate>
    </target>

    <target name="gen-cql3-grammar" depends="check-gen-cql3-grammar" unless="cql3current">
      <echo>Building Grammar ${build.src.antlr}/Cql.g  ...</echo>
      <java classname="org.antlr.Tool"
            classpath="${build.dir.lib}/jars/antlr-3.5.2.jar;${build.lib}/antlr-runtime-3.5.2.jar;${build.lib}/ST4-4.0.8.jar"
            fork="true"
            failonerror="true">
         <jvmarg value="-Xmx512M" />
         <arg value="-Xconversiontimeout" />
         <arg value="10000" />
         <arg value="${build.src.antlr}/Cql.g" />
         <arg value="-fo" />
         <arg value="${build.src.gen-java}/org/apache/cassandra/cql3/" />
         <arg value="-Xmaxinlinedfastates"/>
         <arg value="10"/> <!-- default is 60 -->
      </java>
    </target>

    <target name="generate-cql-html" depends="maven-ant-tasks-init" description="Generate HTML from textile source">
        <artifact:dependencies pathId="wikitext.classpath">
            <dependency groupId="com.datastax.wikitext" artifactId="wikitext-core-ant" version="1.3"/>
            <dependency groupId="org.fusesource.wikitext" artifactId="textile-core" version="1.3"/>
            <remoteRepository refid="central"/>
            <remoteRepository refid="apache"/>
        </artifact:dependencies>
        <taskdef classpathref="wikitext.classpath" resource="wikitexttasks.properties" />
        <wikitext-to-html markupLanguage="Textile">
            <fileset dir="${basedir}">
                <include name="doc/cql3/*.textile"/>
            </fileset>
        </wikitext-to-html>
    </target>

    <target name="gen-doc" depends="maven-ant-tasks-init" description="Generate documentation" unless="ant.gen-doc.skip">
        <exec executable="make" osfamily="unix" dir="${doc.dir}">
            <arg value="html"/>
        </exec>
        <exec executable="cmd" osfamily="dos" dir="${doc.dir}">
            <arg value="/c"/>
            <arg value="make.bat"/>
            <arg value="html"/>
        </exec>
    </target>

    <!--
        Generates Java sources for tokenization support from jflex
        grammar files
    -->
    <target name="generate-jflex-java" description="Generate Java from jflex grammar">
        <taskdef classname="jflex.anttask.JFlexTask" classpath="${build.lib}/jflex-1.6.0.jar" name="jflex" />
        <jflex file="${build.src.java}/org/apache/cassandra/index/sasi/analyzer/StandardTokenizerImpl.jflex" destdir="${build.src.gen-java}/" />
    </target>

    <!--
       Fetch Maven Ant Tasks and Cassandra's dependencies
       These targets are intentionally free of dependencies so that they
       can be run stand-alone from a binary release artifact.
    -->
    <target name="maven-ant-tasks-localrepo" unless="maven-ant-tasks.jar.exists" if="maven-ant-tasks.jar.local"
            depends="init" description="Fetch Maven ANT Tasks from Maven Local Repository">
      <copy file="${maven-ant-tasks.local}/${maven-ant-tasks.version}/maven-ant-tasks-${maven-ant-tasks.version}.jar"
           tofile="${build.dir}/maven-ant-tasks-${maven-ant-tasks.version}.jar"/>
      <property name="maven-ant-tasks.jar.exists" value="true"/>
    </target>

    <target name="maven-ant-tasks-download" depends="init,maven-ant-tasks-localrepo" unless="maven-ant-tasks.jar.exists"
            description="Fetch Maven ANT Tasks from Maven Central Repositroy">
      <echo>Downloading Maven ANT Tasks...</echo>
      <get src="${maven-ant-tasks.url}/${maven-ant-tasks.version}/maven-ant-tasks-${maven-ant-tasks.version}.jar"
           dest="${build.dir}/maven-ant-tasks-${maven-ant-tasks.version}.jar" usetimestamp="true" />
      <copy file="${build.dir}/maven-ant-tasks-${maven-ant-tasks.version}.jar"
            tofile="${maven-ant-tasks.local}/${maven-ant-tasks.version}/maven-ant-tasks-${maven-ant-tasks.version}.jar"/>
    </target>

    <target name="maven-ant-tasks-init" depends="init,maven-ant-tasks-download" unless="maven-ant-tasks.initialized"
            description="Initialize Maven ANT Tasks">
      <typedef uri="antlib:org.apache.maven.artifact.ant" classpathref="maven-ant-tasks.classpath" />

      <!-- define the remote repositories we use -->
      <artifact:remoteRepository id="central"   url="${artifact.remoteRepository.central}"/>
      <artifact:remoteRepository id="apache"    url="${artifact.remoteRepository.apache}"/>

      <macrodef name="install">
        <attribute name="pomFile"/>
        <attribute name="file"/>
        <attribute name="classifier" default=""/>
        <attribute name="packaging" default="jar"/>
        <sequential>
          <artifact:mvn mavenVersion="${maven.version}" fork="true" failonerror="true">
            <arg value="org.apache.maven.plugins:maven-install-plugin:2.3.1:install-file" />
            <arg value="-DpomFile=@{pomFile}" />
            <arg value="-Dfile=@{file}" />
            <arg value="-Dclassifier=@{classifier}" />
            <arg value="-Dpackaging=@{packaging}" />
          </artifact:mvn>
        </sequential>
      </macrodef>

      <macrodef name="deploy">
        <attribute name="pomFile"/>
        <attribute name="file"/>
        <attribute name="classifier" default=""/>
        <attribute name="packaging" default="jar"/>
        <sequential>
          <artifact:mvn mavenVersion="${maven.version}" fork="true" failonerror="true">
            <jvmarg value="-Xmx512m"/>
            <arg value="org.apache.maven.plugins:maven-gpg-plugin:1.6:sign-and-deploy-file" />
            <arg value="-DretryFailedDeploymentCount=5" />
            <arg value="-Durl=${maven-repository-url}" />
            <arg value="-DrepositoryId=${maven-repository-id}" />
            <arg value="-DpomFile=@{pomFile}" />
            <arg value="-Dfile=@{file}" />
            <arg value="-Dclassifier=@{classifier}" />
            <arg value="-Dpackaging=@{packaging}" />
          </artifact:mvn>
        </sequential>
      </macrodef>

      <macrodef name="sign-dist">
        <attribute name="file"/>
        <sequential>
          <echo message="gpg signing @{file}" />
          <artifact:mvn mavenVersion="${maven.version}" fork="true" failonerror="true">
            <jvmarg value="-Xmx512m"/>
            <arg value="-q" />
            <arg value="org.apache.maven.plugins:maven-gpg-plugin:1.6:sign-and-deploy-file" />
            <arg value="-Dfile=@{file}" />
            <arg value="-DgroupId=org.apache.cassandra" />
            <arg value="-DartifactId=cassandra-parent" />
            <arg value="-Dversion=${version}" />
            <!-- intentionally dummy out the deploy step -->
            <arg value="-Durl=file:///tmp/" />
            <arg value="-DrepositoryId=tmp" />
          </artifact:mvn>
        </sequential>
      </macrodef>

      <property name="maven-ant-tasks.initialized" value="true"/>
    </target>

    <!-- this task defines the dependencies that will be fetched by Maven ANT Tasks
         the dependencies are re-used for publishing artifacts to Maven Central
         in order to keep everything consistent -->
    <target name="maven-declare-dependencies" depends="maven-ant-tasks-init"
            description="Define dependencies and dependency versions">
      <!-- The parent pom defines the versions of all dependencies -->
      <artifact:pom id="parent-pom"
                    groupId="org.apache.cassandra"
                    artifactId="cassandra-parent"
                    packaging="pom"
                    version="${version}"
                    url="https://cassandra.apache.org"
                    name="Apache Cassandra"
                    inceptionYear="2009"
                    description="The Apache Cassandra Project develops a highly scalable second-generation distributed database, bringing together Dynamo's fully distributed design and Bigtable's ColumnFamily-based data model.">

        <!-- Inherit from the ASF template pom file, ref http://maven.apache.org/pom/asf/ -->
        <parent groupId="org.apache" artifactId="apache" version="22"/>
        <license name="The Apache Software License, Version 2.0" url="https://www.apache.org/licenses/LICENSE-2.0.txt"/>
        <scm connection="${scm.connection}" developerConnection="${scm.developerConnection}" url="${scm.url}"/>
        <dependencyManagement>
          <dependency groupId="org.xerial.snappy" artifactId="snappy-java" version="1.1.2.6"/>
          <dependency groupId="org.lz4" artifactId="lz4-java" version="1.7.1"/>
          <dependency groupId="com.ning" artifactId="compress-lzf" version="0.8.4"/>
          <dependency groupId="com.github.luben" artifactId="zstd-jni" version="1.3.8-5"/>
          <dependency groupId="com.google.guava" artifactId="guava" version="27.0-jre"/>
          <dependency groupId="org.hdrhistogram" artifactId="HdrHistogram" version="2.1.9"/>
          <dependency groupId="commons-cli" artifactId="commons-cli" version="1.1"/>
          <dependency groupId="commons-codec" artifactId="commons-codec" version="1.9"/>
          <dependency groupId="org.apache.commons" artifactId="commons-lang3" version="3.11"/>
          <dependency groupId="org.apache.commons" artifactId="commons-math3" version="3.2"/>
          <dependency groupId="org.antlr" artifactId="antlr" version="3.5.2">
            <exclusion groupId="org.antlr" artifactId="stringtemplate"/>
          </dependency>
          <dependency groupId="org.antlr" artifactId="antlr-runtime" version="3.5.2">
            <exclusion groupId="org.antlr" artifactId="stringtemplate"/>
          </dependency>
          <dependency groupId="org.slf4j" artifactId="slf4j-api" version="1.7.25"/>
          <dependency groupId="org.slf4j" artifactId="log4j-over-slf4j" version="1.7.25"/>
          <dependency groupId="org.slf4j" artifactId="jcl-over-slf4j" version="1.7.25" />
          <dependency groupId="ch.qos.logback" artifactId="logback-core" version="1.2.3"/>
          <dependency groupId="ch.qos.logback" artifactId="logback-classic" version="1.2.3"/>
          <dependency groupId="com.fasterxml.jackson.core" artifactId="jackson-core" version="2.9.10"/>
          <dependency groupId="com.fasterxml.jackson.core" artifactId="jackson-databind" version="2.9.10.4"/>
          <dependency groupId="com.fasterxml.jackson.core" artifactId="jackson-annotations" version="2.9.10"/>
          <dependency groupId="com.googlecode.json-simple" artifactId="json-simple" version="1.1"/>
          <dependency groupId="com.boundary" artifactId="high-scale-lib" version="1.0.6"/>
          <dependency groupId="com.github.jbellis" artifactId="jamm" version="${jamm.version}"/>

          <dependency groupId="org.yaml" artifactId="snakeyaml" version="1.23"/>
          <dependency groupId="junit" artifactId="junit" version="4.12" />
          <dependency groupId="org.mockito" artifactId="mockito-core" version="3.2.4" />
          <dependency groupId="org.quicktheories" artifactId="quicktheories" version="0.25" />
          <dependency groupId="com.google.code.java-allocation-instrumenter" artifactId="java-allocation-instrumenter" version="${allocation-instrumenter.version}" />
          <dependency groupId="org.apache.cassandra" artifactId="dtest-api" version="0.0.5" />
          <dependency groupId="org.apache.rat" artifactId="apache-rat" version="0.10">
             <exclusion groupId="commons-lang" artifactId="commons-lang"/>
          </dependency>
          <dependency groupId="org.apache.hadoop" artifactId="hadoop-core" version="1.0.3">
            <exclusion groupId="org.mortbay.jetty" artifactId="servlet-api"/>
            <exclusion groupId="commons-logging" artifactId="commons-logging"/>
            <exclusion groupId="org.eclipse.jdt" artifactId="core"/>
            <exclusion groupId="ant" artifactId="ant"/>
            <exclusion groupId="junit" artifactId="junit"/>
            <exclusion groupId="org.slf4j" artifactId="slf4j-api"/>
          </dependency>
          <dependency groupId="org.apache.hadoop" artifactId="hadoop-minicluster" version="1.0.3">
            <exclusion groupId="asm" artifactId="asm"/> <!-- this is the outdated version 3.1 -->
            <exclusion groupId="org.slf4j" artifactId="slf4j-api"/>
          </dependency>
          <dependency groupId="net.java.dev.jna" artifactId="jna" version="4.2.2"/>

          <dependency groupId="org.jacoco" artifactId="org.jacoco.agent" version="${jacoco.version}"/>
          <dependency groupId="org.jacoco" artifactId="org.jacoco.ant" version="${jacoco.version}"/>

          <dependency groupId="org.jboss.byteman" artifactId="byteman-install" version="${byteman.version}"/>
          <dependency groupId="org.jboss.byteman" artifactId="byteman" version="${byteman.version}"/>
          <dependency groupId="org.jboss.byteman" artifactId="byteman-submit" version="${byteman.version}"/>
          <dependency groupId="org.jboss.byteman" artifactId="byteman-bmunit" version="${byteman.version}"/>

          <dependency groupId="net.bytebuddy" artifactId="byte-buddy" version="${bytebuddy.version}" />
          <dependency groupId="net.bytebuddy" artifactId="byte-buddy-agent" version="${bytebuddy.version}" />

          <dependency groupId="org.openjdk.jmh" artifactId="jmh-core" version="1.21"/>
          <dependency groupId="org.openjdk.jmh" artifactId="jmh-generator-annprocess" version="1.21"/>

          <dependency groupId="org.apache.cassandra" artifactId="cassandra-all" version="${version}" />
          <dependency groupId="io.dropwizard.metrics" artifactId="metrics-core" version="3.1.5" />
          <dependency groupId="io.dropwizard.metrics" artifactId="metrics-jvm" version="3.1.5" />
          <dependency groupId="com.addthis.metrics" artifactId="reporter-config3" version="3.0.3" />
          <dependency groupId="org.mindrot" artifactId="jbcrypt" version="0.3m" />
          <dependency groupId="io.airlift" artifactId="airline" version="0.8" />
          <dependency groupId="io.netty" artifactId="netty-all" version="4.1.50.Final" />
          <dependency groupId="io.netty" artifactId="netty-tcnative-boringssl-static" version="2.0.31.Final" />
          <dependency groupId="net.openhft" artifactId="chronicle-queue" version="${chronicle-queue.version}"/>
          <dependency groupId="net.openhft" artifactId="chronicle-core" version="${chronicle-core.version}"/>
          <dependency groupId="net.openhft" artifactId="chronicle-bytes" version="${chronicle-bytes.version}"/>
          <dependency groupId="net.openhft" artifactId="chronicle-wire" version="${chronicle-wire.version}"/>
	  <dependency groupId="net.openhft" artifactId="chronicle-threads" version="${chronicle-threads.version}">
		  <!-- Exclude JNA here, as we want to avoid breaking consumers of the cassandra-all jar -->
		  <exclusion groupId="net.java.dev.jna" artifactId="jna" />
		  <exclusion groupId="net.java.dev.jna" artifactId="jna-platform" />
	  </dependency>
          <dependency groupId="com.google.code.findbugs" artifactId="jsr305" version="2.0.2" />
          <dependency groupId="com.clearspring.analytics" artifactId="stream" version="2.5.2" />
          <dependency groupId="com.datastax.cassandra" artifactId="cassandra-driver-core" version="3.9.0" classifier="shaded">
            <exclusion groupId="io.netty" artifactId="netty-buffer"/>
            <exclusion groupId="io.netty" artifactId="netty-codec"/>
            <exclusion groupId="io.netty" artifactId="netty-handler"/>
            <exclusion groupId="io.netty" artifactId="netty-transport"/>
            <exclusion groupId="org.slf4j" artifactId="slf4j-api"/>
          </dependency>
          <dependency groupId="org.eclipse.jdt.core.compiler" artifactId="ecj" version="${ecj.version}" />
          <dependency groupId="org.caffinitas.ohc" artifactId="ohc-core" version="${ohc.version}">
            <exclusion groupId="org.slf4j" artifactId="slf4j-api"/>
          </dependency>
          <dependency groupId="org.caffinitas.ohc" artifactId="ohc-core-j8" version="${ohc.version}" />
          <dependency groupId="net.ju-n.compile-command-annotations" artifactId="compile-command-annotations" version="1.2.0" />
          <dependency groupId="org.fusesource" artifactId="sigar" version="1.6.4">
            <exclusion groupId="log4j" artifactId="log4j"/>
          </dependency>
          <dependency groupId="com.carrotsearch" artifactId="hppc" version="0.8.1" />
          <dependency groupId="de.jflex" artifactId="jflex" version="1.6.0" />
          <dependency groupId="com.github.rholder" artifactId="snowball-stemmer" version="1.3.0.581.1" />
          <dependency groupId="com.googlecode.concurrent-trees" artifactId="concurrent-trees" version="2.4.0" />
          <dependency groupId="com.github.ben-manes.caffeine" artifactId="caffeine" version="2.3.5" />
          <dependency groupId="org.jctools" artifactId="jctools-core" version="1.2.1"/>
          <dependency groupId="org.ow2.asm" artifactId="asm" version="${asm.version}" />
          <dependency groupId="org.ow2.asm" artifactId="asm-tree" version="${asm.version}" />
          <dependency groupId="org.ow2.asm" artifactId="asm-commons" version="${asm.version}" />
          <dependency groupId="org.gridkit.jvmtool" artifactId="sjk-cli" version="0.14"/>
          <dependency groupId="org.gridkit.jvmtool" artifactId="sjk-core" version="0.14"/>
          <dependency groupId="org.gridkit.jvmtool" artifactId="sjk-stacktrace" version="0.14"/>
          <dependency groupId="org.gridkit.jvmtool" artifactId="mxdump" version="0.14"/>
          <dependency groupId="org.gridkit.lab" artifactId="jvm-attach-api" version="1.5"/>
          <dependency groupId="org.gridkit.jvmtool" artifactId="sjk-json" version="0.14"/>
          <dependency groupId="com.beust" artifactId="jcommander" version="1.30"/>
          <!-- when updating assertj, make sure to also update the corresponding junit-bom dependency -->
          <dependency groupId="org.assertj" artifactId="assertj-core" version="3.15.0"/>
          <dependency groupId="org.awaitility" artifactId="awaitility" version="4.0.3" />

        </dependencyManagement>
        <developer id="adelapena" name="Andres de la Peña"/>
        <developer id="alakshman" name="Avinash Lakshman"/>
        <developer id="aleksey" name="Aleksey Yeschenko"/>
        <developer id="amorton" name="Aaron Morton"/>
        <developer id="aweisberg" name="Ariel Weisberg"/>
        <developer id="bdeggleston" name="Blake Eggleston"/>
        <developer id="benedict" name="Benedict Elliott Smith"/>
        <developer id="benjamin" name="Benjamin Lerer"/>
        <developer id="blambov" name="Branimir Lambov"/>
        <developer id="brandonwilliams" name="Brandon Williams"/>
        <developer id="carl" name="Carl Yeksigian"/>
        <developer id="dbrosius" name="David Brosiusd"/>
        <developer id="dikang" name="Dikang Gu"/>
        <developer id="eevans" name="Eric Evans"/>
        <developer id="gdusbabek" name="Gary Dusbabek"/>
        <developer id="goffinet" name="Chris Goffinet"/>
        <developer id="ifesdjeen" name="Alex Petrov"/>
        <developer id="jaakko" name="Laine Jaakko Olavi"/>
        <developer id="jake" name="T Jake Luciani"/>
        <developer id="jasonbrown" name="Jason Brown"/>
        <developer id="jbellis" name="Jonathan Ellis"/>
        <developer id="jfarrell" name="Jake Farrell"/>
        <developer id="jjirsa" name="Jeff Jirsa"/>
        <developer id="jkni" name="Joel Knighton"/>
        <developer id="jmckenzie" name="Josh McKenzie"/>
        <developer id="johan" name="Johan Oskarsson"/>
        <developer id="junrao" name="Jun Rao"/>
        <developer id="jzhuang" name="Jay Zhuang"/>
        <developer id="kohlisankalp" name="Sankalp Kohli"/>
        <developer id="marcuse" name="Marcus Eriksson"/>
        <developer id="mck" name="Michael Semb Wever"/>
        <developer id="mishail" name="Mikhail Stepura"/>
        <developer id="mshuler" name="Michael Shuler"/>
        <developer id="paulo" name="Paulo Motta"/>
        <developer id="pmalik" name="Prashant Malik"/>
        <developer id="rstupp" name="Robert Stupp"/>
        <developer id="scode" name="Peter Schuller"/>
        <developer id="beobal" name="Sam Tunnicliffe"/>
        <developer id="slebresne" name="Sylvain Lebresne"/>
        <developer id="stefania" name="Stefania Alborghetti"/>
        <developer id="tylerhobbs" name="Tyler Hobbs"/>
        <developer id="vijay" name="Vijay Parthasarathy"/>
        <developer id="xedin" name="Pavel Yaskevich"/>
        <developer id="yukim" name="Yuki Morishita"/>
        <developer id="zznate" name="Nate McCall"/>
      </artifact:pom>

      <!-- each dependency set then defines the subset of the dependencies for that dependency set -->
      <artifact:pom id="build-deps-pom"
                    artifactId="cassandra-build-deps">
        <parent groupId="org.apache.cassandra"
                artifactId="cassandra-parent"
                version="${version}"/>
        <dependency groupId="junit" artifactId="junit"/>
        <dependency groupId="org.mockito" artifactId="mockito-core" />
        <dependency groupId="org.quicktheories" artifactId="quicktheories" />
        <dependency groupId="com.google.code.java-allocation-instrumenter" artifactId="java-allocation-instrumenter" version="${allocation-instrumenter.version}" />
        <dependency groupId="org.apache.cassandra" artifactId="dtest-api" />
        <dependency groupId="org.psjava" artifactId="psjava" version="0.1.19" />
        <dependency groupId="org.apache.rat" artifactId="apache-rat"/>
        <dependency groupId="org.apache.hadoop" artifactId="hadoop-core"/>
        <dependency groupId="org.apache.hadoop" artifactId="hadoop-minicluster"/>
        <dependency groupId="com.google.code.findbugs" artifactId="jsr305"/>
        <dependency groupId="org.antlr" artifactId="antlr"/>
        <dependency groupId="com.datastax.cassandra" artifactId="cassandra-driver-core" classifier="shaded"/>
        <dependency groupId="org.eclipse.jdt.core.compiler" artifactId="ecj"/>
        <dependency groupId="org.caffinitas.ohc" artifactId="ohc-core"/>
        <dependency groupId="org.caffinitas.ohc" artifactId="ohc-core-j8"/>
        <dependency groupId="org.openjdk.jmh" artifactId="jmh-core"/>
        <dependency groupId="org.openjdk.jmh" artifactId="jmh-generator-annprocess"/>
        <dependency groupId="net.ju-n.compile-command-annotations" artifactId="compile-command-annotations"/>
        <dependency groupId="org.apache.ant" artifactId="ant-junit" version="1.9.7" />
        <dependency groupId="org.gridkit.jvmtool" artifactId="sjk-cli" />
        <dependency groupId="org.gridkit.jvmtool" artifactId="sjk-core" />
        <dependency groupId="org.gridkit.jvmtool" artifactId="sjk-stacktrace" />
        <dependency groupId="org.gridkit.jvmtool" artifactId="mxdump" />
        <dependency groupId="org.gridkit.lab" artifactId="jvm-attach-api" />
        <dependency groupId="com.beust" artifactId="jcommander" />
        <dependency groupId="org.gridkit.jvmtool" artifactId="sjk-json"/>
        <!-- adding this dependency is necessary for assertj. When updating assertj, need to also update the version of
             this that the new assertj's `assertj-parent-pom` depends on. -->
        <dependency groupId="org.junit" artifactId="junit-bom" version="5.6.0" type="pom"/>
        <dependency groupId="org.assertj" artifactId="assertj-core"/>
        <dependency groupId="org.awaitility" artifactId="awaitility"/>
      </artifact:pom>
      <!-- this build-deps-pom-sources "artifact" is the same as build-deps-pom but only with those
           artifacts that have "-source.jar" files -->
      <artifact:pom id="build-deps-pom-sources"
                    artifactId="cassandra-build-deps">
        <parent groupId="org.apache.cassandra"
                artifactId="cassandra-parent"
                version="${version}"/>
        <dependency groupId="junit" artifactId="junit"/>
        <dependency groupId="org.mockito" artifactId="mockito-core" />
        <dependency groupId="com.datastax.cassandra" artifactId="cassandra-driver-core" classifier="shaded"/>
        <dependency groupId="io.netty" artifactId="netty-all"/>
        <dependency groupId="org.eclipse.jdt.core.compiler" artifactId="ecj"/>
        <dependency groupId="org.caffinitas.ohc" artifactId="ohc-core"/>
        <dependency groupId="org.openjdk.jmh" artifactId="jmh-core"/>
        <dependency groupId="org.openjdk.jmh" artifactId="jmh-generator-annprocess"/>
        <dependency groupId="net.ju-n.compile-command-annotations" artifactId="compile-command-annotations"/>
        <dependency groupId="org.apache.ant" artifactId="ant-junit" version="1.9.7" />
        <dependency groupId="org.assertj" artifactId="assertj-core"/>
        <dependency groupId="org.awaitility" artifactId="awaitility"/>
      </artifact:pom>

      <artifact:pom id="coverage-deps-pom"
                    artifactId="cassandra-coverage-deps">
        <parent groupId="org.apache.cassandra"
                artifactId="cassandra-parent"
                version="${version}"/>
        <dependency groupId="org.jacoco" artifactId="org.jacoco.agent"/>
        <dependency groupId="org.jacoco" artifactId="org.jacoco.ant" />
        <dependency groupId="org.jboss.byteman" artifactId="byteman-install"/>
        <dependency groupId="org.jboss.byteman" artifactId="byteman"/>
        <dependency groupId="org.jboss.byteman" artifactId="byteman-submit"/>
        <dependency groupId="org.jboss.byteman" artifactId="byteman-bmunit"/>
      </artifact:pom>

      <artifact:pom id="test-deps-pom"
                    artifactId="cassandra-test-deps">
        <parent groupId="org.apache.cassandra"
                artifactId="cassandra-parent"
                version="${version}"/>
      </artifact:pom>

      <!-- now the pom's for artifacts being deployed to Maven Central -->

      <artifact:pom id="all-pom"
                    artifactId="cassandra-all"
                    url="https://cassandra.apache.org"
                    name="Apache Cassandra">
        <parent groupId="org.apache.cassandra"
                artifactId="cassandra-parent"
                version="${version}"/>
        <scm connection="${scm.connection}" developerConnection="${scm.developerConnection}" url="${scm.url}"/>
        <dependency groupId="org.xerial.snappy" artifactId="snappy-java"/>
        <dependency groupId="org.lz4" artifactId="lz4-java"/>
        <dependency groupId="com.ning" artifactId="compress-lzf"/>
        <dependency groupId="com.google.guava" artifactId="guava"/>
        <dependency groupId="commons-cli" artifactId="commons-cli"/>
        <dependency groupId="commons-codec" artifactId="commons-codec"/>
        <dependency groupId="org.apache.commons" artifactId="commons-lang3"/>
        <dependency groupId="org.apache.commons" artifactId="commons-math3"/>
        <dependency groupId="org.antlr" artifactId="antlr"/>
        <dependency groupId="org.antlr" artifactId="antlr-runtime"/>
        <dependency groupId="org.slf4j" artifactId="slf4j-api"/>
        <dependency groupId="org.slf4j" artifactId="log4j-over-slf4j"/>
        <dependency groupId="org.slf4j" artifactId="jcl-over-slf4j"/>
        <dependency groupId="com.fasterxml.jackson.core" artifactId="jackson-core"/>
        <dependency groupId="com.fasterxml.jackson.core" artifactId="jackson-databind"/>
        <dependency groupId="com.fasterxml.jackson.core" artifactId="jackson-annotations"/>
        <dependency groupId="com.googlecode.json-simple" artifactId="json-simple"/>
        <dependency groupId="com.boundary" artifactId="high-scale-lib"/>
        <dependency groupId="org.yaml" artifactId="snakeyaml"/>
        <dependency groupId="org.mindrot" artifactId="jbcrypt"/>
        <dependency groupId="io.airlift" artifactId="airline"/>
        <dependency groupId="io.dropwizard.metrics" artifactId="metrics-core"/>
        <dependency groupId="io.dropwizard.metrics" artifactId="metrics-jvm"/>
        <dependency groupId="com.addthis.metrics" artifactId="reporter-config3"/>
        <dependency groupId="com.clearspring.analytics" artifactId="stream"/>

        <dependency groupId="ch.qos.logback" artifactId="logback-core"/>
        <dependency groupId="ch.qos.logback" artifactId="logback-classic"/>

        <!-- don't need hadoop classes to run, but if you use the hadoop stuff -->
        <dependency groupId="org.apache.hadoop" artifactId="hadoop-core" optional="true"/>
        <dependency groupId="org.apache.hadoop" artifactId="hadoop-minicluster" optional="true"/>

        <!-- don't need the Java Driver to run, but if you use the hadoop stuff or UDFs -->
        <dependency groupId="com.datastax.cassandra" artifactId="cassandra-driver-core" classifier="shaded" optional="true">
          <exclusion groupId="io.netty" artifactId="netty-buffer"/>
          <exclusion groupId="io.netty" artifactId="netty-codec"/>
          <exclusion groupId="io.netty" artifactId="netty-handler"/>
          <exclusion groupId="io.netty" artifactId="netty-transport"/>
        </dependency>

        <!-- don't need jna to run, but nice to have -->
        <dependency groupId="net.java.dev.jna" artifactId="jna"/>

        <!-- don't need jamm unless running a server in which case it needs to be a -javagent to be used anyway -->
        <dependency groupId="com.github.jbellis" artifactId="jamm"/>

        <dependency groupId="io.netty" artifactId="netty-all"/>
        <dependency groupId="net.openhft" artifactId="chronicle-queue" version="${chronicle-queue.version}"/>
        <dependency groupId="net.openhft" artifactId="chronicle-core" version="${chronicle-core.version}"/>
        <dependency groupId="net.openhft" artifactId="chronicle-bytes" version="${chronicle-bytes.version}"/>
        <dependency groupId="net.openhft" artifactId="chronicle-wire" version="${chronicle-wire.version}"/>
        <dependency groupId="net.openhft" artifactId="chronicle-threads" version="${chronicle-threads.version}"/>
        <dependency groupId="org.fusesource" artifactId="sigar"/>
        <dependency groupId="org.eclipse.jdt.core.compiler" artifactId="ecj"/>
        <dependency groupId="org.caffinitas.ohc" artifactId="ohc-core"/>
        <dependency groupId="org.caffinitas.ohc" artifactId="ohc-core-j8"/>
        <dependency groupId="com.github.ben-manes.caffeine" artifactId="caffeine" />
        <dependency groupId="org.jctools" artifactId="jctools-core"/>
        <dependency groupId="org.ow2.asm" artifactId="asm" />
        <dependency groupId="com.carrotsearch" artifactId="hppc" />
        <dependency groupId="org.gridkit.jvmtool" artifactId="sjk-cli" />
        <dependency groupId="org.gridkit.jvmtool" artifactId="sjk-core" />
        <dependency groupId="org.gridkit.jvmtool" artifactId="sjk-stacktrace" />
        <dependency groupId="org.gridkit.jvmtool" artifactId="mxdump" />
        <dependency groupId="org.gridkit.lab" artifactId="jvm-attach-api" />
        <dependency groupId="com.beust" artifactId="jcommander" />
        <dependency groupId="org.gridkit.jvmtool" artifactId="sjk-json"/>
      </artifact:pom>
    </target>

    <target name="maven-ant-tasks-retrieve-build" depends="maven-declare-dependencies" unless="without.maven">
      <!-- retrieve artifacts -->
      <artifact:dependencies pomRefId="build-deps-pom"
                             filesetId="build-dependency-jars"
                             cacheDependencyRefs="true"
                             dependencyRefsBuildFile="${build.dir}/build-dependencies.xml">
          <remoteRepository refid="central"/>
          <remoteRepository refid="apache"/>
      </artifact:dependencies>
      <!-- retrieve -source.jar artifacts using the reference-pom with the artifacts that have these -->
      <artifact:dependencies pomRefId="build-deps-pom-sources"
                             sourcesFilesetId="build-dependency-sources"
                             cacheDependencyRefs="true"
                             dependencyRefsBuildFile="${build.dir}/build-dependencies-sources.xml">
          <remoteRepository refid="central"/>
          <remoteRepository refid="apache"/>
      </artifact:dependencies>
      <copy todir="${build.dir.lib}/jars">
          <fileset refid="build-dependency-jars"/>
          <mapper type="flatten"/>
      </copy>
      <copy todir="${build.dir.lib}/sources">
          <fileset refid="build-dependency-sources"/>
          <mapper type="flatten"/>
      </copy>
      <!-- code coverage tools -->
      <artifact:dependencies pomRefId="coverage-deps-pom"
                             filesetId="coverage-dependency-jars">
          <remoteRepository refid="central"/>
      </artifact:dependencies>
      <copy todir="${build.dir.lib}/jars">
          <fileset refid="coverage-dependency-jars"/>
          <mapper type="flatten"/>
      </copy>
      <!-- jacoco agent jar comes wrapped in a jar -->
      <unzip src="${build.dir.lib}/jars/org.jacoco.agent-${jacoco.version}.jar" dest="${build.dir.lib}/jars">
        <patternset>
            <include name="*.jar"/>
        </patternset>
        <mapper type="flatten"/>
      </unzip>

      <!-- Need to delete some dependencies from build/lib/jars as non-matching versions may get in there
      due to transitive dependencies -->
      <delete>
          <fileset dir="${build.dir.lib}/jars">
              <include name="asm-*" />
          </fileset>
      </delete>
    </target>

    <target name="maven-ant-tasks-retrieve-test" depends="maven-ant-tasks-init">
      <artifact:dependencies pomRefId="test-deps-pom"
                             filesetId="test-dependency-jars"
                             sourcesFilesetId="test-dependency-sources"
                             cacheDependencyRefs="true"
                             dependencyRefsBuildFile="${build.dir}/test-dependencies.xml">
        <remoteRepository refid="apache"/>
        <remoteRepository refid="central"/>
      </artifact:dependencies>
      <copy todir="${test.lib}/jars">
        <fileset refid="test-dependency-jars"/>
        <mapper type="flatten"/>
      </copy>
      <copy todir="${test.lib}/sources">
        <fileset refid="test-dependency-sources"/>
        <mapper type="flatten"/>
      </copy>
    </target>

    <target name="echo-base-version">
        <echo message="${base.version}" />
    </target>

    <!-- create properties file with C version -->
    <target name="createVersionPropFile">
      <taskdef name="propertyfile" classname="org.apache.tools.ant.taskdefs.optional.PropertyFile"/>
      <mkdir dir="${version.properties.dir}"/>
      <propertyfile file="${version.properties.dir}/version.properties">
        <entry key="CassandraVersion" value="${version}"/>
      </propertyfile>
    </target>

    <target name="test-run" depends="jar"
            description="Run in test mode.  Not for production use!">
      <java classname="org.apache.cassandra.service.CassandraDaemon" fork="true">
        <classpath>
          <path refid="cassandra.classpath.test"/>
          <pathelement location="${test.conf}"/>
        </classpath>
        <jvmarg value="-Dstorage-config=${test.conf}"/>
        <jvmarg value="-javaagent:${basedir}/lib/jamm-${jamm.version}.jar" />
        <jvmarg value="-ea"/>
        <jvmarg line="${java11-jvmargs}"/>
      </java>
    </target>

    <!--
        The build target builds all the .class files
    -->
    <target name="build"
        depends="maven-ant-tasks-retrieve-build,build-project" description="Compile Cassandra classes"/>
    <target name="codecoverage" depends="jacoco-run,jacoco-report" description="Create code coverage report"/>

<<<<<<< HEAD
    <target name="_build_java">
        <!-- Note: we cannot use javac's 'release' option, as that does not allow accessing sun.misc.Unsafe nor
        Nashorn's ClassFilter class as any javac modules option is invalid for relase 8. -->
        <echo message="Compiling for Java ${target.version}..."/>
=======
    <target depends="init,gen-cql3-grammar,generate-cql-html,generate-jflex-java,rat-report"
            name="build-project">
        <echo message="${ant.project.name}: ${ant.file}"/>
        <!-- Order matters! -->
        <javac fork="true"
               debug="true" debuglevel="${debuglevel}" encoding="utf-8"
               destdir="${build.classes.thrift}" includeantruntime="false" source="${source.version}" target="${target.version}"
               memorymaximumsize="512M">
            <src path="${interface.thrift.dir}/gen-java"/>
            <classpath refid="cassandra.classpath"/>
        </javac>
>>>>>>> 6c8c791f
        <javac fork="true"
               debug="true" debuglevel="${debuglevel}" encoding="utf-8"
               destdir="${build.classes.main}" includeantruntime="false" source="${source.version}" target="${target.version}"
               memorymaximumsize="512M">
            <src path="${build.src.java}"/>
            <src path="${build.src.gen-java}"/>
            <compilerarg value="-XDignore.symbol.file"/>
            <compilerarg line="${jdk11-javac-exports}"/>
            <classpath>
                <path refid="cassandra.classpath"/>
            </classpath>
        </javac>
    </target>

    <target depends="init,gen-cql3-grammar,generate-cql-html,generate-jflex-java"
            name="build-project">
        <echo message="${ant.project.name}: ${ant.file}"/>
        <!-- Order matters! -->
        <antcall target="_build_java"/>
        <antcall target="createVersionPropFile"/>
        <copy todir="${build.classes.main}">
            <fileset dir="${build.src.resources}" />
        </copy>
        <copy todir="${basedir}/conf" file="${build.classes.main}/META-INF/hotspot_compiler"/>
    </target>

    <!-- Stress build file -->
    <property name="stress.build.src" value="${basedir}/tools/stress/src" />
    <property name="stress.test.src" value="${basedir}/tools/stress/test/unit" />
    <property name="stress.build.classes" value="${build.classes}/stress" />
    <property name="stress.test.classes" value="${build.dir}/test/stress-classes" />
	<property name="stress.manifest" value="${stress.build.classes}/MANIFEST.MF" />
    <path id="cassandra.classes">
        <pathelement location="${basedir}/build/classes/main" />
    </path>

    <target name="stress-build-test" depends="stress-build" description="Compile stress tests">
        <javac debug="true" debuglevel="${debuglevel}" destdir="${stress.test.classes}"
               source="${source.version}" target="${target.version}"
               includeantruntime="false" encoding="utf-8">
            <classpath>
                <path refid="cassandra.classpath"/>
                <pathelement location="${stress.build.classes}" />
            </classpath>
            <src path="${stress.test.src}"/>
        </javac>
    </target>

    <target name="stress-build" depends="build" description="build stress tool">
    	<mkdir dir="${stress.build.classes}" />
        <javac compiler="modern" debug="true" debuglevel="${debuglevel}"
               source="${source.version}" target="${target.version}"
               encoding="utf-8" destdir="${stress.build.classes}" includeantruntime="true">
            <src path="${stress.build.src}" />
            <classpath>
                <path refid="cassandra.classes" />
                <path>
                    <fileset dir="${build.lib}">
                        <include name="**/*.jar" />
                    </fileset>
                </path>
            </classpath>
        </javac>
        <copy todir="${stress.build.classes}">
            <fileset dir="${stress.build.src}/resources" />
        </copy>
    </target>

    <target name="stress-test" depends="stress-build-test, build-test" description="Runs stress tests">
        <testmacro inputdir="${stress.test.src}"
                       timeout="${test.timeout}">
        </testmacro>
    </target>

    <!--
        fqltool build file
        -->
    <property name="fqltool.build.src" value="${basedir}/tools/fqltool/src" />
    <property name="fqltool.test.src" value="${basedir}/tools/fqltool/test/unit" />
    <property name="fqltool.build.classes" value="${build.classes}/fqltool" />
    <property name="fqltool.test.classes" value="${build.dir}/test/fqltool-classes" />
    <property name="fqltool.manifest" value="${fqltool.build.classes}/MANIFEST.MF" />

    <target name="fqltool-build-test" depends="fqltool-build" description="Compile fqltool tests">
        <javac debug="true" debuglevel="${debuglevel}" destdir="${fqltool.test.classes}"
               source="${source.version}" target="${target.version}"
               includeantruntime="false" encoding="utf-8">
            <classpath>
                <path refid="cassandra.classpath"/>
                <pathelement location="${fqltool.build.classes}" />
            </classpath>
            <src path="${fqltool.test.src}"/>
        </javac>
    </target>

    <target name="fqltool-build" depends="build" description="build fqltool">
    	<mkdir dir="${fqltool.build.classes}" />
        <javac compiler="modern" debug="true" debuglevel="${debuglevel}"
               source="${source.version}" target="${target.version}"
               encoding="utf-8" destdir="${fqltool.build.classes}" includeantruntime="true">
            <src path="${fqltool.build.src}" />
            <classpath>
                <path refid="cassandra.classes" />
                <path>
                    <fileset dir="${build.lib}">
                        <include name="**/*.jar" />
                    </fileset>
                </path>
            </classpath>
        </javac>
    </target>

    <target name="fqltool-test" depends="fqltool-build-test, build-test" description="Runs fqltool tests">
        <testmacro inputdir="${fqltool.test.src}"
                       timeout="${test.timeout}">
        </testmacro>
    </target>

	<target name="_write-poms" depends="maven-declare-dependencies">
	    <artifact:writepom pomRefId="parent-pom" file="${build.dir}/${final.name}-parent.pom"/>
	    <artifact:writepom pomRefId="all-pom" file="${build.dir}/${final.name}.pom"/>
	</target>

	<target name="write-poms" unless="without.maven">
	    <antcall target="_write-poms" />
	</target>

    <!--
        The jar target makes cassandra.jar output.
    -->
    <target name="_main-jar"
            depends="build"
            description="Assemble Cassandra JAR files">
      <mkdir dir="${build.classes.main}/META-INF" />
      <copy file="LICENSE.txt"
            tofile="${build.classes.main}/META-INF/LICENSE.txt"/>
      <copy file="NOTICE.txt"
            tofile="${build.classes.main}/META-INF/NOTICE.txt"/>

      <!-- Main Jar -->
      <jar jarfile="${build.dir}/${final.name}.jar">
        <fileset dir="${build.classes.main}">
        </fileset>
        <manifest>
        <!-- <section name="org/apache/cassandra/infrastructure"> -->
          <attribute name="Multi-Release" value="true"/>
          <attribute name="Implementation-Title" value="Cassandra"/>
          <attribute name="Implementation-Version" value="${version}"/>
          <attribute name="Implementation-Vendor" value="Apache"/>
        <!-- </section> -->
        </manifest>
      </jar>
    </target>
    <target name="jar"
            depends="_main-jar, build-test, stress-build, fqltool-build, write-poms"
            description="Assemble Cassandra JAR files">
      <!-- Stress jar -->
      <manifest file="${stress.manifest}">
        <attribute name="Built-By" value="Pavel Yaskevich"/>
        <attribute name="Main-Class" value="org.apache.cassandra.stress.Stress"/>
      </manifest>
      <mkdir dir="${stress.build.classes}/META-INF" />
      <mkdir dir="${build.dir}/tools/lib/" />
      <jar destfile="${build.dir}/tools/lib/stress.jar" manifest="${stress.manifest}">
        <fileset dir="${stress.build.classes}"/>
      </jar>
      <!-- fqltool jar -->
      <manifest file="${fqltool.manifest}">
        <attribute name="Built-By" value="Marcus Eriksson"/>
        <attribute name="Main-Class" value="org.apache.cassandra.fqltool.FullQueryLogTool"/>
      </manifest>
      <mkdir dir="${fqltool.build.classes}/META-INF" />
      <mkdir dir="${build.dir}/tools/lib/" />
      <jar destfile="${build.dir}/tools/lib/fqltool.jar" manifest="${stress.manifest}">
        <fileset dir="${fqltool.build.classes}"/>
      </jar>
    </target>

    <!--
        The javadoc-jar target makes cassandra-javadoc.jar output required for publishing to Maven central repository.
    -->
    <target name="javadoc-jar" depends="javadoc" description="Assemble Cassandra JavaDoc JAR file">
      <jar jarfile="${build.dir}/${final.name}-javadoc.jar" basedir="${javadoc.dir}"/>
      <!-- javadoc task always rebuilds so might as well remove the generated docs to prevent
           being pulled into the distribution by accident -->
      <delete quiet="true" dir="${javadoc.dir}"/>
    </target>

    <!--
        The sources-jar target makes cassandra-sources.jar output required for publishing to Maven central repository.
    -->
    <target name="sources-jar" depends="init" description="Assemble Cassandra Sources JAR file">
      <jar jarfile="${build.dir}/${final.name}-sources.jar">
        <fileset dir="${build.src.java}" defaultexcludes="yes">
          <include name="org/apache/**/*.java"/>
        </fileset>
        <fileset dir="${build.src.gen-java}" defaultexcludes="yes">
          <include name="org/apache/**/*.java"/>
        </fileset>
      </jar>
    </target>

    <target name="_artifacts-init" depends="jar,javadoc,gen-doc">
      <mkdir dir="${dist.dir}"/>
      <!-- fix the control linefeed so that builds on windows works on linux -->
      <fixcrlf srcdir="bin" includes="**/*" excludes="**/*.bat, **/*.ps1" eol="lf" eof="remove" />
      <fixcrlf srcdir="conf" includes="**/*" excludes="**/*.bat, **/*.ps1" eol="lf" eof="remove" />
      <fixcrlf srcdir="tools/bin" includes="**/*" excludes="**/*.bat, **/*.ps1" eol="lf" eof="remove" />
      <copy todir="${dist.dir}/lib">
        <fileset dir="${build.lib}"/>
        <fileset dir="${build.dir}">
          <include name="${final.name}.jar" />
        </fileset>
      </copy>
      <copy todir="${dist.dir}/javadoc" failonerror="false">
        <fileset dir="${javadoc.dir}"/>
      </copy>
      <copy todir="${dist.dir}/doc" failonerror="false">
        <fileset dir="doc">
          <include name="cql3/CQL.html" />
          <include name="cql3/CQL.css" />
          <include name="SASI.md" />
        </fileset>
      </copy>
      <copy todir="${dist.dir}/doc/html" failonerror="false">
        <fileset dir="doc" />
        <globmapper from="build/html/*" to="*"/>
      </copy>
      <copy todir="${dist.dir}/bin">
        <fileset dir="bin"/>
      </copy>
      <copy todir="${dist.dir}/conf">
        <fileset dir="conf"/>
      </copy>
      <copy todir="${dist.dir}/pylib">
        <fileset dir="pylib">
          <include name="**" />
          <exclude name="**/*.pyc" />
        </fileset>
      </copy>
      <copy todir="${dist.dir}/">
        <fileset dir="${basedir}">
          <include name="*.txt" />
        </fileset>
      </copy>
      <copy todir="${dist.dir}/tools/bin">
        <fileset dir="${basedir}/tools/bin"/>
      </copy>
      <copy todir="${dist.dir}/tools/">
        <fileset dir="${basedir}/tools/">
            <include name="*.yaml"/>
	</fileset>
      </copy>
      <copy todir="${dist.dir}/tools/lib">
        <fileset dir="${build.dir}/tools/lib/">
            <include name="*.jar" />
        </fileset>
      </copy>
    </target>

    <!-- creates release tarballs -->
    <target name="artifacts" depends="_artifacts-init"
            description="Create Cassandra release artifacts">
      <tar compression="gzip" longfile="gnu"
        destfile="${build.dir}/${final.name}-bin.tar.gz">

        <!-- Everything but bin/ (default mode) -->
        <tarfileset dir="${dist.dir}" prefix="${final.name}">
          <include name="**"/>
          <exclude name="bin/*" />
          <exclude name="tools/bin/*"/>
        </tarfileset>
        <!-- Shell includes in bin/ (default mode) -->
        <tarfileset dir="${dist.dir}" prefix="${final.name}">
          <include name="bin/*.in.sh" />
        </tarfileset>
        <!-- Executable scripts in bin/ -->
        <tarfileset dir="${dist.dir}" prefix="${final.name}" mode="755">
          <include name="bin/*"/>
          <include name="tools/bin/*"/>
          <not>
                <filename name="bin/*.in.sh" />
          </not>
        </tarfileset>
      </tar>

      <tar compression="gzip" longfile="gnu"
           destfile="${build.dir}/${final.name}-src.tar.gz">

        <tarfileset dir="${basedir}"
                    prefix="${final.name}-src">
          <include name="**"/>
          <exclude name="build/**" />
          <exclude name="src/gen-java/**" />
          <exclude name=".git/**" />
          <exclude name="venv/**" />
          <exclude name="src/resources/org/apache/cassandra/config/version.properties" />
          <exclude name="conf/hotspot_compiler" />
          <exclude name="doc/cql3/CQL.html" />
          <exclude name="bin/*" /> <!-- handled separately below -->
          <!-- exclude Eclipse files -->
          <exclude name=".project" />
          <exclude name=".classpath" />
          <exclude name=".settings/**" />
          <exclude name=".externalToolBuilders/**" />
        </tarfileset>

        <!-- Shell includes and batch files in bin/ -->
        <tarfileset dir="${basedir}" prefix="${final.name}-src">
          <include name="bin/*.in.sh" />
          <include name="bin/*.bat" />
        </tarfileset>
        <!-- Everything else (assumed to be scripts), is executable -->
        <tarfileset dir="${basedir}" prefix="${final.name}-src" mode="755">
          <include name="bin/*"/>
          <exclude name="bin/*.in.sh" />
          <exclude name="bin/*.bat" />
        </tarfileset>
      </tar>

      <checksum forceOverwrite="yes" todir="${build.dir}" fileext=".sha256" algorithm="SHA-256">
        <fileset dir="${build.dir}">
          <include name="${final.name}-bin.tar.gz" />
          <include name="${final.name}-src.tar.gz" />
        </fileset>
      </checksum>
      <checksum forceOverwrite="yes" todir="${build.dir}" fileext=".sha512" algorithm="SHA-512">
        <fileset dir="${build.dir}">
          <include name="${final.name}-bin.tar.gz" />
          <include name="${final.name}-src.tar.gz" />
        </fileset>
      </checksum>
    </target>

    <target name="rat" depends="rat-init" description="License checks on artifacts">
      <rat:report xmlns:rat="antlib:org.apache.rat.anttasks"
                  reportFile="${build.dir}/${final.name}-bin.rat.txt">
        <tarfileset>
          <gzipresource>
            <file file="${build.dir}/${final.name}-bin.tar.gz" />
          </gzipresource>
        </tarfileset>
      </rat:report>
      <rat:report xmlns:rat="antlib:org.apache.rat.anttasks"
                  reportFile="${build.dir}/${final.name}-src.rat.txt">
        <tarfileset>
          <gzipresource>
            <file file="${build.dir}/${final.name}-src.tar.gz" />
          </gzipresource>
        </tarfileset>
      </rat:report>
    </target>

<<<<<<< HEAD
  <target name="build-jmh" depends="build-test, jar" description="Create JMH uber jar">
=======
    <target name="rat-report" depends="rat-init" description="License checks on source" >
      <rat:report xmlns:rat="antlib:org.apache.rat.anttasks"
                  reportFile="${build.dir}/src.rat.txt">
        <fileset dir="src/java"/>
        <fileset dir="test/unit"/>
        <fileset dir="test/distributed"/>
      </rat:report>
      <fail message="Some files have missing or incorrect license information. Check RAT report in ${build.dir}/src.rat.txt for more details!">
        <condition>
          <and>
            <not>
              <resourcecontains resource="${build.dir}/src.rat.txt" substring="0 Unknown Licenses" casesensitive="false" />
            </not>
          </and>
        </condition>
      </fail>
    </target>

  <target name="build-jmh" depends="build-test" description="Create JMH uber jar">
>>>>>>> 6c8c791f
      <jar jarfile="${build.test.dir}/deps.jar">
          <zipgroupfileset dir="${build.dir.lib}/jars">
              <include name="*jmh*.jar"/>
              <include name="jopt*.jar"/>
              <include name="commons*.jar"/>
          </zipgroupfileset>
          <zipgroupfileset dir="${build.lib}" includes="*.jar"/>
      </jar>
      <jar jarfile="${build.test.dir}/benchmarks.jar">
          <manifest>
              <attribute name="Main-Class" value="org.openjdk.jmh.Main"/>
          </manifest>
          <zipfileset src="${build.test.dir}/deps.jar" excludes="META-INF/*.SF" />
          <fileset dir="${build.classes.main}"/>
          <fileset dir="${test.classes}"/>
          <fileset dir="${test.conf}" />
      </jar>
  </target>

  <target name="build-test" depends="_main-jar, stress-build, fqltool-build, write-poms" description="Compile test classes">
    <antcall target="_build-test"/>
  </target>

  <target name="_build-test">
    <javac
     fork="true"
     compiler="modern"
     debug="true"
     debuglevel="${debuglevel}"
     destdir="${test.classes}"
     includeantruntime="true"
     source="${source.version}"
     target="${target.version}"
     encoding="utf-8">
     <classpath>
        <path refid="cassandra.classpath"/>
        <pathelement location="${fqltool.build.classes}"/>
     </classpath>
     <compilerarg value="-XDignore.symbol.file"/>
     <src path="${test.unit.src}"/>
     <src path="${test.long.src}"/>
     <src path="${test.burn.src}"/>
     <src path="${test.memory.src}"/>
     <src path="${test.microbench.src}"/>
     <src path="${test.distributed.src}"/>
    </javac>

    <!-- Non-java resources needed by the test suite -->
    <copy todir="${test.classes}">
      <fileset dir="${test.resources}"/>
    </copy>
  </target>

  <!-- Defines how to run a set of tests. If you change the defaults for attributes
       you should also update them in testmacro.,
       The two are split because the helper doesn't generate
       a junit report or fail on errors, since this is called in parallel to run tests
       when we choose to run tests in parallel -->
  <macrodef name="testmacrohelper">
    <attribute name="inputdir" />
    <attribute name="timeout" default="${test.timeout}" />
    <attribute name="forkmode" default="perTest"/>
    <element name="optjvmargs" implicit="true" optional="true" />
    <attribute name="filter" default="**/${test.name}.java"/>
    <attribute name="exclude" default="" />
    <attribute name="filelist" default="" />
    <attribute name="poffset" default="0"/>
    <attribute name="testtag" default=""/>
    <attribute name="usejacoco" default="no"/>
    <attribute name="showoutput" default="false"/>

    <sequential>
      <condition property="additionalagent"
                 value="-javaagent:${build.dir.lib}/jars/jacocoagent.jar=destfile=${jacoco.partialexecfile}"
                 else="">
        <istrue value="${usejacoco}"/>
      </condition>
      <!-- use https://github.com/krummas/jstackjunit to get thread dumps when unit tests time out -->
      <taskdef name="junit-timeout" classname="org.krummas.junit.JStackJUnitTask" classpath="lib/jstackjunit-0.0.1.jar"/>
      <mkdir dir="${build.test.dir}/cassandra"/>
      <mkdir dir="${build.test.dir}/output"/>
      <mkdir dir="${build.test.dir}/output/@{testtag}"/>
      <junit-timeout fork="on" forkmode="@{forkmode}" failureproperty="testfailed" maxmemory="1024m" timeout="@{timeout}" showoutput="@{showoutput}">
        <formatter classname="org.apache.cassandra.CassandraXMLJUnitResultFormatter" extension=".xml" usefile="true"/>
        <formatter classname="org.apache.cassandra.CassandraBriefJUnitResultFormatter" usefile="false"/>
        <jvmarg value="-Dstorage-config=${test.conf}"/>
        <jvmarg value="-Djava.awt.headless=true"/>
        <!-- Cassandra 3.0+ needs <jvmarg line="... ${additionalagent}" /> here! (not value=) -->
        <jvmarg line="-javaagent:${basedir}/lib/jamm-${jamm.version}.jar ${additionalagent}" />
        <jvmarg value="-ea"/>
        <jvmarg value="-Djava.io.tmpdir=${tmp.dir}"/>
        <jvmarg value="-Dcassandra.debugrefcount=true"/>
        <jvmarg value="-Xss256k"/>
        <!-- When we do classloader manipulation SoftReferences can cause memory leaks
             that can OOM our test runs. The next two settings informs our GC
             algorithm to limit the metaspace size and clean up SoftReferences
             more aggressively rather than waiting. See CASSANDRA-14922 for more details.
        -->
        <jvmarg value="-XX:SoftRefLRUPolicyMSPerMB=0" />
        <jvmarg value="-Dcassandra.memtable_row_overhead_computation_step=100"/>
        <jvmarg value="-Dcassandra.test.use_prepared=${cassandra.test.use_prepared}"/>
        <jvmarg value="-Dcassandra.test.offsetseed=@{poffset}"/>
        <jvmarg value="-Dcassandra.test.sstableformatdevelopment=true"/>
        <!-- The first time SecureRandom initializes can be slow if it blocks on /dev/random -->
        <jvmarg value="-Djava.security.egd=file:/dev/urandom" />
        <jvmarg value="-Dcassandra.testtag=@{testtag}"/>
        <jvmarg value="-Dcassandra.keepBriefBrief=${cassandra.keepBriefBrief}" />
        <jvmarg value="-Dcassandra.strict.runtime.checks=true" />
        <jvmarg line="${java11-jvmargs}"/>
        <!-- disable shrinks in quicktheories CASSANDRA-15554 -->
        <jvmarg value="-DQT_SHRINKS=0"/>
        <jvmarg line="${test-jvmargs}" />
        <optjvmargs/>
        <!-- Uncomment to debug unittest, attach debugger to port 1416 -->
        <!--
        <jvmarg line="-agentlib:jdwp=transport=dt_socket,address=localhost:1416,server=y,suspend=y" />
        -->
        <classpath>
          <pathelement path="${java.class.path}"/>
          <pathelement location="${stress.build.classes}"/>
          <pathelement location="${fqltool.build.classes}"/>
          <path refid="cassandra.classpath.test" />
          <pathelement location="${test.classes}"/>
          <pathelement location="${stress.test.classes}"/>
          <pathelement location="${fqltool.test.classes}"/>
          <pathelement location="${test.conf}"/>
          <fileset dir="${test.lib}">
            <include name="**/*.jar" />
          </fileset>
        </classpath>
        <batchtest todir="${build.test.dir}/output/@{testtag}">
            <fileset dir="@{inputdir}" includes="@{filter}" excludes="@{exclude}"/>
            <filelist dir="@{inputdir}" files="@{filelist}"/>
        </batchtest>
      </junit-timeout>

      <condition property="fileSep" value=";">
        <os family="windows"/>
      </condition>
      <condition property="fileSep" else=":">
        <isset property="fileSep"/>
      </condition>
      <fail unless="fileSep">Failed to set File Separator. This shouldn't happen.</fail>

      <delete quiet="true" failonerror="false" dir="${build.test.dir}/cassandra/commitlog${fileSep}@{poffset}"/>
      <delete quiet="true" failonerror="false" dir="${build.test.dir}/cassandra/cdc_raw${fileSep}@{poffset}"/>
      <delete quiet="true" failonerror="false" dir="${build.test.dir}/cassandra/data${fileSep}@{poffset}"/>
      <delete quiet="true" failonerror="false" dir="${build.test.dir}/cassandra/saved_caches${fileSep}@{poffset}"/>
      <delete quiet="true" failonerror="false" dir="${build.test.dir}/cassandra/hints${fileSep}@{poffset}"/>
    </sequential>
  </macrodef>

    <target name="testold" depends="build-test" description="Execute unit tests">
    <testmacro inputdir="${test.unit.src}" timeout="${test.timeout}">
      <jvmarg value="-Dlegacy-sstable-root=${test.data}/legacy-sstables"/>
      <jvmarg value="-Dinvalid-legacy-sstable-root=${test.data}/invalid-legacy-sstables"/>
      <jvmarg value="-Dcassandra.ring_delay_ms=1000"/>
      <jvmarg value="-Dcassandra.tolerate_sstable_size=true"/>
      <jvmarg value="-Dcassandra.skip_sync=true" />
    </testmacro>
    <fileset dir="${test.unit.src}" />
  </target>

  <!-- Will not generate a junit report or fail on error since it is called in parallel for test-compression
       That is taken care of by testparallel -->
  <macrodef name="testlist">
    <attribute name="test.file.list"/>
    <attribute name="testlist.offset"/>
    <sequential>
      <testmacrohelper inputdir="${test.dir}/${test.classlistprefix}" filelist="@{test.file.list}" poffset="@{testlist.offset}" exclude="**/*.java" timeout="${test.timeout}">
        <jvmarg value="-Dlegacy-sstable-root=${test.data}/legacy-sstables"/>
        <jvmarg value="-Dinvalid-legacy-sstable-root=${test.data}/invalid-legacy-sstables"/>
        <jvmarg value="-Dcassandra.ring_delay_ms=1000"/>
        <jvmarg value="-Dcassandra.tolerate_sstable_size=true"/>
        <jvmarg value="-Dcassandra.config.loader=org.apache.cassandra.OffsetAwareConfigurationLoader"/>
        <jvmarg value="-Dcassandra.skip_sync=true" />
      </testmacrohelper>
    </sequential>
  </macrodef>

  <!-- Will not generate a junit report or fail on error since it is called in parallel for test-compression
       That is taken care of by testparallel -->
  <macrodef name="testlist-compression">
    <attribute name="test.file.list" />
    <attribute name="testlist.offset" />
    <sequential>
      <property name="compressed_yaml" value="${build.test.dir}/cassandra.compressed.yaml"/>
      <concat destfile="${compressed_yaml}">
          <fileset file="${test.conf}/cassandra.yaml"/>
          <fileset file="${test.conf}/commitlog_compression.yaml"/>
      </concat>
      <testmacrohelper inputdir="${test.unit.src}" filelist="@{test.file.list}" poffset="@{testlist.offset}"
                       exclude="**/*.java" timeout="${test.timeout}" testtag="compression">
        <jvmarg value="-Dlegacy-sstable-root=${test.data}/legacy-sstables"/>
        <jvmarg value="-Dinvalid-legacy-sstable-root=${test.data}/invalid-legacy-sstables"/>
        <jvmarg value="-Dcassandra.test.compression=true"/>
        <jvmarg value="-Dcassandra.ring_delay_ms=1000"/>
        <jvmarg value="-Dcassandra.tolerate_sstable_size=true"/>
        <jvmarg value="-Dcassandra.config=file:///${compressed_yaml}"/>
        <jvmarg value="-Dcassandra.skip_sync=true" />
        <jvmarg value="-Dcassandra.config.loader=org.apache.cassandra.OffsetAwareConfigurationLoader"/>
      </testmacrohelper>
    </sequential>
  </macrodef>

  <macrodef name="testlist-cdc">
    <attribute name="test.file.list" />
    <attribute name="testlist.offset" />
    <sequential>
      <property name="cdc_yaml" value="${build.test.dir}/cassandra.cdc.yaml"/>
      <concat destfile="${cdc_yaml}">
        <fileset file="${test.conf}/cassandra.yaml"/>
        <fileset file="${test.conf}/cdc.yaml"/>
      </concat>
      <testmacrohelper inputdir="${test.unit.src}" filelist="@{test.file.list}" poffset="@{testlist.offset}"
                       exclude="**/*.java" timeout="${test.timeout}" testtag="cdc">
        <jvmarg value="-Dlegacy-sstable-root=${test.data}/legacy-sstables"/>
        <jvmarg value="-Dinvalid-legacy-sstable-root=${test.data}/invalid-legacy-sstables"/>
        <jvmarg value="-Dcassandra.ring_delay_ms=1000"/>
        <jvmarg value="-Dcassandra.tolerate_sstable_size=true"/>
        <jvmarg value="-Dcassandra.config=file:///${cdc_yaml}"/>
        <jvmarg value="-Dcassandra.skip_sync=true" />
        <jvmarg value="-Dcassandra.config.loader=org.apache.cassandra.OffsetAwareConfigurationLoader"/>
      </testmacrohelper>
    </sequential>
  </macrodef>

  <!--
    Run named ant task with jacoco, such as "ant jacoco-run -Dtaskname=test"
    the target run must enable the jacoco agent if usejacoco is 'yes' -->
  <target name="jacoco-run" description="run named task with jacoco instrumentation">
    <condition property="runtask" value="${taskname}" else="test">
      <isset property="taskname"/>
    </condition>
    <antcall target="${runtask}">
      <param name="usejacoco" value="yes"/>
    </antcall>
  </target>

  <!-- Use this with an FQDN for test class, and a csv list of methods like this:
    ant testsome -Dtest.name=org.apache.cassandra.service.StorageServiceServerTest -Dtest.methods=testRegularMode,testGetAllRangesEmpty
  -->
  <target name="testsome" depends="build-test" description="Execute specific unit tests" >
    <testmacro inputdir="${test.unit.src}" timeout="${test.timeout}">
      <test name="${test.name}" methods="${test.methods}" outfile="build/test/output/TEST-${test.name}-${test.methods}"/>
      <jvmarg value="-Dlegacy-sstable-root=${test.data}/legacy-sstables"/>
      <jvmarg value="-Dinvalid-legacy-sstable-root=${test.data}/invalid-legacy-sstables"/>
      <jvmarg value="-Dcassandra.ring_delay_ms=1000"/>
      <jvmarg value="-Dcassandra.tolerate_sstable_size=true"/>
      <jvmarg value="-Dcassandra.skip_sync=true" />
    </testmacro>
  </target>

  <!-- Use this with an FQDN for test class, and a csv list of methods like this:
    ant long-testsome -Dtest.name=org.apache.cassandra.cql3.ViewLongTest -Dtest.methods=testConflictResolution
  -->
  <target name="long-testsome" depends="build-test" description="Execute specific long unit tests" >
    <testmacro inputdir="${test.long.src}" timeout="${test.long.timeout}">
      <test name="${test.name}" methods="${test.methods}"/>
      <jvmarg value="-Dcassandra.ring_delay_ms=1000"/>
      <jvmarg value="-Dcassandra.tolerate_sstable_size=true"/>
    </testmacro>
  </target>

  <!-- Use this with an FQDN for test class, and a csv list of methods like this:
    ant burn-testsome -Dtest.name=org.apache.cassandra.utils.memory.LongBufferPoolTest -Dtest.methods=testAllocate
  -->
  <target name="burn-testsome" depends="build-test" description="Execute specific burn unit tests" >
    <testmacro inputdir="${test.burn.src}" timeout="${test.burn.timeout}">
      <test name="${test.name}" methods="${test.methods}"/>
      <jvmarg value="-Dlogback.configurationFile=test/conf/logback-burntest.xml"/>
    </testmacro>
  </target>

  <target name="test-compression" depends="build-test,stress-build" description="Execute unit tests with sstable compression enabled">
    <path id="all-test-classes-path">
      <fileset dir="${test.unit.src}" includes="**/${test.name}.java" />
      <fileset dir="${test.distributed.src}" includes="**/${test.name}.java" />
    </path>
    <property name="all-test-classes" refid="all-test-classes-path"/>
    <testparallel testdelegate="testlist-compression" />
  </target>

  <target name="test-cdc" depends="build-test" description="Execute unit tests with change-data-capture enabled">
    <path id="all-test-classes-path">
      <fileset dir="${test.unit.src}" includes="**/${test.name}.java" />
    </path>
    <property name="all-test-classes" refid="all-test-classes-path"/>
    <testparallel testdelegate="testlist-cdc" />
  </target>

  <target name="msg-ser-gen-test" depends="build-test" description="Generates message serializations">
    <testmacro inputdir="${test.unit.src}"
        timeout="${test.timeout}" filter="**/SerializationsTest.java">
      <jvmarg value="-Dcassandra.test-serialization-writes=True"/>
    </testmacro>
  </target>

  <target name="msg-ser-test" depends="build-test" description="Tests message serializations">
      <testmacro inputdir="${test.unit.src}" timeout="${test.timeout}"
               filter="**/SerializationsTest.java"/>
  </target>

  <target name="msg-ser-test-7" depends="build-test" description="Generates message serializations">
    <testmacro inputdir="${test.unit.src}"
        timeout="${test.timeout}" filter="**/SerializationsTest.java">
      <jvmarg value="-Dcassandra.version=0.7"/>
    </testmacro>
  </target>

  <target name="msg-ser-test-10" depends="build-test" description="Tests message serializations on 1.0 messages">
    <testmacro inputdir="${test.unit.src}"
        timeout="${test.timeout}" filter="**/SerializationsTest.java">
      <jvmarg value="-Dcassandra.version=1.0"/>
    </testmacro>
  </target>

  <target name="test-burn" depends="build-test" description="Execute functional tests">
    <testmacro inputdir="${test.burn.src}"
               timeout="${test.burn.timeout}">
    </testmacro>
  </target>

  <target name="long-test" depends="build-test" description="Execute functional tests">
    <testmacro inputdir="${test.long.src}"
               timeout="${test.long.timeout}">
      <jvmarg value="-Dcassandra.ring_delay_ms=1000"/>
      <jvmarg value="-Dcassandra.tolerate_sstable_size=true"/>
    </testmacro>
  </target>

  <target name="test-memory" depends="build-test" description="Execute functional tests">
      <testmacro inputdir="${test.memory.src}"
                 timeout="${test.memory.timeout}">
          <jvmarg value="-javaagent:${build.dir}/lib/jars/java-allocation-instrumenter-${allocation-instrumenter.version}.jar"/>
      </testmacro>
  </target>

  <target name="cql-test" depends="build-test" description="Execute CQL tests">
    <sequential>
      <echo message="running CQL tests"/>
      <mkdir dir="${build.test.dir}/cassandra"/>
      <mkdir dir="${build.test.dir}/output"/>
      <junit fork="on" forkmode="once" failureproperty="testfailed" maxmemory="1024m" timeout="${test.timeout}">
        <formatter type="brief" usefile="false"/>
        <jvmarg value="-Dstorage-config=${test.conf}"/>
        <jvmarg value="-Djava.awt.headless=true"/>
        <jvmarg value="-javaagent:${basedir}/lib/jamm-${jamm.version}.jar" />
        <jvmarg value="-ea"/>
        <jvmarg value="-Xss256k"/>
        <jvmarg value="-Dcassandra.memtable_row_overhead_computation_step=100"/>
        <jvmarg value="-Dcassandra.test.use_prepared=${cassandra.test.use_prepared}"/>
        <jvmarg value="-Dcassandra.skip_sync=true" />
        <classpath>
          <path refid="cassandra.classpath.test" />
          <pathelement location="${test.classes}"/>
          <pathelement location="${test.conf}"/>
          <fileset dir="${test.lib}">
            <include name="**/*.jar" />
          </fileset>
        </classpath>
        <batchtest todir="${build.test.dir}/output">
            <fileset dir="${test.unit.src}" includes="**/cql3/*Test.java">
                <contains text="CQLTester" casesensitive="yes"/>
            </fileset>
        </batchtest>
      </junit>
      <fail message="Some CQL test(s) failed.">
        <condition>
            <and>
            <isset property="testfailed"/>
            <not>
              <isset property="ant.test.failure.ignore"/>
            </not>
          </and>
        </condition>
      </fail>
    </sequential>
  </target>

  <target name="cql-test-some" depends="build-test" description="Execute specific CQL tests" >
    <sequential>
      <echo message="running ${test.methods} tests from ${test.name}"/>
      <mkdir dir="${build.test.dir}/cassandra"/>
      <mkdir dir="${build.test.dir}/output"/>
      <junit fork="on" forkmode="once" failureproperty="testfailed" maxmemory="1024m" timeout="${test.timeout}">
        <formatter type="brief" usefile="false"/>
        <jvmarg value="-Dstorage-config=${test.conf}"/>
        <jvmarg value="-Djava.awt.headless=true"/>
        <jvmarg value="-javaagent:${basedir}/lib/jamm-${jamm.version}.jar" />
        <jvmarg value="-ea"/>
        <jvmarg value="-Xss256k"/>
        <jvmarg value="-Dcassandra.test.use_prepared=${cassandra.test.use_prepared}"/>
        <jvmarg value="-Dcassandra.memtable_row_overhead_computation_step=100"/>
        <jvmarg value="-Dcassandra.skip_sync=true" />
        <classpath>
          <path refid="cassandra.classpath.test" />
          <pathelement location="${test.classes}"/>
          <pathelement location="${test.conf}"/>
          <fileset dir="${test.lib}">
            <include name="**/*.jar" />
          </fileset>
        </classpath>
        <test name="org.apache.cassandra.cql3.${test.name}" methods="${test.methods}" todir="${build.test.dir}/output"/>
      </junit>
    </sequential>
  </target>

  <!-- Use JaCoCo ant extension without needing externally saved lib -->
  <target name="jacoco-init" depends="maven-ant-tasks-init">
    <artifact:dependencies pathId="jacocoant.classpath">
      <dependency groupId="org.jacoco" artifactId="org.jacoco.ant" version="${jacoco.version}" />
    </artifact:dependencies>
    <typedef uri="antlib:org.jacoco.ant" classpathref="jacocoant.classpath"/>
  </target>

  <target name="jacoco-merge" depends="jacoco-init">
    <jacoco:merge destfile="${jacoco.finalexecfile}" xmlns:jacoco="antlib:org.jacoco.ant">
        <fileset dir="${jacoco.export.dir}" includes="*.exec,**/*.exec"/>
    </jacoco:merge>
  </target>

  <target name="jacoco-report" depends="jacoco-merge">
    <jacoco:report xmlns:jacoco="antlib:org.jacoco.ant">
      <executiondata>
        <file file="${jacoco.finalexecfile}" />
      </executiondata>
      <structure name="JaCoCo Cassandara Coverage Report">
        <classfiles>
          <fileset dir="${build.classes.main}">
            <include name="**/*.class"/>
          </fileset>
        </classfiles>
        <sourcefiles encoding="UTF-8">
          <dirset dir="${build.src}">
            <include name="java"/>
            <include name="gen-java"/>
          </dirset>
        </sourcefiles>
      </structure>
      <!-- to produce reports in different formats. -->
      <html destdir="${jacoco.export.dir}" />
      <csv destfile="${jacoco.export.dir}/report.csv" />
      <xml destfile="${jacoco.export.dir}/report.xml" />
    </jacoco:report>
  </target>

  <target name="jacoco-cleanup" description="Destroy JaCoCo exec data and reports">
    <delete file="${jacoco.partialexecfile}"/>
    <delete dir="${jacoco.export.dir}"/>
  </target>

  <!--
    License audit tool
  -->
  <target name="rat-init" depends="maven-ant-tasks-init">
    <artifact:dependencies pathId="rat.classpath">
      <dependency groupId="org.apache.rat" artifactId="apache-rat-tasks" version="0.6" />
      <remoteRepository refid="central"/>
      <remoteRepository refid="apache"/>
    </artifact:dependencies>
    <typedef uri="antlib:org.apache.rat.anttasks" classpathref="rat.classpath"/>
  </target>

  <target name="rat-check" depends="rat-init">
    <rat:report xmlns:rat="antlib:org.apache.rat.anttasks"
                reportFile="${build.dir}/rat-report.log">
      <fileset dir="."  excludesfile=".rat-excludes" />
    </rat:report>
    <condition property="rat.passed">
      <isfileselected file="${build.dir}/rat-report.log">
        <containsregexp expression="^0 Unknown Licenses"/>
      </isfileselected>
    </condition>
    <fail unless="rat.passed">Unknown licenses: See build/rat-report.log.</fail>
  </target>

  <target name="rat-write" depends="rat-init">
    <echo>RAT: invoking addLicense to write missing headers</echo>
    <java classname="org.apache.rat.Report" fork="true"
          output="${build.dir}/rat-report.log">
      <classpath refid="rat.classpath" />
      <arg value="-a" />
      <arg value="--force" />
      <arg value="." />
    </java>
  </target>

  <target name="javadoc" depends="build" description="Create javadoc" unless="no-javadoc">
    <create-javadoc destdir="${javadoc.dir}">
      <filesets>
        <fileset dir="${build.src.java}" defaultexcludes="yes">
          <include name="org/apache/**/*.java"/>
        </fileset>
      </filesets>
    </create-javadoc>
   </target>

  <!-- Run tests not in parallel and reports errors and generates a junit report after -->
  <macrodef name="testmacro">
    <attribute name="inputdir" />
    <attribute name="timeout" default="${test.timeout}" />
    <attribute name="forkmode" default="perTest"/>
    <attribute name="showoutput" default="true"/>
    <element name="optjvmargs" implicit="true" optional="true" />
    <attribute name="filter" default="**/${test.name}.java"/>
    <attribute name="exclude" default="" />
    <attribute name="filelist" default="" />
    <attribute name="poffset" default="0"/>
    <attribute name="testtag" default=""/>

    <sequential>
      <testmacrohelper inputdir="@{inputdir}" timeout="@{timeout}"
                       forkmode="@{forkmode}" filter="@{filter}"
                       exclude="@{exclude}" filelist="@{filelist}" poffset="@{poffset}"
                       testtag="@{testtag}" showoutput="false" >
          <optjvmargs/>
      </testmacrohelper>
      <fail message="Some test(s) failed.">
        <condition>
            <and>
            <isset property="testfailed"/>
            <not>
              <isset property="ant.test.failure.ignore"/>
            </not>
          </and>
        </condition>
      </fail>
    </sequential>
  </macrodef>

  <!-- Run tests in parallel and report errors after and generate a junit report -->
  <macrodef name="testparallel">
    <attribute name="testdelegate"/>
    <sequential>
      <testparallelhelper testdelegate="@{testdelegate}"/>
      <fail message="Some test(s) failed.">
        <condition>
            <and>
            <isset property="testfailed"/>
            <not>
              <isset property="ant.test.failure.ignore"/>
            </not>
          </and>
        </condition>
      </fail>
    </sequential>
  </macrodef>

  <!-- Run multiple junit tasks in parallel, but don't track errors or generate a report after
       If a test fails the testfailed property will be set. All the tests are run using te testdelegate
       macro that is specified as an attribute and they will be run concurrently in this ant process -->
  <scriptdef name="testparallelhelper" language="javascript">
    <attribute name="testdelegate"/>
    <![CDATA[
        sep = project.getProperty("path.separator");
        all = project.getProperty("all-test-classes").split(sep);
        runners = project.getProperty("test.runners")
        cores = project.getProperty("cores.count")
        mem = project.getProperty("mem.size")

        numRunners = 1
        if (runners != null) // there's test.runners override
            numRunners = parseInt(runners) || 1;
        else if (cores != null && mem != null) // only if cores and memory size is set
            numRunners = Math.min(Math.floor(Math.sqrt(parseInt(cores) || 1)),
                                  Math.floor((parseInt(mem) || 1)/(4*1024*1024*1024)));

        if (numRunners < 1)
            numRunners = 1

        var echo = project.createTask("echo");
        echo.setMessage("Number of test runners: " + numRunners);
        echo.perform();

        var p = project.createTask('parallel');
        p.setThreadCount(numRunners);

        for (i = 0; i < all.length; i++) {

            if (all[i] == undefined) continue;

            task = project.createTask( attributes.get("testdelegate") );

            task.setDynamicAttribute( "test.file.list", "" + all[i]);

            task.setDynamicAttribute( "testlist.offset", "" + i );

            p.addTask(task);
        }

        p.perform();
    ]]>
  </scriptdef>

  <target name="get-cores">
    <property environment="env"/>
    <!-- support for Windows -->
    <condition property="cores.count" value="${env.NUMBER_OF_PROCESSORS}">
      <os family="windows" />
    </condition>
    <!-- support for Linux and Solaris (package SUNWgnu-coreutils is required) -->
    <exec executable="nproc" outputproperty="cores.count" os="Linux,SunOS,Solaris" failifexecutionfails="false">
      <arg value="--all"/>
    </exec>
    <!-- support for Mac OS X -->
    <exec executable="sysctl" outputproperty="cores.count" os="Mac,Mac OS X,Darwin" failifexecutionfails="false">
      <arg value="-n"/>
      <arg value="hw.ncpu"/>
    </exec>
    <echo message="Number of cores: ${cores.count}"/>
  </target>

  <target name="get-mem">
    <condition property="mem.size" value="unknown">
      <os family="windows" />
    </condition>
    <!-- support for Linux and Solaris (package SUNWgnu-coreutils is required) -->
    <exec executable="bash" outputproperty="mem.size" os="Linux,SunOS,Solaris" failifexecutionfails="false">
      <arg value="-c"/>
      <arg value="free -b | grep Mem: | awk '{print $2}'"/>
    </exec>
    <!-- support for Mac OS X -->
    <exec executable="sysctl" outputproperty="mem.size" os="Mac,Mac OS X,Darwin" failifexecutionfails="false">
      <arg value="-n"/>
      <arg value="hw.memsize"/>
    </exec>
    <echo message="Mem size : ${mem.size}"/>
  </target>

  <target name="test" depends="eclipse-warnings,build-test,get-cores,get-mem" description="Parallel Test Runner">
    <path id="all-test-classes-path">
      <fileset dir="${test.unit.src}" includes="**/${test.name}.java" excludes="**/distributed/test/UpgradeTest*.java" />
    </path>
    <property name="all-test-classes" refid="all-test-classes-path"/>
    <testparallel testdelegate="testlist"/>
  </target>

  <target name="generate-test-report" description="Generates JUnit's HTML report from results already in build/output">
      <junitreport todir="${build.test.dir}">
        <fileset dir="${build.test.dir}/output">
          <include name="**/TEST-*.xml"/>
        </fileset>
        <report format="frames" todir="${build.test.dir}/junitreport"/>
      </junitreport>
  </target>

  <!-- run a list of tests as provided in -Dtest.classlistfile (or default of 'testnames.txt')
  The class list file should be one test class per line, with the path starting after test/unit
  e.g. org/apache/cassandra/hints/HintMessageTest.java -->
  <target name="testclasslist" depends="build-test" description="Parallel-run tests given in file -Dtest.classlistfile (one-class-per-line, e.g. org/apache/cassandra/db/SomeTest.java)">
    <path id="all-test-classes-path">
      <fileset dir="${test.dir}/${test.classlistprefix}" includesfile="${test.classlistfile}"/>
    </path>
    <property name="all-test-classes" refid="all-test-classes-path"/>
    <testparallel testdelegate="testlist"/>
  </target>
  <target name="testclasslist-compression" depends="build-test" description="Parallel-run tests given in file -Dtest.classlistfile (one-class-per-line, e.g. org/apache/cassandra/db/SomeTest.java)">
      <path id="all-test-classes-path">
          <fileset dir="${test.dir}/${test.classlistprefix}" includesfile="${test.classlistfile}"/>
      </path>
      <property name="all-test-classes" refid="all-test-classes-path"/>
      <testparallel testdelegate="testlist-compression"/>
  </target>
  <target name="testclasslist-cdc" depends="build-test" description="Parallel-run tests given in file -Dtest.classlistfile (one-class-per-line, e.g. org/apache/cassandra/db/SomeTest.java)">
      <path id="all-test-classes-path">
          <fileset dir="${test.dir}/${test.classlistprefix}" includesfile="${test.classlistfile}"/>
      </path>
      <property name="all-test-classes" refid="all-test-classes-path"/>
      <testparallel testdelegate="testlist-cdc"/>
  </target>

  <!-- In-JVM dtest targets -->
  <target name="list-jvm-dtests" depends="build-test">
    <java classname="org.apache.cassandra.distributed.test.TestLocator" fork="no">
          <classpath>
              <path refid="cassandra.classpath.test" />
              <pathelement location="${test.classes}"/>
              <pathelement location="${test.conf}"/>
              <fileset dir="${test.lib}">
                  <include name="**/*.jar" />
              </fileset>
          </classpath>
        <arg value="${test.distributed.listfile}"/>
    </java>
  </target>

  <target name="test-jvm-dtest-forking" depends="list-jvm-dtests" description="Execute In-JVM 'distributed' tests" >
    <chmod file="${test.distributed.listfile}" perm="+x"/>
    <exec executable="./${test.distributed.listfile}" failonerror="true"/>
    <delete file="${test.distributed.listfile}"/>
  </target>

  <!-- Build a self-contained jar for e.g. remote execution; not currently used for running burn tests with this build script -->
  <target name="burn-test-jar" depends="build-test, build" description="Create dtest-compatible jar, including all dependencies">
      <jar jarfile="${build.dir}/burntest.jar">
          <zipgroupfileset dir="${build.lib}" includes="*.jar" excludes="META-INF/*.SF"/>
          <fileset dir="${build.classes.main}"/>
          <fileset dir="${test.classes}"/>
          <fileset dir="${test.conf}" excludes="logback*.xml"/>
          <fileset dir="${basedir}/conf" includes="logback*.xml"/>
          <zipgroupfileset dir="${build.dir.lib}/jars">
              <include name="junit*.jar"/>
          </zipgroupfileset>
      </jar>
  </target>

  <target name="dtest-jar" depends="build-test, build" description="Create dtest-compatible jar, including all dependencies">
      <jar jarfile="${build.dir}/dtest-${base.version}.jar">
          <zipgroupfileset dir="${build.lib}" includes="*.jar" excludes="META-INF/*.SF"/>
          <fileset dir="${build.classes.main}"/>
          <fileset dir="${test.classes}"/>
          <fileset dir="${test.conf}" />
      </jar>
  </target>

  <target name="test-jvm-dtest" depends="build-test" description="Execute in-jvm dtests">
    <testmacro inputdir="${test.distributed.src}" timeout="${test.distributed.timeout}" forkmode="once" showoutput="true" filter="**/test/*Test.java">
      <jvmarg value="-Dlogback.configurationFile=test/conf/logback-dtest.xml"/>
      <jvmarg value="-Dcassandra.ring_delay_ms=10000"/>
      <jvmarg value="-Dcassandra.tolerate_sstable_size=true"/>
      <jvmarg value="-Dcassandra.skip_sync=true" />
    </testmacro>
  </target>

  <!-- In-JVM upgrade dtests -->
  <target name="list-jvm-upgrade-dtests" depends="build-test">
    <java classname="org.apache.cassandra.distributed.test.TestLocator" fork="no">
          <classpath>
              <path refid="cassandra.classpath" />
              <pathelement location="${test.classes}"/>
              <pathelement location="${test.conf}"/>
              <fileset dir="${test.lib}">
                  <include name="**/*.jar" />
              </fileset>
          </classpath>
          <arg value="${test.distributed.upgrade.listfile}"/>
          <arg value="${test.distributed.upgrade.package}"/>
    </java>
  </target>

  <target name="test-jvm-upgrade-dtest-forking" depends="list-jvm-upgrade-dtests" description="Execute In-JVM 'distributed' upgrade tests" >
    <chmod file="${test.distributed.upgrade.listfile}" perm="+x"/>
    <exec executable="./${test.distributed.upgrade.listfile}" failonerror="true"/>
    <delete file="${test.distributed.upgrade.listfile}"/>
  </target>

  <target name="test-jvm-upgrade-dtest" depends="build-test" description="Execute in-jvm dtests">
    <testmacro inputdir="${test.distributed.src}" timeout="${test.distributed.timeout}" forkmode="once" showoutput="true" filter="**/upgrade/*Test.java">
      <jvmarg value="-Dlogback.configurationFile=test/conf/logback-dtest.xml"/>
      <jvmarg value="-Dcassandra.ring_delay_ms=10000"/>
      <jvmarg value="-Dcassandra.tolerate_sstable_size=true"/>
      <jvmarg value="-Dcassandra.skip_sync=true" />
    </testmacro>
  </target>

  <!-- Use this with an FQDN for test class, and a csv list of methods like this:
      ant test-jvm-dtest-some -Dtest.name=org.apache.cassandra.distributed.test.ResourceLeakTest -Dtest.methods=looperTest
    -->
  <target name="test-jvm-dtest-some" depends="build-test" description="Execute some in-jvm dtests">
    <testmacro inputdir="${test.distributed.src}" timeout="${test.distributed.timeout}" forkmode="once" showoutput="true">
      <test name="${test.name}" methods="${test.methods}" outfile="build/test/output/TEST-${test.name}-${test.methods}"/>
      <jvmarg value="-Dlogback.configurationFile=test/conf/logback-dtest.xml"/>
      <jvmarg value="-Dcassandra.ring_delay_ms=10000"/>
      <jvmarg value="-Dcassandra.tolerate_sstable_size=true"/>
      <jvmarg value="-Dcassandra.skip_sync=true" />
    </testmacro>
  </target>

  <!-- run microbenchmarks suite -->
  <target name="microbench" depends="build-jmh">
      <java classname="org.openjdk.jmh.Main"
            fork="true"
            failonerror="true">
          <classpath>
              <path refid="cassandra.classpath.test" />
              <pathelement location="${test.classes}"/>
              <pathelement location="${test.conf}"/>
              <fileset dir="${test.lib}">
                  <include name="**/*.jar" />
              </fileset>
          </classpath>
          <arg value=".*microbench.*${benchmark.name}"/>
      </java>
  </target>

  <!-- run arbitrary mains in tests, for example to run the long running memory tests with lots of memory pressure
      ant run-main -Dmainclass=org.apache.cassandra.utils.memory.LongBufferPoolTest -Dvmargs="-Xmx30m -XX:-UseGCOverheadLimit"
  -->
  <target name="run-main" depends="build-test">
      <property name="mainclass" value="" />
      <property name="vmargs" value="" />
      <property name="args" value="" />
      <java classname="${mainclass}"
            fork="true"
            failonerror="true">
          <jvmarg value="-server" />
          <jvmarg value="-ea" />
          <jvmarg line="${vmargs}" />
          <arg line="${args}" />
          <classpath>
              <path refid="cassandra.classpath" />
              <pathelement location="${test.classes}"/>
              <pathelement location="${test.conf}"/>
              <fileset dir="${test.lib}">
                  <include name="**/*.jar" />
              </fileset>
          </classpath>
      </java>
  </target>

  <target name="_maybe_update_idea_to_java11" if="java.version.11">
    <replace file="${eclipse.project.name}.iml" token="JDK_1_8" value="JDK_11"/>
    <replace file=".idea/misc.xml" token="JDK_1_8" value="JDK_11"/>
    <replace file=".idea/misc.xml" token="1.8" value="11"/>
    <replaceregexp file=".idea/workspace.xml"
                   match="name=&quot;VM_PARAMETERS&quot; value=&quot;(.*)&quot;"
                   replace="name=&quot;VM_PARAMETERS&quot; value=&quot;\1 ${java11-jvmargs}&quot;"
                   byline="true"/>

      <echo file=".idea/compiler.xml"><![CDATA[<?xml version="1.0" encoding="UTF-8"?>
<project version="4">
  <component name="JavacSettings">
    <option name="ADDITIONAL_OPTIONS_STRING" value="--add-exports java.rmi/sun.rmi.registry=ALL-UNNAMED" />
  </component>
</project>]]></echo>
  </target>

  <!-- Generate IDEA project description files -->
  <target name="generate-idea-files" depends="build-test" description="Generate IDEA files">
    <mkdir dir=".idea"/>
    <mkdir dir=".idea/libraries"/>
    <copy todir=".idea" overwrite="true">
        <fileset dir="ide/idea"/>
    </copy>
    <replace file=".idea/workspace.xml" token="trunk" value="${eclipse.project.name}"/>
    <copy tofile="${eclipse.project.name}.iml" file="ide/idea-iml-file.xml"/>
    <echo file=".idea/.name">Apache Cassandra ${eclipse.project.name}</echo>
    <echo file=".idea/modules.xml"><![CDATA[<?xml version="1.0" encoding="UTF-8"?>
<project version="4">
  <component name="ProjectModuleManager">
    <modules>
      <module fileurl="file://$PROJECT_DIR$/]]>${eclipse.project.name}<![CDATA[.iml" filepath="$PROJECT_DIR$/]]>${eclipse.project.name}<![CDATA[.iml" />
    </modules>
  </component>
</project>]]></echo>
      <antcall target="_maybe_update_idea_to_java11"/>
  </target>

  <!-- Generate Eclipse project description files -->
  <target name="generate-eclipse-files" depends="build-test" description="Generate eclipse files">
    <echo file=".project"><![CDATA[<?xml version="1.0" encoding="UTF-8"?>
<projectDescription>
  <name>${eclipse.project.name}</name>
  <comment></comment>
  <projects>
  </projects>
  <buildSpec>
    <buildCommand>
      <name>org.eclipse.jdt.core.javabuilder</name>
    </buildCommand>
  </buildSpec>
  <natures>
    <nature>org.eclipse.jdt.core.javanature</nature>
  </natures>
</projectDescription>]]>
    </echo>
	<echo file=".classpath"><![CDATA[<?xml version="1.0" encoding="UTF-8"?>
<classpath>
  <classpathentry kind="src" path="src/java"/>
  <classpathentry kind="src" path="src/resources"/>
  <classpathentry kind="src" path="src/gen-java"/>
  <classpathentry kind="src" path="conf" including="hotspot_compiler"/>
  <classpathentry kind="src" output="build/test/classes" path="test/unit"/>
  <classpathentry kind="src" output="build/test/classes" path="test/long"/>
  <classpathentry kind="src" output="build/test/classes" path="test/distributed"/>
  <classpathentry kind="src" output="build/test/classes" path="test/resources" />
  <classpathentry kind="src" path="tools/stress/src"/>
  <classpathentry kind="src" path="tools/fqltool/src"/>
  <classpathentry kind="src" output="build/test/stress-classes" path="tools/stress/test/unit" />
  <classpathentry kind="src" output="build/test/fqltool-classes" path="tools/fqltool/test/unit" />
  <classpathentry kind="con" path="org.eclipse.jdt.launching.JRE_CONTAINER"/>
  <classpathentry kind="output" path="build/classes/eclipse"/>
  <classpathentry kind="lib" path="test/conf"/>
  <classpathentry kind="lib" path="${java.home}/../lib/tools.jar"/>
]]>
	</echo>
  	<path id="eclipse-project-libs-path">
  	 <fileset dir="lib">
  	    <include name="**/*.jar" />
     </fileset>
 	 <fileset dir="build/lib/jars">
  	    <include name="**/*.jar" />
  	 </fileset>
  	</path>
  	<property name="eclipse-project-libs" refid="eclipse-project-libs-path"/>
  	<script language="javascript" classpathref="cassandra.classpath"> <![CDATA[
  		var File = java.io.File;
  		var FilenameUtils = Packages.org.apache.commons.io.FilenameUtils;
  		jars = project.getProperty("eclipse-project-libs").split(project.getProperty("path.separator"));

  		cp = "";
  	    for (i=0; i< jars.length; i++) {
  	       srcjar = FilenameUtils.getBaseName(jars[i]) + '-sources.jar';
  		   srcdir = FilenameUtils.concat(project.getProperty("build.dir.lib"), 'sources');
  		   srcfile = new File(FilenameUtils.concat(srcdir, srcjar));

  		   cp += ' <classpathentry kind="lib" path="' + jars[i] + '"';
  		   if (srcfile.exists()) {
  		      cp += ' sourcepath="' + srcfile.getAbsolutePath() + '"';
  		   }
  		   cp += '/>\n';
  		}

  		cp += '</classpath>';

  		echo = project.createTask("echo");
  	    echo.setMessage(cp);
  		echo.setFile(new File(".classpath"));
  		echo.setAppend(true);
  	    echo.perform();
  	]]> </script>
    <mkdir dir=".settings" />
  </target>

  <pathconvert property="eclipse.project.name">
    <path path="${basedir}" />
    <regexpmapper from="^.*/([^/]+)$$" to="\1" handledirsep="yes" />
  </pathconvert>

  <!-- Clean Eclipse project description files -->
  <target name="clean-eclipse-files">
    <delete file=".project" />
    <delete file=".classpath" />
    <delete dir=".settings" />
  	<delete dir=".externalToolBuilders" />
  	<delete dir="build/eclipse-classes" />
  </target>


  <!-- ECJ 4.6.1 in standalone mode does not work with JPMS, so we skip this target for Java 11 -->
  <target name="eclipse-warnings" depends="build" description="Run eclipse compiler code analysis" if="java.version.8">
        <property name="ecj.log.dir" value="${build.dir}/ecj" />
        <property name="ecj.warnings.file" value="${ecj.log.dir}/eclipse_compiler_checks.txt"/>
        <mkdir  dir="${ecj.log.dir}" />

        <property name="ecj.properties" value="${basedir}/eclipse_compiler.properties" />

        <echo message="Running Eclipse Code Analysis.  Output logged to ${ecj.warnings.file}" />

	<java
	    jar="${build.dir.lib}/jars/ecj-${ecj.version}.jar"
            fork="true"
	    failonerror="true"
            maxmemory="512m">
            <arg value="-source"/>
	    <arg value="${source.version}" />
	    <arg value="-target"/>
	    <arg value="${target.version}" />
	    <arg value="-d" />
            <arg value="none" />
	    <arg value="-proc:none" />
            <arg value="-log" />
            <arg value="${ecj.warnings.file}" />
            <arg value="-properties" />
            <arg value="${ecj.properties}" />
            <arg value="-cp" />
            <arg value="${toString:cassandra.classpath}" />
            <arg value="${build.src.java}" />
        </java>
  </target>


  <!-- Installs artifacts to local Maven repository -->
  <target name="mvn-install"
          depends="maven-declare-dependencies,jar,sources-jar,javadoc-jar"
          description="Installs the artifacts in the Maven Local Repository">

    <!-- the parent -->
    <install pomFile="${build.dir}/${final.name}-parent.pom"
             file="${build.dir}/${final.name}-parent.pom"
             packaging="pom"/>

    <!-- the cassandra-all jar -->
    <install pomFile="${build.dir}/${final.name}.pom"
             file="${build.dir}/${final.name}.jar"/>
    <install pomFile="${build.dir}/${final.name}.pom"
             file="${build.dir}/${final.name}-sources.jar"
             classifier="sources"/>
    <install pomFile="${build.dir}/${final.name}.pom"
             file="${build.dir}/${final.name}-javadoc.jar"
             classifier="javadoc"/>
  </target>

  <!-- Publish artifacts to remote Maven repository -->
  <target name="publish"
          depends="mvn-install,artifacts"
          description="Publishes the artifacts to the Maven repository">

    <!-- the parent -->
    <deploy pomFile="${build.dir}/${final.name}-parent.pom"
            file="${build.dir}/${final.name}-parent.pom"
            packaging="pom"/>

    <!-- the cassandra-all jar -->
    <deploy pomFile="${build.dir}/${final.name}.pom"
            file="${build.dir}/${final.name}.jar"/>
    <deploy pomFile="${build.dir}/${final.name}.pom"
            file="${build.dir}/${final.name}-sources.jar"
            classifier="sources"/>
    <deploy pomFile="${build.dir}/${final.name}.pom"
            file="${build.dir}/${final.name}-javadoc.jar"
            classifier="javadoc"/>

    <!-- the distribution -->
    <sign-dist file="${build.dir}/${final.name}-bin.tar.gz" />
    <sign-dist file="${build.dir}/${final.name}-src.tar.gz" />

  </target>

</project><|MERGE_RESOLUTION|>--- conflicted
+++ resolved
@@ -988,24 +988,10 @@
         depends="maven-ant-tasks-retrieve-build,build-project" description="Compile Cassandra classes"/>
     <target name="codecoverage" depends="jacoco-run,jacoco-report" description="Create code coverage report"/>
 
-<<<<<<< HEAD
     <target name="_build_java">
         <!-- Note: we cannot use javac's 'release' option, as that does not allow accessing sun.misc.Unsafe nor
         Nashorn's ClassFilter class as any javac modules option is invalid for relase 8. -->
         <echo message="Compiling for Java ${target.version}..."/>
-=======
-    <target depends="init,gen-cql3-grammar,generate-cql-html,generate-jflex-java,rat-report"
-            name="build-project">
-        <echo message="${ant.project.name}: ${ant.file}"/>
-        <!-- Order matters! -->
-        <javac fork="true"
-               debug="true" debuglevel="${debuglevel}" encoding="utf-8"
-               destdir="${build.classes.thrift}" includeantruntime="false" source="${source.version}" target="${target.version}"
-               memorymaximumsize="512M">
-            <src path="${interface.thrift.dir}/gen-java"/>
-            <classpath refid="cassandra.classpath"/>
-        </javac>
->>>>>>> 6c8c791f
         <javac fork="true"
                debug="true" debuglevel="${debuglevel}" encoding="utf-8"
                destdir="${build.classes.main}" includeantruntime="false" source="${source.version}" target="${target.version}"
@@ -1020,7 +1006,7 @@
         </javac>
     </target>
 
-    <target depends="init,gen-cql3-grammar,generate-cql-html,generate-jflex-java"
+    <target depends="init,gen-cql3-grammar,generate-cql-html,generate-jflex-java,rat-report"
             name="build-project">
         <echo message="${ant.project.name}: ${ant.file}"/>
         <!-- Order matters! -->
@@ -1359,9 +1345,6 @@
       </rat:report>
     </target>
 
-<<<<<<< HEAD
-  <target name="build-jmh" depends="build-test, jar" description="Create JMH uber jar">
-=======
     <target name="rat-report" depends="rat-init" description="License checks on source" >
       <rat:report xmlns:rat="antlib:org.apache.rat.anttasks"
                   reportFile="${build.dir}/src.rat.txt">
@@ -1380,8 +1363,7 @@
       </fail>
     </target>
 
-  <target name="build-jmh" depends="build-test" description="Create JMH uber jar">
->>>>>>> 6c8c791f
+  <target name="build-jmh" depends="build-test, jar" description="Create JMH uber jar">
       <jar jarfile="${build.test.dir}/deps.jar">
           <zipgroupfileset dir="${build.dir.lib}/jars">
               <include name="*jmh*.jar"/>
