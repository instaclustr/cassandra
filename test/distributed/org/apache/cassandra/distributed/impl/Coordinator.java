/*
 * Licensed to the Apache Software Foundation (ASF) under one
 * or more contributor license agreements.  See the NOTICE file
 * distributed with this work for additional information
 * regarding copyright ownership.  The ASF licenses this file
 * to you under the Apache License, Version 2.0 (the
 * "License"); you may not use this file except in compliance
 * with the License.  You may obtain a copy of the License at
 *
 *     http://www.apache.org/licenses/LICENSE-2.0
 *
 * Unless required by applicable law or agreed to in writing, software
 * distributed under the License is distributed on an "AS IS" BASIS,
 * WITHOUT WARRANTIES OR CONDITIONS OF ANY KIND, either express or implied.
 * See the License for the specific language governing permissions and
 * limitations under the License.
 */

package org.apache.cassandra.distributed.impl;

import java.net.InetSocketAddress;
import java.nio.ByteBuffer;
import java.util.ArrayList;
import java.util.Collections;
import java.util.Iterator;
import java.util.List;
import java.util.UUID;
import java.util.concurrent.Future;

import org.apache.cassandra.cql3.CQLStatement;
import org.apache.cassandra.cql3.QueryOptions;
import org.apache.cassandra.cql3.QueryProcessor;
import org.apache.cassandra.cql3.UntypedResultSet;
import org.apache.cassandra.cql3.statements.SelectStatement;
import org.apache.cassandra.distributed.api.ConsistencyLevel;
import org.apache.cassandra.distributed.api.ICoordinator;
<<<<<<< HEAD
=======
import org.apache.cassandra.distributed.api.IInstance;
>>>>>>> a7820d10
import org.apache.cassandra.distributed.api.QueryResult;
import org.apache.cassandra.service.ClientState;
import org.apache.cassandra.service.QueryState;
import org.apache.cassandra.service.pager.QueryPager;
import org.apache.cassandra.transport.ProtocolVersion;
import org.apache.cassandra.tracing.Tracing;
import org.apache.cassandra.transport.messages.ResultMessage;
import org.apache.cassandra.utils.ByteBufferUtil;
import org.apache.cassandra.utils.FBUtilities;

public class Coordinator implements ICoordinator
{
    final Instance instance;
    public Coordinator(Instance instance)
    {
        this.instance = instance;
    }

    @Override
<<<<<<< HEAD
    public QueryResult executeWithResult(String query, Enum<?> consistencyLevel, Object... boundValues)
    {
        return instance.sync(() -> executeInternal(query, consistencyLevel, boundValues)).call();
=======
    public QueryResult executeWithResult(String query, ConsistencyLevel consistencyLevel, Object... boundValues)
    {
        return instance().sync(() -> executeInternal(query, consistencyLevel, boundValues)).call();
>>>>>>> a7820d10
    }

    public Future<Object[][]> asyncExecuteWithTracing(UUID sessionId, String query, ConsistencyLevel consistencyLevelOrigin, Object... boundValues)
    {
        return instance.async(() -> {
            try
            {
                Tracing.instance.newSession(sessionId, Collections.emptyMap());
                return executeInternal(query, consistencyLevelOrigin, boundValues).toObjectArrays();
            }
            finally
            {
                Tracing.instance.stopSession();
            }
        }).call();
    }

<<<<<<< HEAD
    private QueryResult executeInternal(String query, Enum<?> consistencyLevelOrigin, Object[] boundValues)
=======
    protected org.apache.cassandra.db.ConsistencyLevel toCassandraCL(ConsistencyLevel cl)
    {
        return org.apache.cassandra.db.ConsistencyLevel.fromCode(cl.ordinal());
    }

    private QueryResult executeInternal(String query, ConsistencyLevel consistencyLevelOrigin, Object[] boundValues)
>>>>>>> a7820d10
    {
        ClientState clientState = makeFakeClientState();
        CQLStatement prepared = QueryProcessor.getStatement(query, clientState);
        List<ByteBuffer> boundBBValues = new ArrayList<>();
        ConsistencyLevel consistencyLevel = ConsistencyLevel.valueOf(consistencyLevelOrigin.name());
        for (Object boundValue : boundValues)
            boundBBValues.add(ByteBufferUtil.objectToBytes(boundValue));

        prepared.validate(QueryState.forInternalCalls().getClientState());
        ResultMessage res = prepared.execute(QueryState.forInternalCalls(),
                                             QueryOptions.create(toCassandraCL(consistencyLevel),
                                                                 boundBBValues,
                                                                 false,
                                                                 Integer.MAX_VALUE,
                                                                 null,
                                                                 null,
                                                                 ProtocolVersion.V4,
                                                                 null),
                                             System.nanoTime());

        if (res != null && res.kind == ResultMessage.Kind.ROWS)
        {
            ResultMessage.Rows rows = (ResultMessage.Rows) res;
            String[] names = rows.result.metadata.names.stream().map(c -> c.name.toString()).toArray(String[]::new);
            Object[][] results = RowUtil.toObjects(rows);
            return new QueryResult(names, results);
        }
        else
        {
            return QueryResult.EMPTY;
        }
    }

    public Object[][] executeWithTracing(UUID sessionId, String query, ConsistencyLevel consistencyLevelOrigin, Object... boundValues)
    {
        return IsolatedExecutor.waitOn(asyncExecuteWithTracing(sessionId, query, consistencyLevelOrigin, boundValues));
    }

    public IInstance instance()
    {
        return instance;
    }

    @Override
    public Iterator<Object[]> executeWithPaging(String query, ConsistencyLevel consistencyLevelOrigin, int pageSize, Object... boundValues)
    {
        if (pageSize <= 0)
            throw new IllegalArgumentException("Page size should be strictly positive but was " + pageSize);

        return instance.sync(() -> {
            ClientState clientState = makeFakeClientState();
            ConsistencyLevel consistencyLevel = ConsistencyLevel.valueOf(consistencyLevelOrigin.name());
<<<<<<< HEAD
            CQLStatement prepared = QueryProcessor.getStatement(query, clientState);
=======
            CQLStatement prepared = QueryProcessor.getStatement(query, clientState).statement;
>>>>>>> a7820d10
            List<ByteBuffer> boundBBValues = new ArrayList<>();
            for (Object boundValue : boundValues)
            {
                boundBBValues.add(ByteBufferUtil.objectToBytes(boundValue));
            }

            prepared.validate(clientState);
            assert prepared instanceof SelectStatement : "Only SELECT statements can be executed with paging";

            SelectStatement selectStatement = (SelectStatement) prepared;

            QueryPager pager = selectStatement.getQuery(QueryOptions.create(toCassandraCL(consistencyLevel),
                                                                            boundBBValues,
                                                                            false,
                                                                            pageSize,
                                                                            null,
                                                                            null,
                                                                            ProtocolVersion.CURRENT,
                                                                            selectStatement.keyspace()),
                                                        FBUtilities.nowInSeconds())
                                              .getPager(null, ProtocolVersion.CURRENT);

            // Usually pager fetches a single page (see SelectStatement#execute). We need to iterate over all
            // of the results lazily.
            return new Iterator<Object[]>() {
                Iterator<Object[]> iter = RowUtil.toObjects(UntypedResultSet.create(selectStatement, toCassandraCL(consistencyLevel), clientState, pager,  pageSize));

                public boolean hasNext()
                {
                    // We have to make sure iterator is not running on main thread.
                    return instance.sync(() -> iter.hasNext()).call();
                }

                public Object[] next()
                {
                    return instance.sync(() -> iter.next()).call();
                }
            };
        }).call();
    }

    private static ClientState makeFakeClientState()
    {
        return ClientState.forExternalCalls(new InetSocketAddress(FBUtilities.getJustLocalAddress(), 9042));
    }
}<|MERGE_RESOLUTION|>--- conflicted
+++ resolved
@@ -34,10 +34,7 @@
 import org.apache.cassandra.cql3.statements.SelectStatement;
 import org.apache.cassandra.distributed.api.ConsistencyLevel;
 import org.apache.cassandra.distributed.api.ICoordinator;
-<<<<<<< HEAD
-=======
 import org.apache.cassandra.distributed.api.IInstance;
->>>>>>> a7820d10
 import org.apache.cassandra.distributed.api.QueryResult;
 import org.apache.cassandra.service.ClientState;
 import org.apache.cassandra.service.QueryState;
@@ -57,15 +54,9 @@
     }
 
     @Override
-<<<<<<< HEAD
-    public QueryResult executeWithResult(String query, Enum<?> consistencyLevel, Object... boundValues)
-    {
-        return instance.sync(() -> executeInternal(query, consistencyLevel, boundValues)).call();
-=======
     public QueryResult executeWithResult(String query, ConsistencyLevel consistencyLevel, Object... boundValues)
     {
         return instance().sync(() -> executeInternal(query, consistencyLevel, boundValues)).call();
->>>>>>> a7820d10
     }
 
     public Future<Object[][]> asyncExecuteWithTracing(UUID sessionId, String query, ConsistencyLevel consistencyLevelOrigin, Object... boundValues)
@@ -83,16 +74,12 @@
         }).call();
     }
 
-<<<<<<< HEAD
-    private QueryResult executeInternal(String query, Enum<?> consistencyLevelOrigin, Object[] boundValues)
-=======
     protected org.apache.cassandra.db.ConsistencyLevel toCassandraCL(ConsistencyLevel cl)
     {
         return org.apache.cassandra.db.ConsistencyLevel.fromCode(cl.ordinal());
     }
 
     private QueryResult executeInternal(String query, ConsistencyLevel consistencyLevelOrigin, Object[] boundValues)
->>>>>>> a7820d10
     {
         ClientState clientState = makeFakeClientState();
         CQLStatement prepared = QueryProcessor.getStatement(query, clientState);
@@ -145,11 +132,7 @@
         return instance.sync(() -> {
             ClientState clientState = makeFakeClientState();
             ConsistencyLevel consistencyLevel = ConsistencyLevel.valueOf(consistencyLevelOrigin.name());
-<<<<<<< HEAD
             CQLStatement prepared = QueryProcessor.getStatement(query, clientState);
-=======
-            CQLStatement prepared = QueryProcessor.getStatement(query, clientState).statement;
->>>>>>> a7820d10
             List<ByteBuffer> boundBBValues = new ArrayList<>();
             for (Object boundValue : boundValues)
             {
@@ -191,7 +174,7 @@
         }).call();
     }
 
-    private static ClientState makeFakeClientState()
+    private static final ClientState makeFakeClientState()
     {
         return ClientState.forExternalCalls(new InetSocketAddress(FBUtilities.getJustLocalAddress(), 9042));
     }
