--- conflicted
+++ resolved
@@ -34,10 +34,7 @@
 import org.apache.cassandra.distributed.api.IListen;
 import org.apache.cassandra.distributed.api.IMessage;
 import org.apache.cassandra.distributed.api.SimpleQueryResult;
-<<<<<<< HEAD
 import org.apache.cassandra.distributed.shared.NetworkTopology;
-=======
->>>>>>> e4d96721
 
 public abstract class DelegatingInvokableInstance implements IInvokableInstance
 {
@@ -258,11 +255,11 @@
     }
 
     @Override
-<<<<<<< HEAD
     public <O> O callOnInstance(SerializableCallable<O> call)
     {
         return delegate().callOnInstance(call);
-=======
+    }
+
     public <I1, I2, I3, I4, O> QuadFunction<I1, I2, I3, I4, Future<O>> async(QuadFunction<I1, I2, I3, I4, O> f)
     {
         return delegate().async(f);
@@ -284,6 +281,5 @@
     public <I1, I2, I3, I4, I5, O> QuintFunction<I1, I2, I3, I4, I5, O> sync(QuintFunction<I1, I2, I3, I4, I5, O> f)
     {
         return delegate().sync(f);
->>>>>>> e4d96721
     }
 }