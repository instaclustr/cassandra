/*
 * Licensed to the Apache Software Foundation (ASF) under one
 * or more contributor license agreements.  See the NOTICE file
 * distributed with this work for additional information
 * regarding copyright ownership.  The ASF licenses this file
 * to you under the Apache License, Version 2.0 (the
 * "License"); you may not use this file except in compliance
 * with the License.  You may obtain a copy of the License at
 *
 *     http://www.apache.org/licenses/LICENSE-2.0
 *
 * Unless required by applicable law or agreed to in writing, software
 * distributed under the License is distributed on an "AS IS" BASIS,
 * WITHOUT WARRANTIES OR CONDITIONS OF ANY KIND, either express or implied.
 * See the License for the specific language governing permissions and
 * limitations under the License.
 */

package org.apache.cassandra.distributed.test;

import java.net.InetAddress;
import java.util.UUID;

import org.junit.After;
import org.junit.Before;
import org.junit.Test;

import org.apache.cassandra.distributed.Cluster;
import org.apache.cassandra.distributed.api.IInstanceConfig;
import org.apache.cassandra.distributed.api.TokenSupplier;
import org.apache.cassandra.distributed.shared.NetworkTopology;
import org.apache.cassandra.schema.Schema;

import static org.apache.cassandra.config.CassandraRelevantProperties.CONSISTENT_RANGE_MOVEMENT;
import static org.apache.cassandra.config.CassandraRelevantProperties.IGNORED_SCHEMA_CHECK_ENDPOINTS;
import static org.apache.cassandra.config.CassandraRelevantProperties.IGNORED_SCHEMA_CHECK_VERSIONS;
<<<<<<< HEAD
import static org.apache.cassandra.config.CassandraRelevantProperties.REPLACE_ADDRESS;
=======
import static org.apache.cassandra.config.CassandraRelevantProperties.RING_DELAY;
>>>>>>> 3edca004
import static org.apache.cassandra.distributed.api.Feature.GOSSIP;
import static org.apache.cassandra.distributed.api.Feature.NETWORK;

public class MigrationCoordinatorTest extends TestBaseImpl
{
    @Before
    public void setUp()
    {
<<<<<<< HEAD
        REPLACE_ADDRESS.clearValue(); // checkstyle: suppress nearby 'clearValueSystemPropertyUsage'
        CONSISTENT_RANGE_MOVEMENT.clearValue(); // checkstyle: suppress nearby 'clearValueSystemPropertyUsage'
        IGNORED_SCHEMA_CHECK_VERSIONS.clearValue(); // checkstyle: suppress nearby 'clearValueSystemPropertyUsage'
=======
        // make the test a bit faster
        RING_DELAY.setLong(5000);
        System.setProperty("cassandra.broadcast_interval_ms", "30000");
    }

    @After
    public void afterTestCleanup()
    {
        System.getProperties().remove("cassandra.replace_address");
        IGNORED_SCHEMA_CHECK_VERSIONS.clearValue();
        IGNORED_SCHEMA_CHECK_ENDPOINTS.clearValue();

        RING_DELAY.clearValue();
        System.getProperties().remove("cassandra.broadcast_interval_ms");
>>>>>>> 3edca004
    }

    /**
     * We shouldn't wait on versions only available from a node being replaced
     * see CASSANDRA-
     */
    @Test
    public void replaceNode() throws Throwable
    {
        try (Cluster cluster = Cluster.build(2)
                                      .withTokenSupplier(TokenSupplier.evenlyDistributedTokens(3))
                                      .withNodeIdTopology(NetworkTopology.singleDcNetworkTopology(3, "dc0", "rack0"))
                                      .withConfig(config -> config.with(NETWORK, GOSSIP))
                                      .start())
        {
            cluster.schemaChange("CREATE KEYSPACE ks with replication={'class':'SimpleStrategy', 'replication_factor':2}");
            InetAddress replacementAddress = cluster.get(2).broadcastAddress().getAddress();
            cluster.get(2).shutdown(false);
            cluster.schemaChangeIgnoringStoppedInstances("CREATE TABLE ks.tbl (k int primary key, v int)");

            IInstanceConfig config = cluster.newInstanceConfig();
            config.set("auto_bootstrap", true);
            REPLACE_ADDRESS.setString(replacementAddress.getHostAddress());
            cluster.bootstrap(config).startup();
        }
    }

    @Test
    public void explicitEndpointIgnore() throws Throwable
    {
        try (Cluster cluster = Cluster.build(2)
                                      .withTokenSupplier(TokenSupplier.evenlyDistributedTokens(3))
                                      .withNodeIdTopology(NetworkTopology.singleDcNetworkTopology(3, "dc0", "rack0"))
                                      .withConfig(config -> config.with(NETWORK, GOSSIP))
                                      .start())
        {
            cluster.schemaChange("CREATE KEYSPACE ks with replication={'class':'SimpleStrategy', 'replication_factor':2}");
            InetAddress ignoredEndpoint = cluster.get(2).broadcastAddress().getAddress();
            cluster.get(2).shutdown(false);
            cluster.schemaChangeIgnoringStoppedInstances("CREATE TABLE ks.tbl (k int primary key, v int)");

            IInstanceConfig config = cluster.newInstanceConfig();
            config.set("auto_bootstrap", true);
            IGNORED_SCHEMA_CHECK_ENDPOINTS.setString(ignoredEndpoint.getHostAddress());
<<<<<<< HEAD
            CONSISTENT_RANGE_MOVEMENT.setBoolean(false);
=======
>>>>>>> 3edca004
            cluster.bootstrap(config).startup();
        }
    }

    @Test
    public void explicitVersionIgnore() throws Throwable
    {
        try (Cluster cluster = Cluster.build(2)
                                      .withTokenSupplier(TokenSupplier.evenlyDistributedTokens(3))
                                      .withNodeIdTopology(NetworkTopology.singleDcNetworkTopology(3, "dc0", "rack0"))
                                      .withConfig(config -> config.with(NETWORK, GOSSIP))
                                      .start())
        {
            UUID initialVersion = cluster.get(2).callsOnInstance(() -> Schema.instance.getVersion()).call();
            cluster.schemaChange("CREATE KEYSPACE ks with replication={'class':'SimpleStrategy', 'replication_factor':2}");
            UUID oldVersion;
            do
            {
                oldVersion = cluster.get(2).callsOnInstance(() -> Schema.instance.getVersion()).call();
            } while (oldVersion.equals(initialVersion));
            cluster.get(2).shutdown(false);
            cluster.schemaChangeIgnoringStoppedInstances("CREATE TABLE ks.tbl (k int primary key, v int)");

            IInstanceConfig config = cluster.newInstanceConfig();
            config.set("auto_bootstrap", true);
            IGNORED_SCHEMA_CHECK_VERSIONS.setString(initialVersion.toString() + ',' + oldVersion);
<<<<<<< HEAD
            CONSISTENT_RANGE_MOVEMENT.setBoolean(false);
=======
>>>>>>> 3edca004
            cluster.bootstrap(config).startup();
        }
    }
}<|MERGE_RESOLUTION|>--- conflicted
+++ resolved
@@ -29,44 +29,33 @@
 import org.apache.cassandra.distributed.api.IInstanceConfig;
 import org.apache.cassandra.distributed.api.TokenSupplier;
 import org.apache.cassandra.distributed.shared.NetworkTopology;
+import org.apache.cassandra.distributed.shared.WithProperties;
 import org.apache.cassandra.schema.Schema;
 
-import static org.apache.cassandra.config.CassandraRelevantProperties.CONSISTENT_RANGE_MOVEMENT;
+import static org.apache.cassandra.config.CassandraRelevantProperties.BROADCAST_INTERVAL_MS;
 import static org.apache.cassandra.config.CassandraRelevantProperties.IGNORED_SCHEMA_CHECK_ENDPOINTS;
 import static org.apache.cassandra.config.CassandraRelevantProperties.IGNORED_SCHEMA_CHECK_VERSIONS;
-<<<<<<< HEAD
 import static org.apache.cassandra.config.CassandraRelevantProperties.REPLACE_ADDRESS;
-=======
 import static org.apache.cassandra.config.CassandraRelevantProperties.RING_DELAY;
->>>>>>> 3edca004
 import static org.apache.cassandra.distributed.api.Feature.GOSSIP;
 import static org.apache.cassandra.distributed.api.Feature.NETWORK;
 
 public class MigrationCoordinatorTest extends TestBaseImpl
 {
+    private static WithProperties withProperties;
+
     @Before
     public void setUp()
     {
-<<<<<<< HEAD
-        REPLACE_ADDRESS.clearValue(); // checkstyle: suppress nearby 'clearValueSystemPropertyUsage'
-        CONSISTENT_RANGE_MOVEMENT.clearValue(); // checkstyle: suppress nearby 'clearValueSystemPropertyUsage'
-        IGNORED_SCHEMA_CHECK_VERSIONS.clearValue(); // checkstyle: suppress nearby 'clearValueSystemPropertyUsage'
-=======
-        // make the test a bit faster
-        RING_DELAY.setLong(5000);
-        System.setProperty("cassandra.broadcast_interval_ms", "30000");
+        withProperties = new WithProperties();
+        withProperties.set(RING_DELAY, 5000);
+        withProperties.set(BROADCAST_INTERVAL_MS, 30000);
     }
 
     @After
     public void afterTestCleanup()
     {
-        System.getProperties().remove("cassandra.replace_address");
-        IGNORED_SCHEMA_CHECK_VERSIONS.clearValue();
-        IGNORED_SCHEMA_CHECK_ENDPOINTS.clearValue();
-
-        RING_DELAY.clearValue();
-        System.getProperties().remove("cassandra.broadcast_interval_ms");
->>>>>>> 3edca004
+        withProperties.close();
     }
 
     /**
@@ -89,7 +78,7 @@
 
             IInstanceConfig config = cluster.newInstanceConfig();
             config.set("auto_bootstrap", true);
-            REPLACE_ADDRESS.setString(replacementAddress.getHostAddress());
+            withProperties.set(REPLACE_ADDRESS, replacementAddress.getHostAddress());
             cluster.bootstrap(config).startup();
         }
     }
@@ -110,11 +99,7 @@
 
             IInstanceConfig config = cluster.newInstanceConfig();
             config.set("auto_bootstrap", true);
-            IGNORED_SCHEMA_CHECK_ENDPOINTS.setString(ignoredEndpoint.getHostAddress());
-<<<<<<< HEAD
-            CONSISTENT_RANGE_MOVEMENT.setBoolean(false);
-=======
->>>>>>> 3edca004
+            withProperties.set(IGNORED_SCHEMA_CHECK_ENDPOINTS, ignoredEndpoint.getHostAddress());
             cluster.bootstrap(config).startup();
         }
     }
@@ -140,11 +125,7 @@
 
             IInstanceConfig config = cluster.newInstanceConfig();
             config.set("auto_bootstrap", true);
-            IGNORED_SCHEMA_CHECK_VERSIONS.setString(initialVersion.toString() + ',' + oldVersion);
-<<<<<<< HEAD
-            CONSISTENT_RANGE_MOVEMENT.setBoolean(false);
-=======
->>>>>>> 3edca004
+            withProperties.set(IGNORED_SCHEMA_CHECK_VERSIONS, initialVersion.toString() + ',' + oldVersion);
             cluster.bootstrap(config).startup();
         }
     }
