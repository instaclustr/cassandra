/*
 * Licensed to the Apache Software Foundation (ASF) under one
 * or more contributor license agreements.  See the NOTICE file
 * distributed with this work for additional information
 * regarding copyright ownership.  The ASF licenses this file
 * to you under the Apache License, Version 2.0 (the
 * "License"); you may not use this file except in compliance
 * with the License.  You may obtain a copy of the License at
 *
 *     http://www.apache.org/licenses/LICENSE-2.0
 *
 * Unless required by applicable law or agreed to in writing, software
 * distributed under the License is distributed on an "AS IS" BASIS,
 * WITHOUT WARRANTIES OR CONDITIONS OF ANY KIND, either express or implied.
 * See the License for the specific language governing permissions and
 * limitations under the License.
 */

package org.apache.cassandra.distributed.upgrade;

import java.util.HashMap;
import java.util.Map;

import org.junit.Test;

import org.apache.cassandra.distributed.UpgradeableCluster;
import org.apache.cassandra.distributed.api.ConsistencyLevel;
import org.apache.cassandra.distributed.api.ICoordinator;
import org.apache.cassandra.distributed.api.IMessageFilters;
import org.apache.cassandra.distributed.api.NodeToolResult;
import org.apache.cassandra.distributed.shared.Versions;

import static org.apache.cassandra.distributed.shared.AssertUtils.assertRows;
import static org.apache.cassandra.distributed.shared.AssertUtils.row;
import static org.junit.Assert.assertEquals;
import static org.apache.cassandra.distributed.api.Feature.GOSSIP;
import static org.apache.cassandra.distributed.api.Feature.NATIVE_PROTOCOL;
import static org.apache.cassandra.distributed.api.Feature.NETWORK;


public class CompactStorage2to3UpgradeTest extends UpgradeTestBase
{
    @Test
    public void multiColumn() throws Throwable
    {
        new TestCase()
<<<<<<< HEAD
        .upgrade(Versions.Major.v22, Versions.Major.v3X)
=======
        .upgradesFrom(v22)
>>>>>>> 0a84dda3
        .setup(cluster -> {
            assert cluster.size() == 3;
            int rf = cluster.size() - 1;
            assert rf == 2;
            cluster.schemaChange("CREATE KEYSPACE ks WITH replication = {'class': 'SimpleStrategy', 'replication_factor': " + (cluster.size() - 1) + "};");
            cluster.schemaChange("CREATE TABLE ks.tbl (pk int, v1 int, v2 text, PRIMARY KEY (pk)) WITH COMPACT STORAGE");
            ICoordinator coordinator = cluster.coordinator(1);
            // these shouldn't be replicated by the 3rd node
            coordinator.execute("INSERT INTO ks.tbl (pk, v1, v2) VALUES (3, 3, '3')", ConsistencyLevel.ALL);
            coordinator.execute("INSERT INTO ks.tbl (pk, v1, v2) VALUES (9, 9, '9')", ConsistencyLevel.ALL);
            for (int i = 0; i < cluster.size(); i++)
            {
                int nodeNum = i + 1;
                System.out.printf("****** node %s: %s%n", nodeNum, cluster.get(nodeNum).config());
            }
        })
        .runAfterNodeUpgrade(((cluster, node) -> {
            if (node != 2)
                return;

            Object[][] rows = cluster.coordinator(3).execute("SELECT * FROM ks.tbl LIMIT 2", ConsistencyLevel.ALL);
            Object[][] expected = {
            row(9, 9, "9"),
            row(3, 3, "3")
            };
            assertRows(rows, expected);
        })).run();
    }

    @Test
    public void singleColumn() throws Throwable
    {
        new TestCase()
<<<<<<< HEAD
        .upgrade(Versions.Major.v22, Versions.Major.v3X)
=======
        .upgradesFrom(v22)
>>>>>>> 0a84dda3
        .setup(cluster -> {
            assert cluster.size() == 3;
            int rf = cluster.size() - 1;
            assert rf == 2;
            cluster.schemaChange("CREATE KEYSPACE ks WITH replication = {'class': 'SimpleStrategy', 'replication_factor': " + (cluster.size() - 1) + "};");
            cluster.schemaChange("CREATE TABLE ks.tbl (pk int, v int, PRIMARY KEY (pk)) WITH COMPACT STORAGE");
            ICoordinator coordinator = cluster.coordinator(1);
            // these shouldn't be replicated by the 3rd node
            coordinator.execute("INSERT INTO ks.tbl (pk, v) VALUES (3, 3)", ConsistencyLevel.ALL);
            coordinator.execute("INSERT INTO ks.tbl (pk, v) VALUES (9, 9)", ConsistencyLevel.ALL);
            for (int i = 0; i < cluster.size(); i++)
            {
                int nodeNum = i + 1;
                System.out.printf("****** node %s: %s%n", nodeNum, cluster.get(nodeNum).config());
            }
        })
        .runAfterNodeUpgrade(((cluster, node) -> {

            if (node < 2)
                return;

            Object[][] rows = cluster.coordinator(3).execute("SELECT * FROM ks.tbl LIMIT 2", ConsistencyLevel.ALL);
            Object[][] expected = {
            row(9, 9),
            row(3, 3)
            };
            assertRows(rows, expected);
        })).run();
    }

    @Test
    public void testDropCompactWithClusteringAndValueColumn() throws Throwable
    {
        final String table = "clustering_and_value";
        final int partitions = 10;
        final int rowsPerPartition = 10;

        final ResultsRecorder recorder = new ResultsRecorder();
        new TestCase()
<<<<<<< HEAD
        .nodes(2)
        .upgrade(Versions.Major.v22, Versions.Major.v3X)
=======

        .nodes(2)
        .upgradesFrom(v22)
>>>>>>> 0a84dda3
        .withConfig(config -> config.with(GOSSIP, NETWORK, NATIVE_PROTOCOL))
        .setup(cluster -> {
            cluster.schemaChange(String.format(
            "CREATE TABLE %s.%s (key int, c1 int, c2 int, c3 int, PRIMARY KEY (key, c1, c2)) WITH COMPACT STORAGE",
            KEYSPACE, table));
            ICoordinator coordinator = cluster.coordinator(1);
<<<<<<< HEAD
=======


                    for (int i = 1; i <= partitions; i++)
                    {
                        for (int j = 1; j <= rowsPerPartition; j++)
                        {
                            coordinator.execute(String.format("INSERT INTO %s.%s (key, c1, c2, c3) VALUES (%d, %d, 1, 1)",
                                    KEYSPACE, table, i, j), ConsistencyLevel.ALL);
                            coordinator.execute(String.format("INSERT INTO %s.%s (key, c1, c2, c3) VALUES (%d, %d, 2, 1)",
                                                              KEYSPACE, table, i, j), ConsistencyLevel.ALL);
                        }
                    }

                    runQueries(cluster.coordinator(1), recorder, new String[] {
                            String.format("SELECT * FROM %s.%s", KEYSPACE, table),
>>>>>>> 0a84dda3

            for (int i = 1; i <= partitions; i++)
            {
                for (int j = 1; j <= rowsPerPartition; j++)
                {
                    coordinator.execute(String.format("INSERT INTO %s.%s (key, c1, c2, c3) VALUES (%d, %d, 1, 1)",
                                                      KEYSPACE, table, i, j), ConsistencyLevel.ALL);
                    coordinator.execute(String.format("INSERT INTO %s.%s (key, c1, c2, c3) VALUES (%d, %d, 2, 1)",
                                                      KEYSPACE, table, i, j), ConsistencyLevel.ALL);
                }
            }

            runQueries(cluster.coordinator(1), recorder, new String[] {
            String.format("SELECT * FROM %s.%s", KEYSPACE, table),

            String.format("SELECT * FROM %s.%s WHERE key = %d and c1 = %d",
                          KEYSPACE, table, partitions - 3, rowsPerPartition - 2),

            String.format("SELECT * FROM %s.%s WHERE key = %d and c1 = %d",
                          KEYSPACE, table, partitions - 1, rowsPerPartition - 5),

            String.format("SELECT * FROM %s.%s WHERE key = %d and c1 = %d and c2 = %d",
                          KEYSPACE, table, partitions - 1, rowsPerPartition - 5, 1),

            String.format("SELECT * FROM %s.%s WHERE key = %d and c1 = %d and c2 = %d",
                          KEYSPACE, table, partitions - 4, rowsPerPartition - 9, 1),

            String.format("SELECT * FROM %s.%s WHERE key = %d and c1 = %d and c2 > %d",
                          KEYSPACE, table, partitions - 4, rowsPerPartition - 9, 1),

            String.format("SELECT * FROM %s.%s WHERE key = %d and c1 = %d and c2 > %d",
                          KEYSPACE, table, partitions - 4, rowsPerPartition - 9, 2),

            String.format("SELECT * FROM %s.%s WHERE key = %d and c1 > %d",
                          KEYSPACE, table, partitions - 8, rowsPerPartition - 3),

            });
        }).runBeforeNodeRestart((cluster, node) ->
        {
            cluster.get(node).config().set("enable_drop_compact_storage", true);


        }).runAfterClusterUpgrade(cluster ->
                                          {
                                              for (int i = 1; i <= cluster.size(); i++)
                                              {
                                                  NodeToolResult result = cluster.get(i).nodetoolResult("upgradesstables");
                                                  assertEquals("upgrade sstables failed for node " + i, 0, result.getRc());
                                              }
                                              Thread.sleep(1000);

                                              // make sure the results are the same after upgrade and upgrade sstables but before dropping compact storage
                                              recorder.validateResults(cluster, 1);
                                              recorder.validateResults(cluster, 2);

                                              // make sure the results are the same after dropping compact storage on only the first node
                                              IMessageFilters.Filter filter = cluster.verbs().allVerbs().to(2).drop();
                                              cluster.schemaChange(String.format("ALTER TABLE %s.%s DROP COMPACT STORAGE", KEYSPACE, table), 1);

                                              recorder.validateResults(cluster, 1, ConsistencyLevel.ONE);

                                              filter.off();
                                              recorder.validateResults(cluster, 1);
                                              recorder.validateResults(cluster, 2);

                                              // make sure the results continue to be the same after dropping compact storage on the second node
                                              cluster.schemaChange(String.format("ALTER TABLE %s.%s DROP COMPACT STORAGE", KEYSPACE, table), 2);
                                              recorder.validateResults(cluster, 1);
                                              recorder.validateResults(cluster, 2);
                                          })
        .run();
    }

    @Test
    public void testDropCompactWithClusteringAndValueColumnWithDeletesAndWrites() throws Throwable
    {
        final String table = "clustering_and_value_with_deletes";
        final int partitions = 10;
        final int rowsPerPartition = 10;
        final int additionalParititons = 5;

        new TestCase()
<<<<<<< HEAD
        .nodes(2)
        .upgrade(Versions.Major.v22, Versions.Major.v3X)
        .withConfig(config -> config.with(GOSSIP, NETWORK, NATIVE_PROTOCOL).set("enable_drop_compact_storage", true))
        .setup(cluster -> {
            cluster.schemaChange(String.format(
            "CREATE TABLE %s.%s (key int, c1 int, c2 int, c3 int, PRIMARY KEY (key, c1, c2)) WITH COMPACT STORAGE",
            KEYSPACE, table));
            ICoordinator coordinator = cluster.coordinator(1);

            for (int i = 1; i <= partitions; i++)
            {
                for (int j = 1; j <= rowsPerPartition; j++)
                {
                    coordinator.execute(String.format("INSERT INTO %s.%s (key, c1, c2, c3) VALUES (%d, %d, 1, 1)",
                                                      KEYSPACE, table, i, j), ConsistencyLevel.ALL);
                    coordinator.execute(String.format("INSERT INTO %s.%s (key, c1, c2, c3) VALUES (%d, %d, 2, 2)",
                                                      KEYSPACE, table, i, j), ConsistencyLevel.ALL);
                    coordinator.execute(String.format("INSERT INTO %s.%s (key, c1, c2, c3) VALUES (%d, %d, 3, 3)",
                                                      KEYSPACE, table, i, j), ConsistencyLevel.ALL);
                }
            }

        })
        .runAfterClusterUpgrade(cluster -> {
            cluster.forEach(n -> n.nodetoolResult("upgradesstables", KEYSPACE).asserts().success());
            Thread.sleep(1000);

            // drop compact storage on only one node before performing writes
            IMessageFilters.Filter filter = cluster.verbs().allVerbs().to(2).drop();
            cluster.schemaChange(String.format("ALTER TABLE %s.%s DROP COMPACT STORAGE", KEYSPACE, table), 1);
            filter.off();

            // add new partitions and delete some of the old ones
            ICoordinator coordinator = cluster.coordinator(1);
            for (int i = 0; i < additionalParititons; i++)
            {
                for (int j = 1; j <= rowsPerPartition; j++)
                {
                    coordinator.execute(String.format("INSERT INTO %s.%s (key, c1, c2, c3) VALUES (%d, %d, 1, 1)",
                                                      KEYSPACE, table, i, j), ConsistencyLevel.ALL);
                }
            }
=======
                .nodes(2)
                .upgradesFrom(v22)
                .withConfig(config -> config.with(GOSSIP, NETWORK, NATIVE_PROTOCOL).set("enable_drop_compact_storage", true))
                .setup(cluster -> {
                    cluster.schemaChange(String.format(
                            "CREATE TABLE %s.%s (key int, c1 int, c2 int, c3 int, PRIMARY KEY (key, c1, c2)) WITH COMPACT STORAGE",
                            KEYSPACE, table));
                    ICoordinator coordinator = cluster.coordinator(1);

                    for (int i = 1; i <= partitions; i++)
                    {
                        for (int j = 1; j <= rowsPerPartition; j++)
                        {
                            coordinator.execute(String.format("INSERT INTO %s.%s (key, c1, c2, c3) VALUES (%d, %d, 1, 1)",
                                    KEYSPACE, table, i, j), ConsistencyLevel.ALL);
                            coordinator.execute(String.format("INSERT INTO %s.%s (key, c1, c2, c3) VALUES (%d, %d, 2, 2)",
                                                              KEYSPACE, table, i, j), ConsistencyLevel.ALL);
                            coordinator.execute(String.format("INSERT INTO %s.%s (key, c1, c2, c3) VALUES (%d, %d, 3, 3)",
                                                              KEYSPACE, table, i, j), ConsistencyLevel.ALL);
                        }
                    }
                })
                .runAfterClusterUpgrade(cluster -> {
                    cluster.forEach(n -> n.nodetoolResult("upgradesstables", KEYSPACE).asserts().success());
                    Thread.sleep(1000);
                    // drop compact storage on only one node before performing writes
                    IMessageFilters.Filter filter = cluster.verbs().allVerbs().to(2).drop();
                    cluster.schemaChange(String.format("ALTER TABLE %s.%s DROP COMPACT STORAGE", KEYSPACE, table), 1);
                    filter.off();

                    // add new partitions and delete some of the old ones
                    ICoordinator coordinator = cluster.coordinator(1);
                    for (int i = 0; i < additionalParititons; i++)
                    {
                        for (int j = 1; j <= rowsPerPartition; j++)
                        {
                            coordinator.execute(String.format("INSERT INTO %s.%s (key, c1, c2, c3) VALUES (%d, %d, 1, 1)",
                                    KEYSPACE, table, i, j), ConsistencyLevel.ALL);
                        }
                    }

                    coordinator.execute(String.format("DELETE FROM %s.%s WHERE key = %d and c1 = %d",
                            KEYSPACE, table, 0, 3), ConsistencyLevel.ALL);

                    coordinator.execute(String.format("DELETE FROM %s.%s WHERE key = %d",
                            KEYSPACE, table, 1), ConsistencyLevel.ALL);

                    coordinator.execute(String.format("DELETE FROM %s.%s WHERE key = %d and c1 = %d and c2 = %d",
                            KEYSPACE, table, 7, 2, 2), ConsistencyLevel.ALL);

                    coordinator.execute(String.format("DELETE FROM %s.%s WHERE key = %d and c1 = %d and c2 = %d",
                            KEYSPACE, table, 7, 6, 1), ConsistencyLevel.ALL);

                    coordinator.execute(String.format("DELETE FROM %s.%s WHERE key = %d and c1 = %d and c2 = %d",
                                                      KEYSPACE, table, 4, 1, 1), ConsistencyLevel.ALL);

                    coordinator.execute(String.format("DELETE c3 FROM %s.%s WHERE key = %d and c1 = %d and c2 = %d",
                            KEYSPACE, table, 8, 1, 3), ConsistencyLevel.ALL);

                    coordinator.execute(String.format("DELETE FROM %s.%s WHERE key = %d and c1 = %d and c2 > 1",
                                                      KEYSPACE, table, 6, 2), ConsistencyLevel.ALL);

                    ResultsRecorder recorder = new ResultsRecorder();
                    runQueries(coordinator, recorder, new String[] {
                            String.format("SELECT * FROM %s.%s", KEYSPACE, table),

                            String.format("SELECT * FROM %s.%s WHERE key = %d and c1 = %d",
                                    KEYSPACE, table, partitions - 3, rowsPerPartition - 2),

                            String.format("SELECT * FROM %s.%s WHERE key = %d and c1 = %d",
                                    KEYSPACE, table, partitions - 1, rowsPerPartition - 5),


                            String.format("SELECT * FROM %s.%s WHERE key = %d and c1 > %d",
                                    KEYSPACE, table, partitions - 8, rowsPerPartition - 3),

                            String.format("SELECT * FROM %s.%s WHERE key = %d",
                                    KEYSPACE, table, 7),

                            String.format("SELECT * FROM %s.%s WHERE key = %d and c1 = %d",
                                    KEYSPACE, table, 7, 2),

                            String.format("SELECT * FROM %s.%s WHERE key = %d and c1 = %d",
                                    KEYSPACE, table, 8, 1),

                            String.format("SELECT c1, c2 FROM %s.%s WHERE key = %d and c1 = %d",
                                    KEYSPACE, table, 8, 1),

                            String.format("SELECT c1, c2 FROM %s.%s WHERE key = %d and c1 = %d",
                                          KEYSPACE, table, 8, 1),

                            String.format("SELECT c1, c2 FROM %s.%s WHERE key = %d and c1 = %d",
                                          KEYSPACE, table, 4, 1),

                            String.format("SELECT c1, c2 FROM %s.%s WHERE key = %d",
                                          KEYSPACE, table, 6),

                            String.format("SELECT * FROM %s.%s WHERE key = %d and c1 > %d",
                                    KEYSPACE, table, 0, 1),

                            String.format("SELECT * FROM %s.%s WHERE key = %d",
                                    KEYSPACE, table, partitions - (additionalParititons - 2)),

                            String.format("SELECT * FROM %s.%s WHERE key = %d and c1 > %d",
                                    KEYSPACE, table, partitions - (additionalParititons - 3), 4)

                    });
>>>>>>> 0a84dda3

            coordinator.execute(String.format("DELETE FROM %s.%s WHERE key = %d and c1 = %d",
                                              KEYSPACE, table, 0, 3), ConsistencyLevel.ALL);

            coordinator.execute(String.format("DELETE FROM %s.%s WHERE key = %d",
                                              KEYSPACE, table, 1), ConsistencyLevel.ALL);

            coordinator.execute(String.format("DELETE FROM %s.%s WHERE key = %d and c1 = %d and c2 = %d",
                                              KEYSPACE, table, 7, 2, 2), ConsistencyLevel.ALL);

            coordinator.execute(String.format("DELETE FROM %s.%s WHERE key = %d and c1 = %d and c2 = %d",
                                              KEYSPACE, table, 7, 6, 1), ConsistencyLevel.ALL);

            coordinator.execute(String.format("DELETE FROM %s.%s WHERE key = %d and c1 = %d and c2 = %d",
                                              KEYSPACE, table, 4, 1, 1), ConsistencyLevel.ALL);

            coordinator.execute(String.format("DELETE c3 FROM %s.%s WHERE key = %d and c1 = %d and c2 = %d",
                                              KEYSPACE, table, 8, 1, 3), ConsistencyLevel.ALL);

            coordinator.execute(String.format("DELETE FROM %s.%s WHERE key = %d and c1 = %d and c2 > 1",
                                              KEYSPACE, table, 6, 2), ConsistencyLevel.ALL);

            ResultsRecorder recorder = new ResultsRecorder();
            runQueries(coordinator, recorder, new String[] {
            String.format("SELECT * FROM %s.%s", KEYSPACE, table),

            String.format("SELECT * FROM %s.%s WHERE key = %d and c1 = %d",
                          KEYSPACE, table, partitions - 3, rowsPerPartition - 2),

            String.format("SELECT * FROM %s.%s WHERE key = %d and c1 = %d",
                          KEYSPACE, table, partitions - 1, rowsPerPartition - 5),


            String.format("SELECT * FROM %s.%s WHERE key = %d and c1 > %d",
                          KEYSPACE, table, partitions - 8, rowsPerPartition - 3),

            String.format("SELECT * FROM %s.%s WHERE key = %d",
                          KEYSPACE, table, 7),

            String.format("SELECT * FROM %s.%s WHERE key = %d and c1 = %d",
                          KEYSPACE, table, 7, 2),

            String.format("SELECT * FROM %s.%s WHERE key = %d and c1 = %d",
                          KEYSPACE, table, 8, 1),

            String.format("SELECT c1, c2 FROM %s.%s WHERE key = %d and c1 = %d",
                          KEYSPACE, table, 8, 1),

            String.format("SELECT c1, c2 FROM %s.%s WHERE key = %d and c1 = %d",
                          KEYSPACE, table, 8, 1),

            String.format("SELECT c1, c2 FROM %s.%s WHERE key = %d and c1 = %d",
                          KEYSPACE, table, 4, 1),

            String.format("SELECT c1, c2 FROM %s.%s WHERE key = %d",
                          KEYSPACE, table, 6),

            String.format("SELECT * FROM %s.%s WHERE key = %d and c1 > %d",
                          KEYSPACE, table, 0, 1),

            String.format("SELECT * FROM %s.%s WHERE key = %d",
                          KEYSPACE, table, partitions - (additionalParititons - 2)),

            String.format("SELECT * FROM %s.%s WHERE key = %d and c1 > %d",
                          KEYSPACE, table, partitions - (additionalParititons - 3), 4)

            });

            // drop compact storage on remaining node and check result
            cluster.schemaChange(String.format("ALTER TABLE %s.%s DROP COMPACT STORAGE", KEYSPACE, table), 2);
            recorder.validateResults(cluster, 1);
            recorder.validateResults(cluster, 2);
        }).run();
    }

    private void runQueries(ICoordinator coordinator, ResultsRecorder helper, String[] queries)
    {
        for (String query : queries)
            helper.addResult(query, coordinator.execute(query, ConsistencyLevel.ALL));
    }

    public static class ResultsRecorder
    {
        final private Map<String, Object[][]> preUpgradeResults = new HashMap<>();

        public void addResult(String query, Object[][] results)
        {
            preUpgradeResults.put(query, results);
        }

        public Map<String, Object[][]> queriesAndResults()
        {
            return preUpgradeResults;
        }

        public void validateResults(UpgradeableCluster cluster, int node)
        {
            validateResults(cluster, node, ConsistencyLevel.ALL);
        }

        public void validateResults(UpgradeableCluster cluster, int node, ConsistencyLevel cl)
        {
            for (Map.Entry<String, Object[][]> entry : queriesAndResults().entrySet())
            {
                Object[][] postUpgradeResult = cluster.coordinator(node).execute(entry.getKey(), cl);
                assertRows(postUpgradeResult, entry.getValue());
            }

        }
    }
}<|MERGE_RESOLUTION|>--- conflicted
+++ resolved
@@ -44,11 +44,7 @@
     public void multiColumn() throws Throwable
     {
         new TestCase()
-<<<<<<< HEAD
-        .upgrade(Versions.Major.v22, Versions.Major.v3X)
-=======
         .upgradesFrom(v22)
->>>>>>> 0a84dda3
         .setup(cluster -> {
             assert cluster.size() == 3;
             int rf = cluster.size() - 1;
@@ -82,11 +78,7 @@
     public void singleColumn() throws Throwable
     {
         new TestCase()
-<<<<<<< HEAD
-        .upgrade(Versions.Major.v22, Versions.Major.v3X)
-=======
         .upgradesFrom(v22)
->>>>>>> 0a84dda3
         .setup(cluster -> {
             assert cluster.size() == 3;
             int rf = cluster.size() - 1;
@@ -126,38 +118,14 @@
 
         final ResultsRecorder recorder = new ResultsRecorder();
         new TestCase()
-<<<<<<< HEAD
-        .nodes(2)
-        .upgrade(Versions.Major.v22, Versions.Major.v3X)
-=======
-
         .nodes(2)
         .upgradesFrom(v22)
->>>>>>> 0a84dda3
         .withConfig(config -> config.with(GOSSIP, NETWORK, NATIVE_PROTOCOL))
         .setup(cluster -> {
             cluster.schemaChange(String.format(
             "CREATE TABLE %s.%s (key int, c1 int, c2 int, c3 int, PRIMARY KEY (key, c1, c2)) WITH COMPACT STORAGE",
             KEYSPACE, table));
             ICoordinator coordinator = cluster.coordinator(1);
-<<<<<<< HEAD
-=======
-
-
-                    for (int i = 1; i <= partitions; i++)
-                    {
-                        for (int j = 1; j <= rowsPerPartition; j++)
-                        {
-                            coordinator.execute(String.format("INSERT INTO %s.%s (key, c1, c2, c3) VALUES (%d, %d, 1, 1)",
-                                    KEYSPACE, table, i, j), ConsistencyLevel.ALL);
-                            coordinator.execute(String.format("INSERT INTO %s.%s (key, c1, c2, c3) VALUES (%d, %d, 2, 1)",
-                                                              KEYSPACE, table, i, j), ConsistencyLevel.ALL);
-                        }
-                    }
-
-                    runQueries(cluster.coordinator(1), recorder, new String[] {
-                            String.format("SELECT * FROM %s.%s", KEYSPACE, table),
->>>>>>> 0a84dda3
 
             for (int i = 1; i <= partitions; i++)
             {
@@ -240,9 +208,8 @@
         final int additionalParititons = 5;
 
         new TestCase()
-<<<<<<< HEAD
         .nodes(2)
-        .upgrade(Versions.Major.v22, Versions.Major.v3X)
+        .upgradesFrom(v22)
         .withConfig(config -> config.with(GOSSIP, NETWORK, NATIVE_PROTOCOL).set("enable_drop_compact_storage", true))
         .setup(cluster -> {
             cluster.schemaChange(String.format(
@@ -283,115 +250,6 @@
                                                       KEYSPACE, table, i, j), ConsistencyLevel.ALL);
                 }
             }
-=======
-                .nodes(2)
-                .upgradesFrom(v22)
-                .withConfig(config -> config.with(GOSSIP, NETWORK, NATIVE_PROTOCOL).set("enable_drop_compact_storage", true))
-                .setup(cluster -> {
-                    cluster.schemaChange(String.format(
-                            "CREATE TABLE %s.%s (key int, c1 int, c2 int, c3 int, PRIMARY KEY (key, c1, c2)) WITH COMPACT STORAGE",
-                            KEYSPACE, table));
-                    ICoordinator coordinator = cluster.coordinator(1);
-
-                    for (int i = 1; i <= partitions; i++)
-                    {
-                        for (int j = 1; j <= rowsPerPartition; j++)
-                        {
-                            coordinator.execute(String.format("INSERT INTO %s.%s (key, c1, c2, c3) VALUES (%d, %d, 1, 1)",
-                                    KEYSPACE, table, i, j), ConsistencyLevel.ALL);
-                            coordinator.execute(String.format("INSERT INTO %s.%s (key, c1, c2, c3) VALUES (%d, %d, 2, 2)",
-                                                              KEYSPACE, table, i, j), ConsistencyLevel.ALL);
-                            coordinator.execute(String.format("INSERT INTO %s.%s (key, c1, c2, c3) VALUES (%d, %d, 3, 3)",
-                                                              KEYSPACE, table, i, j), ConsistencyLevel.ALL);
-                        }
-                    }
-                })
-                .runAfterClusterUpgrade(cluster -> {
-                    cluster.forEach(n -> n.nodetoolResult("upgradesstables", KEYSPACE).asserts().success());
-                    Thread.sleep(1000);
-                    // drop compact storage on only one node before performing writes
-                    IMessageFilters.Filter filter = cluster.verbs().allVerbs().to(2).drop();
-                    cluster.schemaChange(String.format("ALTER TABLE %s.%s DROP COMPACT STORAGE", KEYSPACE, table), 1);
-                    filter.off();
-
-                    // add new partitions and delete some of the old ones
-                    ICoordinator coordinator = cluster.coordinator(1);
-                    for (int i = 0; i < additionalParititons; i++)
-                    {
-                        for (int j = 1; j <= rowsPerPartition; j++)
-                        {
-                            coordinator.execute(String.format("INSERT INTO %s.%s (key, c1, c2, c3) VALUES (%d, %d, 1, 1)",
-                                    KEYSPACE, table, i, j), ConsistencyLevel.ALL);
-                        }
-                    }
-
-                    coordinator.execute(String.format("DELETE FROM %s.%s WHERE key = %d and c1 = %d",
-                            KEYSPACE, table, 0, 3), ConsistencyLevel.ALL);
-
-                    coordinator.execute(String.format("DELETE FROM %s.%s WHERE key = %d",
-                            KEYSPACE, table, 1), ConsistencyLevel.ALL);
-
-                    coordinator.execute(String.format("DELETE FROM %s.%s WHERE key = %d and c1 = %d and c2 = %d",
-                            KEYSPACE, table, 7, 2, 2), ConsistencyLevel.ALL);
-
-                    coordinator.execute(String.format("DELETE FROM %s.%s WHERE key = %d and c1 = %d and c2 = %d",
-                            KEYSPACE, table, 7, 6, 1), ConsistencyLevel.ALL);
-
-                    coordinator.execute(String.format("DELETE FROM %s.%s WHERE key = %d and c1 = %d and c2 = %d",
-                                                      KEYSPACE, table, 4, 1, 1), ConsistencyLevel.ALL);
-
-                    coordinator.execute(String.format("DELETE c3 FROM %s.%s WHERE key = %d and c1 = %d and c2 = %d",
-                            KEYSPACE, table, 8, 1, 3), ConsistencyLevel.ALL);
-
-                    coordinator.execute(String.format("DELETE FROM %s.%s WHERE key = %d and c1 = %d and c2 > 1",
-                                                      KEYSPACE, table, 6, 2), ConsistencyLevel.ALL);
-
-                    ResultsRecorder recorder = new ResultsRecorder();
-                    runQueries(coordinator, recorder, new String[] {
-                            String.format("SELECT * FROM %s.%s", KEYSPACE, table),
-
-                            String.format("SELECT * FROM %s.%s WHERE key = %d and c1 = %d",
-                                    KEYSPACE, table, partitions - 3, rowsPerPartition - 2),
-
-                            String.format("SELECT * FROM %s.%s WHERE key = %d and c1 = %d",
-                                    KEYSPACE, table, partitions - 1, rowsPerPartition - 5),
-
-
-                            String.format("SELECT * FROM %s.%s WHERE key = %d and c1 > %d",
-                                    KEYSPACE, table, partitions - 8, rowsPerPartition - 3),
-
-                            String.format("SELECT * FROM %s.%s WHERE key = %d",
-                                    KEYSPACE, table, 7),
-
-                            String.format("SELECT * FROM %s.%s WHERE key = %d and c1 = %d",
-                                    KEYSPACE, table, 7, 2),
-
-                            String.format("SELECT * FROM %s.%s WHERE key = %d and c1 = %d",
-                                    KEYSPACE, table, 8, 1),
-
-                            String.format("SELECT c1, c2 FROM %s.%s WHERE key = %d and c1 = %d",
-                                    KEYSPACE, table, 8, 1),
-
-                            String.format("SELECT c1, c2 FROM %s.%s WHERE key = %d and c1 = %d",
-                                          KEYSPACE, table, 8, 1),
-
-                            String.format("SELECT c1, c2 FROM %s.%s WHERE key = %d and c1 = %d",
-                                          KEYSPACE, table, 4, 1),
-
-                            String.format("SELECT c1, c2 FROM %s.%s WHERE key = %d",
-                                          KEYSPACE, table, 6),
-
-                            String.format("SELECT * FROM %s.%s WHERE key = %d and c1 > %d",
-                                    KEYSPACE, table, 0, 1),
-
-                            String.format("SELECT * FROM %s.%s WHERE key = %d",
-                                    KEYSPACE, table, partitions - (additionalParititons - 2)),
-
-                            String.format("SELECT * FROM %s.%s WHERE key = %d and c1 > %d",
-                                    KEYSPACE, table, partitions - (additionalParititons - 3), 4)
-
-                    });
->>>>>>> 0a84dda3
 
             coordinator.execute(String.format("DELETE FROM %s.%s WHERE key = %d and c1 = %d",
                                               KEYSPACE, table, 0, 3), ConsistencyLevel.ALL);
