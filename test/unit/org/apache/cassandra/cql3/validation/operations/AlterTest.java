--- conflicted
+++ resolved
@@ -29,12 +29,7 @@
 import org.apache.cassandra.db.Keyspace;
 import org.apache.cassandra.db.memtable.Memtable;
 import org.apache.cassandra.db.memtable.SkipListMemtable;
-<<<<<<< HEAD
-import org.apache.cassandra.db.memtable.TestMemtable;
-=======
 import org.apache.cassandra.db.memtable.MemtableForTesting;
-import org.apache.cassandra.dht.OrderPreservingPartitioner;
->>>>>>> 6a16d1ca
 import org.apache.cassandra.exceptions.ConfigurationException;
 import org.apache.cassandra.exceptions.InvalidRequestException;
 import org.apache.cassandra.exceptions.SyntaxException;
@@ -595,7 +590,7 @@
                                            + " WITH memtable = 'test_unknown_class';");
 
         assertAlterTableThrowsException(ConfigurationException.class,
-                                        "Memtable class org.apache.cassandra.db.memtable.MemtableForTesting does not accept any futher parameters, but {invalid=throw} were given.",
+                                        "Memtable class org.apache.cassandra.db.memtable.TestMemtable does not accept any futher parameters, but {invalid=throw} were given.",
                                         "ALTER TABLE %s"
                                            + " WITH memtable = 'test_invalid_extra_param';");
 
