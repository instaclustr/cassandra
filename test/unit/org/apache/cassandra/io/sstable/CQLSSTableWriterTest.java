/*
 * Licensed to the Apache Software Foundation (ASF) under one
 * or more contributor license agreements.  See the NOTICE file
 * distributed with this work for additional information
 * regarding copyright ownership.  The ASF licenses this file
 * to you under the Apache License, Version 2.0 (the
 * "License"); you may not use this file except in compliance
 * with the License.  You may obtain a copy of the License at
 *
 *     http://www.apache.org/licenses/LICENSE-2.0
 *
 * Unless required by applicable law or agreed to in writing, software
 * distributed under the License is distributed on an "AS IS" BASIS,
 * WITHOUT WARRANTIES OR CONDITIONS OF ANY KIND, either express or implied.
 * See the License for the specific language governing permissions and
 * limitations under the License.
 */
package org.apache.cassandra.io.sstable;


import java.io.IOException;
import java.nio.ByteBuffer;
import java.util.*;
import java.util.concurrent.ExecutionException;
import java.util.concurrent.atomic.AtomicInteger;
import java.util.function.BiPredicate;
import java.util.stream.Collectors;
import java.util.stream.StreamSupport;

import com.google.common.collect.ImmutableList;
import com.google.common.collect.ImmutableMap;

import org.apache.cassandra.io.util.File;
import org.junit.Before;
import org.junit.BeforeClass;
import org.junit.Rule;
import org.junit.Test;
import org.junit.rules.TemporaryFolder;

import com.datastax.driver.core.utils.UUIDs;
import org.apache.cassandra.SchemaLoader;
import org.apache.cassandra.Util;
import org.apache.cassandra.config.*;
import org.apache.cassandra.cql3.*;
import org.apache.cassandra.cql3.functions.UDHelper;
import org.apache.cassandra.cql3.functions.types.*;
import org.apache.cassandra.db.Keyspace;
import org.apache.cassandra.db.commitlog.CommitLog;
<<<<<<< HEAD
=======
import org.apache.cassandra.db.rows.Row;
import org.apache.cassandra.db.marshal.UTF8Type;
>>>>>>> 5cf6db30
import org.apache.cassandra.dht.*;
import org.apache.cassandra.exceptions.*;
import org.apache.cassandra.schema.Schema;
import org.apache.cassandra.schema.TableMetadataRef;
import org.apache.cassandra.service.StorageService;
import org.apache.cassandra.transport.ProtocolVersion;
import org.apache.cassandra.utils.*;

import static org.junit.Assert.assertEquals;
import static org.junit.Assert.assertFalse;
import static org.junit.Assert.assertTrue;
import static org.junit.Assert.fail;

public class CQLSSTableWriterTest
{
    private static final AtomicInteger idGen = new AtomicInteger(0);
    private String keyspace;
    private String table;
    private String qualifiedTable;
    private File dataDir;

    static
    {
        DatabaseDescriptor.daemonInitialization();
    }

    @Rule
    public TemporaryFolder tempFolder = new TemporaryFolder();

    @BeforeClass
    public static void setup() throws Exception
    {
        CommitLog.instance.start();
        SchemaLoader.cleanupAndLeaveDirs();
        Keyspace.setInitialized();
        StorageService.instance.initServer();
    }

    @Before
    public void perTestSetup() throws IOException
    {
        keyspace = "cql_keyspace" + idGen.incrementAndGet();
        table = "table" + idGen.incrementAndGet();
        qualifiedTable = keyspace + '.' + table;
        dataDir = new File(tempFolder.newFolder().getAbsolutePath() + File.pathSeparator() + keyspace + File.pathSeparator() + table);
        assert dataDir.tryCreateDirectories();
    }

    @Test
    public void testUnsortedWriter() throws Exception
    {
        try (AutoCloseable switcher = Util.switchPartitioner(ByteOrderedPartitioner.instance))
        {
            String schema = "CREATE TABLE " + qualifiedTable + " ("
                          + "  k int PRIMARY KEY,"
                          + "  v1 text,"
                          + "  v2 int"
                          + ")";
            String insert = "INSERT INTO " + qualifiedTable + " (k, v1, v2) VALUES (?, ?, ?)";
            CQLSSTableWriter writer = CQLSSTableWriter.builder()
                                                      .inDirectory(dataDir)
                                                      .forTable(schema)
                                                      .using(insert).build();

            writer.addRow(0, "test1", 24);
            writer.addRow(1, "test2", 44);
            writer.addRow(2, "test3", 42);
            writer.addRow(ImmutableMap.<String, Object>of("k", 3, "v2", 12));

            writer.close();

            loadSSTables(dataDir, keyspace);

            UntypedResultSet rs = QueryProcessor.executeInternal("SELECT * FROM " + qualifiedTable);
            assertEquals(4, rs.size());

            Iterator<UntypedResultSet.Row> iter = rs.iterator();
            UntypedResultSet.Row row;

            row = iter.next();
            assertEquals(0, row.getInt("k"));
            assertEquals("test1", row.getString("v1"));
            assertEquals(24, row.getInt("v2"));

            row = iter.next();
            assertEquals(1, row.getInt("k"));
            assertEquals("test2", row.getString("v1"));
            //assertFalse(row.has("v2"));
            assertEquals(44, row.getInt("v2"));

            row = iter.next();
            assertEquals(2, row.getInt("k"));
            assertEquals("test3", row.getString("v1"));
            assertEquals(42, row.getInt("v2"));

            row = iter.next();
            assertEquals(3, row.getInt("k"));
            assertEquals(null, row.getBytes("v1")); // Using getBytes because we know it won't NPE
            assertEquals(12, row.getInt("v2"));
        }
    }

    @Test
    public void testForbidCounterUpdates() throws Exception
    {
        String schema = "CREATE TABLE " + qualifiedTable + " (" +
                        "  my_id int, " +
                        "  my_counter counter, " +
                        "  PRIMARY KEY (my_id)" +
                        ")";
        String insert = String.format("UPDATE " + qualifiedTable + " SET my_counter = my_counter - ? WHERE my_id = ?");
        try
        {
            CQLSSTableWriter.builder().inDirectory(dataDir)
                            .forTable(schema)
                            .withPartitioner(Murmur3Partitioner.instance)
                            .using(insert).build();
            fail("Counter update statements should not be supported");
        }
        catch (IllegalArgumentException e)
        {
            assertEquals(e.getMessage(), "Counter modification statements are not supported");
        }
    }

    @Test
    public void testSyncWithinPartition() throws Exception
    {
        // Check that the write respect the buffer size even if we only insert rows withing the same partition (#7360)
        // To do that simply, we use a writer with a buffer of 1MiB, and write 2 rows in the same partition with a value
        // > 1MiB and validate that this created more than 1 sstable.
        String schema = "CREATE TABLE " + qualifiedTable + " ("
                      + "  k int PRIMARY KEY,"
                      + "  v blob"
                      + ")";
        String insert = "INSERT INTO " + qualifiedTable + " (k, v) VALUES (?, ?)";
        CQLSSTableWriter writer = CQLSSTableWriter.builder()
                                                  .inDirectory(dataDir)
                                                  .using(insert)
                                                  .forTable(schema)
                                                  .withBufferSizeInMiB(1)
                                                  .build();

        ByteBuffer val = ByteBuffer.allocate(1024 * 1050);

        writer.addRow(0, val);
        writer.addRow(1, val);
        writer.close();

        BiPredicate<File, String> filterDataFiles = (dir, name) -> name.endsWith("-Data.db");
        assert dataDir.tryListNames(filterDataFiles).length > 1 : Arrays.toString(dataDir.tryListNames(filterDataFiles));
    }


    @Test
    public void testSyncNoEmptyRows() throws Exception
    {
        // Check that the write does not throw an empty partition error (#9071)
        String schema = "CREATE TABLE " + qualifiedTable + " ("
                        + "  k UUID,"
                        + "  c int,"
                        + "  PRIMARY KEY (k)"
                        + ")";
        String insert = "INSERT INTO " + qualifiedTable + " (k, c) VALUES (?, ?)";
        CQLSSTableWriter writer = CQLSSTableWriter.builder()
                                                  .inDirectory(dataDir)
                                                  .forTable(schema)
                                                  .using(insert)
                                                  .withBufferSizeInMiB(1)
                                                  .build();

        for (int i = 0 ; i < 50000 ; i++) {
            writer.addRow(UUID.randomUUID(), 0);
        }
        writer.close();

    }

    @Test
    public void testDeleteStatement() throws Exception
    {

        final String schema = "CREATE TABLE " + qualifiedTable + " ("
                              + "  k int,"
                              + "  c1 int,"
                              + "  c2 int,"
                              + "  v text,"
                              + "  PRIMARY KEY (k, c1, c2)"
                              + ")";

        testUpdateStatement(); // start by adding some data
        UntypedResultSet resultSet = QueryProcessor.executeInternal("SELECT * FROM " + qualifiedTable);
        assertEquals(2, resultSet.size());

        CQLSSTableWriter writer = CQLSSTableWriter.builder()
                                                  .inDirectory(dataDir)
                                                  .forTable(schema)
                                                  .using("DELETE FROM " + qualifiedTable +
                                                         " WHERE k = ? AND c1 = ? AND c2 = ?")
                                                  .build();

        writer.addRow(1, 2, 3);
        writer.addRow(4, 5, 6);
        writer.close();
        loadSSTables(dataDir, keyspace);

        resultSet = QueryProcessor.executeInternal("SELECT * FROM " + qualifiedTable);
        assertEquals(0, resultSet.size());
        Iterator<UntypedResultSet.Row> iter = resultSet.iterator();
        assertFalse(iter.hasNext());
    }

    @Test
    public void testDeletePartition() throws Exception
    {

        final String schema = "CREATE TABLE " + qualifiedTable + " ("
                              + "  k int,"
                              + "  c1 int,"
                              + "  c2 int,"
                              + "  v text,"
                              + "  PRIMARY KEY (k, c1, c2)"
                              + ")";

        // First, write some rows
        CQLSSTableWriter writer = CQLSSTableWriter.builder()
                                                  .inDirectory(dataDir)
                                                  .forTable(schema)
                                                  .using("INSERT INTO " + qualifiedTable + " (k, c1, c2, v) " +
                                                         "VALUES (?, ?, ?, ?)")
                                                  .build();

        writer.addRow(1, 2, 3, "a");
        writer.addRow(1, 4, 5, "b");
        writer.addRow(1, 6, 7, "c");
        writer.addRow(2, 8, 9, "d");

        writer.close();
        loadSSTables(dataDir, keyspace);

        UntypedResultSet resultSet = QueryProcessor.executeInternal("SELECT * FROM " + qualifiedTable);
        assertEquals(4, resultSet.size());
        Iterator<UntypedResultSet.Row> iter = resultSet.iterator();
        UntypedResultSet.Row r1 = iter.next();
        assertEquals(1, r1.getInt("k"));
        assertEquals(2, r1.getInt("c1"));
        assertEquals(3, r1.getInt("c2"));
        assertEquals("a", r1.getString("v"));
        UntypedResultSet.Row r2 = iter.next();
        assertEquals(1, r2.getInt("k"));
        assertEquals(4, r2.getInt("c1"));
        assertEquals(5, r2.getInt("c2"));
        assertEquals("b", r2.getString("v"));
        UntypedResultSet.Row r3 = iter.next();
        assertEquals(1, r3.getInt("k"));
        assertEquals(6, r3.getInt("c1"));
        assertEquals(7, r3.getInt("c2"));
        assertEquals("c", r3.getString("v"));
        UntypedResultSet.Row r4 = iter.next();
        assertEquals(2, r4.getInt("k"));
        assertEquals(8, r4.getInt("c1"));
        assertEquals(9, r4.getInt("c2"));
        assertEquals("d", r4.getString("v"));
        assertFalse(iter.hasNext());

        writer = CQLSSTableWriter.builder()
                                 .inDirectory(dataDir)
                                 .forTable(schema)
                                 .using("DELETE FROM " + qualifiedTable +
                                        " WHERE k = ?")
                                 .build();

        writer.addRow(1);
        writer.close();
        loadSSTables(dataDir, keyspace);

        resultSet = QueryProcessor.executeInternal("SELECT * FROM " + qualifiedTable);
        assertEquals(1, resultSet.size());
        iter = resultSet.iterator();
        UntypedResultSet.Row r5 = iter.next();
        assertEquals(2, r5.getInt("k"));
        assertEquals(8, r5.getInt("c1"));
        assertEquals(9, r5.getInt("c2"));
        assertEquals("d", r5.getString("v"));
        assertFalse(iter.hasNext());
    }

    @Test
    public void testDeleteRange() throws Exception
    {

        final String schema = "CREATE TABLE " + qualifiedTable + " ("
                              + "  k text,"
                              + "  c1 int,"
                              + "  c2 int,"
                              + "  v text,"
                              + "  PRIMARY KEY (k, c1, c2)"
                              + ")";

        CQLSSTableWriter updateWriter = CQLSSTableWriter.builder()
                                                        .inDirectory(dataDir)
                                                        .forTable(schema)
                                                        .using(String.format("UPDATE %s SET v=? WHERE k=? AND c1=? AND c2=?", qualifiedTable))
                                                        .build();
        CQLSSTableWriter deleteWriter = CQLSSTableWriter.builder()
                                                        .inDirectory(dataDir)
                                                        .forTable(schema)
                                                        .using(String.format("DELETE FROM %s WHERE k=? AND c1=? and c2>=?", qualifiedTable))
                                                        .build();

        updateWriter.addRow("v0.0", "a", 0, 0);
        updateWriter.addRow("v0.1", "a", 0, 1);
        updateWriter.addRow("v0.2", "a", 0, 2);
        updateWriter.addRow("v0.0", "b", 0, 0);
        updateWriter.addRow("v0.1", "b", 0, 1);
        updateWriter.addRow("v0.2", "b", 0, 2);
        updateWriter.close();
        deleteWriter.addRow("a", 0, 1);
        deleteWriter.addRow("b", 0, 2);
        deleteWriter.close();
        loadSSTables(dataDir, keyspace);

        UntypedResultSet resultSet = QueryProcessor.executeInternal("SELECT * FROM " + qualifiedTable);
        assertEquals(3, resultSet.size());

        Iterator<UntypedResultSet.Row> iter = resultSet.iterator();
        UntypedResultSet.Row r1 = iter.next();
        assertEquals("a", r1.getString("k"));
        assertEquals(0, r1.getInt("c1"));
        assertEquals(0, r1.getInt("c2"));
        UntypedResultSet.Row r2 = iter.next();
        assertEquals("b", r2.getString("k"));
        assertEquals(0, r2.getInt("c1"));
        assertEquals(0, r2.getInt("c2"));
        UntypedResultSet.Row r3 = iter.next();
        assertEquals("b", r3.getString("k"));
        assertEquals(0, r3.getInt("c1"));
        assertEquals(1, r3.getInt("c2"));
    }

    @Test
    public void testDeleteRangeEmptyKeyComponent() throws Exception
    {


        final String schema = "CREATE TABLE " + qualifiedTable + " ("
                              + "  k text,"
                              + "  c1 int,"
                              + "  c2 int,"
                              + "  v text,"
                              + "  PRIMARY KEY (k, c1, c2)"
                              + ")";

        CQLSSTableWriter updateWriter = CQLSSTableWriter.builder()
                                                        .inDirectory(dataDir)
                                                        .forTable(schema)
                                                        .using(String.format("UPDATE %s SET v=? WHERE k=? AND c1=? AND c2=?", qualifiedTable))
                                                        .build();
        CQLSSTableWriter deleteWriter = CQLSSTableWriter.builder()
                                                        .inDirectory(dataDir)
                                                        .forTable(schema)
                                                        .using(String.format("DELETE FROM %s WHERE k=? AND c1=?", qualifiedTable))
                                                        .build();

        updateWriter.addRow("v0.0", "a", 0, 0);
        updateWriter.addRow("v0.1", "a", 0, 1);
        updateWriter.addRow("v0.2", "a", 1, 2);
        updateWriter.addRow("v0.0", "b", 0, 0);
        updateWriter.addRow("v0.1", "b", 0, 1);
        updateWriter.addRow("v0.2", "b", 1, 2);
        updateWriter.close();
        deleteWriter.addRow("a", 0);
        deleteWriter.addRow("b", 0);
        deleteWriter.close();
        loadSSTables(dataDir, keyspace);

        UntypedResultSet resultSet = QueryProcessor.executeInternal("SELECT * FROM " + qualifiedTable);
        assertEquals(2, resultSet.size());

        Iterator<UntypedResultSet.Row> iter = resultSet.iterator();
        UntypedResultSet.Row r1 = iter.next();
        assertEquals("a", r1.getString("k"));
        assertEquals(1, r1.getInt("c1"));
        assertEquals(2, r1.getInt("c2"));
        UntypedResultSet.Row r2 = iter.next();
        assertEquals("b", r2.getString("k"));
        assertEquals(1, r2.getInt("c1"));
        assertEquals(2, r2.getInt("c2"));
    }

    @Test
    public void testDeleteValue() throws Exception
    {
        final String schema = "CREATE TABLE " + qualifiedTable + " ("
                              + "  k text,"
                              + "  c1 int,"
                              + "  c2 int,"
                              + "  v text,"
                              + "  PRIMARY KEY (k, c1, c2)"
                              + ")";

        CQLSSTableWriter insertWriter = CQLSSTableWriter.builder()
                                                        .inDirectory(dataDir)
                                                        .forTable(schema)
                                                        .using(String.format("INSERT INTO %s (v, k, c1, c2) values (?, ?, ?, ?)", qualifiedTable))
                                                        .build();

        // UPDATE does not set the row's liveness information, just the cells'. So when we delete the value from rows
        // added with the updateWriter, the entire row will no longer exist, not just the value.
        CQLSSTableWriter updateWriter = CQLSSTableWriter.builder()
                                                        .inDirectory(dataDir)
                                                        .forTable(schema)
                                                        .using(String.format("UPDATE %s SET v=? WHERE k=? AND c1=? AND c2=?", qualifiedTable))
                                                        .build();

        CQLSSTableWriter deleteWriter = CQLSSTableWriter.builder()
                                                  .inDirectory(dataDir)
                                                  .forTable(schema)
                                                  .using("DELETE v FROM " + qualifiedTable +
                                                         " WHERE k = ? AND c1 = ? AND c2 = ?")
                                                  .build();

        insertWriter.addRow("v0.2", "a", 1, 2);
        insertWriter.close();

        updateWriter.addRow("v0.3", "b", 3, 4);
        updateWriter.close();

        loadSSTables(dataDir, keyspace);

        UntypedResultSet resultSet = QueryProcessor.executeInternal("SELECT * FROM " + qualifiedTable);
        assertEquals(2, resultSet.size());
        Iterator<UntypedResultSet.Row> iter = resultSet.iterator();
        UntypedResultSet.Row insertedRow = iter.next();
        assertEquals("v0.2", insertedRow.getString("v"));
        assertEquals("a", insertedRow.getString("k"));
        assertEquals(1, insertedRow.getInt("c1"));
        assertEquals(2, insertedRow.getInt("c2"));
        UntypedResultSet.Row updatedRow = iter.next();
        assertEquals("v0.3", updatedRow.getString("v"));
        assertEquals("b", updatedRow.getString("k"));
        assertEquals(3, updatedRow.getInt("c1"));
        assertEquals(4, updatedRow.getInt("c2"));

        deleteWriter.addRow("a", 1, 2);
        deleteWriter.addRow("b", 3, 4);
        deleteWriter.close();
        loadSSTables(dataDir, keyspace);

        resultSet = QueryProcessor.executeInternal("SELECT * FROM " + qualifiedTable);
        assertEquals(1, resultSet.size());
        iter = resultSet.iterator();
        UntypedResultSet.Row modifiedRow = iter.next();
        assertFalse(modifiedRow.has("v"));
        assertEquals("a", modifiedRow.getString("k"));
        assertEquals(1, modifiedRow.getInt("c1"));
        assertEquals(2, modifiedRow.getInt("c2"));
    }

    private static final int NUMBER_WRITES_IN_RUNNABLE = 10;
    private class WriterThread extends Thread
    {
        private final File dataDir;
        private final int id;
        private final String qualifiedTable;
        public volatile Exception exception;

        public WriterThread(File dataDir, int id, String qualifiedTable)
        {
            this.dataDir = dataDir;
            this.id = id;
            this.qualifiedTable = qualifiedTable;
        }

        @Override
        public void run()
        {
            String schema = "CREATE TABLE " + qualifiedTable + " ("
                    + "  k int,"
                    + "  v int,"
                    + "  PRIMARY KEY (k, v)"
                    + ")";
            String insert = "INSERT INTO " + qualifiedTable + " (k, v) VALUES (?, ?)";
            CQLSSTableWriter writer = CQLSSTableWriter.builder()
                    .inDirectory(dataDir)
                    .forTable(schema)
                    .using(insert).build();

            try
            {
                for (int i = 0; i < NUMBER_WRITES_IN_RUNNABLE; i++)
                {
                    writer.addRow(id, i);
                }
                writer.close();
            }
            catch (Exception e)
            {
                exception = e;
            }
        }
    }

    @Test
    public void testConcurrentWriters() throws Exception
    {
        WriterThread[] threads = new WriterThread[5];
        for (int i = 0; i < threads.length; i++)
        {
            WriterThread thread = new WriterThread(dataDir, i, qualifiedTable);
            threads[i] = thread;
            thread.start();
        }

        for (WriterThread thread : threads)
        {
            thread.join();
            assert !thread.isAlive() : "Thread should be dead by now";
            if (thread.exception != null)
            {
                throw thread.exception;
            }
        }

        loadSSTables(dataDir, keyspace);

        UntypedResultSet rs = QueryProcessor.executeInternal("SELECT * FROM " + qualifiedTable + ";");
        assertEquals(threads.length * NUMBER_WRITES_IN_RUNNABLE, rs.size());
    }

    @Test
    @SuppressWarnings("unchecked")
    public void testWritesWithUdts() throws Exception
    {
        final String schema = "CREATE TABLE " + qualifiedTable + " ("
                              + "  k int,"
                              + "  v1 list<frozen<tuple2>>,"
                              + "  v2 frozen<tuple3>,"
                              + "  PRIMARY KEY (k)"
                              + ")";

        CQLSSTableWriter writer = CQLSSTableWriter.builder()
                                                  .inDirectory(dataDir)
                                                  .withType("CREATE TYPE " + keyspace + ".tuple2 (a int, b int)")
                                                  .withType("CREATE TYPE " + keyspace + ".tuple3 (a int, b int, c int)")
                                                  .forTable(schema)
                                                  .using("INSERT INTO " + keyspace + "." + table + " (k, v1, v2) " +
                                                         "VALUES (?, ?, ?)").build();

        UserType tuple2Type = writer.getUDType("tuple2");
        UserType tuple3Type = writer.getUDType("tuple3");
        for (int i = 0; i < 100; i++)
        {
            writer.addRow(i,
                          ImmutableList.builder()
                                       .add(tuple2Type.newValue()
                                                      .setInt("a", i * 10)
                                                      .setInt("b", i * 20))
                                       .add(tuple2Type.newValue()
                                                      .setInt("a", i * 30)
                                                      .setInt("b", i * 40))
                                       .build(),
                          tuple3Type.newValue()
                                    .setInt("a", i * 100)
                                    .setInt("b", i * 200)
                                    .setInt("c", i * 300));
        }

        writer.close();
        loadSSTables(dataDir, keyspace);

        UntypedResultSet resultSet = QueryProcessor.executeInternal("SELECT * FROM " + keyspace + "." + table);
        TypeCodec collectionCodec = UDHelper.codecFor(DataType.CollectionType.list(tuple2Type));
        TypeCodec tuple3Codec = UDHelper.codecFor(tuple3Type);

        assertEquals(resultSet.size(), 100);
        int cnt = 0;
        for (UntypedResultSet.Row row: resultSet) {
            assertEquals(cnt,
                         row.getInt("k"));
            List<UDTValue> values = (List<UDTValue>) collectionCodec.deserialize(row.getBytes("v1"),
                                                                                 ProtocolVersion.CURRENT);
            assertEquals(values.get(0).getInt("a"), cnt * 10);
            assertEquals(values.get(0).getInt("b"), cnt * 20);
            assertEquals(values.get(1).getInt("a"), cnt * 30);
            assertEquals(values.get(1).getInt("b"), cnt * 40);

            UDTValue v2 = (UDTValue) tuple3Codec.deserialize(row.getBytes("v2"), ProtocolVersion.CURRENT);

            assertEquals(v2.getInt("a"), cnt * 100);
            assertEquals(v2.getInt("b"), cnt * 200);
            assertEquals(v2.getInt("c"), cnt * 300);
            cnt++;
        }
    }

    @Test
    @SuppressWarnings("unchecked")
    public void testWritesWithDependentUdts() throws Exception
    {
        final String schema = "CREATE TABLE " + qualifiedTable + " ("
                              + "  k int,"
                              + "  v1 frozen<nested_tuple>,"
                              + "  PRIMARY KEY (k)"
                              + ")";

        CQLSSTableWriter writer = CQLSSTableWriter.builder()
                                                  .inDirectory(dataDir)
                                                  .withType("CREATE TYPE " + keyspace + ".nested_tuple (c int, tpl frozen<tuple2>)")
                                                  .withType("CREATE TYPE " + keyspace + ".tuple2 (a int, b int)")
                                                  .forTable(schema)
                                                  .using("INSERT INTO " + keyspace + "." + table + " (k, v1) " +
                                                         "VALUES (?, ?)")
                                                  .build();

        UserType tuple2Type = writer.getUDType("tuple2");
        UserType nestedTuple = writer.getUDType("nested_tuple");
        TypeCodec tuple2Codec = UDHelper.codecFor(tuple2Type);
        TypeCodec nestedTupleCodec = UDHelper.codecFor(nestedTuple);

        for (int i = 0; i < 100; i++)
        {
            writer.addRow(i,
                          nestedTuple.newValue()
                                     .setInt("c", i * 100)
                                     .set("tpl",
                                          tuple2Type.newValue()
                                                    .setInt("a", i * 200)
                                                    .setInt("b", i * 300),
                                          tuple2Codec));
        }

        writer.close();
        loadSSTables(dataDir, keyspace);

        UntypedResultSet resultSet = QueryProcessor.executeInternal("SELECT * FROM " + keyspace + "." + table);

        assertEquals(resultSet.size(), 100);
        int cnt = 0;
        for (UntypedResultSet.Row row: resultSet) {
            assertEquals(cnt,
                         row.getInt("k"));
            UDTValue nestedTpl = (UDTValue) nestedTupleCodec.deserialize(row.getBytes("v1"),
                                                                         ProtocolVersion.CURRENT);
            assertEquals(nestedTpl.getInt("c"), cnt * 100);
            UDTValue tpl = nestedTpl.getUDTValue("tpl");
            assertEquals(tpl.getInt("a"), cnt * 200);
            assertEquals(tpl.getInt("b"), cnt * 300);

            cnt++;
        }
    }

    @Test
    public void testUnsetValues() throws Exception
    {
        final String schema = "CREATE TABLE " + qualifiedTable + " ("
                              + "  k int,"
                              + "  c1 int,"
                              + "  c2 int,"
                              + "  v text,"
                              + "  PRIMARY KEY (k, c1, c2)"
                              + ")";

        CQLSSTableWriter writer = CQLSSTableWriter.builder()
                                                  .inDirectory(dataDir)
                                                  .forTable(schema)
                                                  .using("INSERT INTO " + qualifiedTable + " (k, c1, c2, v) " +
                                                         "VALUES (?, ?, ?, ?)")
                                                  .build();

        try
        {
            writer.addRow(1, 1, 1);
            fail("Passing less arguments then expected in prepared statement should not work.");
        }
        catch (InvalidRequestException e)
        {
            assertEquals("Invalid number of arguments, expecting 4 values but got 3",
                         e.getMessage());
        }

        try
        {
            writer.addRow(1, 1, CQLSSTableWriter.UNSET_VALUE, "1");
            fail("Unset values should not work with clustering columns.");
        }
        catch (InvalidRequestException e)
        {
            assertEquals("Invalid unset value for column c2",
                         e.getMessage());
        }

        try
        {
            writer.addRow(ImmutableMap.<String, Object>builder().put("k", 1).put("c1", 1).put("v", CQLSSTableWriter.UNSET_VALUE).build());
            fail("Unset or null clustering columns should not be allowed.");
        }
        catch (InvalidRequestException e)
        {
            assertEquals("Invalid null value in condition for column c2",
                         e.getMessage());
        }

        writer.addRow(1, 1, 1, CQLSSTableWriter.UNSET_VALUE);
        writer.addRow(2, 2, 2, null);
        writer.addRow(Arrays.asList(3, 3, 3, CQLSSTableWriter.UNSET_VALUE));
        writer.addRow(ImmutableMap.<String, Object>builder()
                                  .put("k", 4)
                                  .put("c1", 4)
                                  .put("c2", 4)
                                  .put("v", CQLSSTableWriter.UNSET_VALUE)
                                  .build());
        writer.addRow(Arrays.asList(3, 3, 3, CQLSSTableWriter.UNSET_VALUE));
        writer.addRow(5, 5, 5, "5");

        writer.close();
        loadSSTables(dataDir, keyspace);

        UntypedResultSet resultSet = QueryProcessor.executeInternal("SELECT * FROM " + qualifiedTable);
        Iterator<UntypedResultSet.Row> iter = resultSet.iterator();
        UntypedResultSet.Row r1 = iter.next();
        assertEquals(1, r1.getInt("k"));
        assertEquals(1, r1.getInt("c1"));
        assertEquals(1, r1.getInt("c2"));
        assertEquals(false, r1.has("v"));
        UntypedResultSet.Row r2 = iter.next();
        assertEquals(2, r2.getInt("k"));
        assertEquals(2, r2.getInt("c1"));
        assertEquals(2, r2.getInt("c2"));
        assertEquals(false, r2.has("v"));
        UntypedResultSet.Row r3 = iter.next();
        assertEquals(3, r3.getInt("k"));
        assertEquals(3, r3.getInt("c1"));
        assertEquals(3, r3.getInt("c2"));
        assertEquals(false, r3.has("v"));
        UntypedResultSet.Row r4 = iter.next();
        assertEquals(4, r4.getInt("k"));
        assertEquals(4, r4.getInt("c1"));
        assertEquals(4, r4.getInt("c2"));
        assertEquals(false, r3.has("v"));
        UntypedResultSet.Row r5 = iter.next();
        assertEquals(5, r5.getInt("k"));
        assertEquals(5, r5.getInt("c1"));
        assertEquals(5, r5.getInt("c2"));
        assertEquals(true, r5.has("v"));
        assertEquals("5", r5.getString("v"));
    }

    @Test
    public void testUpdateStatement() throws Exception
    {
        final String schema = "CREATE TABLE " + qualifiedTable + " ("
                              + "  k int,"
                              + "  c1 int,"
                              + "  c2 int,"
                              + "  v text,"
                              + "  PRIMARY KEY (k, c1, c2)"
                              + ")";

        CQLSSTableWriter writer = CQLSSTableWriter.builder()
                                                  .inDirectory(dataDir)
                                                  .forTable(schema)
                                                  .using("UPDATE " + qualifiedTable + " SET v = ? " +
                                                         "WHERE k = ? AND c1 = ? AND c2 = ?")
                                                  .build();

        writer.addRow("a", 1, 2, 3);
        writer.addRow("b", 4, 5, 6);
        writer.addRow(null, 7, 8, 9);
        writer.addRow(CQLSSTableWriter.UNSET_VALUE, 10, 11, 12);
        writer.close();
        loadSSTables(dataDir, keyspace);

        UntypedResultSet resultSet = QueryProcessor.executeInternal("SELECT * FROM " + qualifiedTable);
        assertEquals(2, resultSet.size());

        Iterator<UntypedResultSet.Row> iter = resultSet.iterator();
        UntypedResultSet.Row r1 = iter.next();
        assertEquals(1, r1.getInt("k"));
        assertEquals(2, r1.getInt("c1"));
        assertEquals(3, r1.getInt("c2"));
        assertEquals("a", r1.getString("v"));
        UntypedResultSet.Row r2 = iter.next();
        assertEquals(4, r2.getInt("k"));
        assertEquals(5, r2.getInt("c1"));
        assertEquals(6, r2.getInt("c2"));
        assertEquals("b", r2.getString("v"));
        assertFalse(iter.hasNext());
    }

    @Test
    public void testNativeFunctions() throws Exception
    {
        final String schema = "CREATE TABLE " + qualifiedTable + " ("
                              + "  k int,"
                              + "  c1 int,"
                              + "  c2 int,"
                              + "  v blob,"
                              + "  PRIMARY KEY (k, c1, c2)"
                              + ")";

        CQLSSTableWriter writer = CQLSSTableWriter.builder()
                                                  .inDirectory(dataDir)
                                                  .forTable(schema)
                                                  .using("INSERT INTO " + qualifiedTable + " (k, c1, c2, v) VALUES (?, ?, ?, textAsBlob(?))")
                                                  .build();

        writer.addRow(1, 2, 3, "abc");
        writer.addRow(4, 5, 6, "efg");

        writer.close();
        loadSSTables(dataDir, keyspace);

        UntypedResultSet resultSet = QueryProcessor.executeInternal("SELECT * FROM " + qualifiedTable);
        assertEquals(2, resultSet.size());

        Iterator<UntypedResultSet.Row> iter = resultSet.iterator();
        UntypedResultSet.Row r1 = iter.next();
        assertEquals(1, r1.getInt("k"));
        assertEquals(2, r1.getInt("c1"));
        assertEquals(3, r1.getInt("c2"));
        assertEquals(ByteBufferUtil.bytes("abc"), r1.getBytes("v"));

        UntypedResultSet.Row r2 = iter.next();
        assertEquals(4, r2.getInt("k"));
        assertEquals(5, r2.getInt("c1"));
        assertEquals(6, r2.getInt("c2"));
        assertEquals(ByteBufferUtil.bytes("efg"), r2.getBytes("v"));

        assertFalse(iter.hasNext());
    }

    @Test
    public void testWriteWithNestedTupleUdt() throws Exception
    {
        // Check the writer does not throw "InvalidRequestException: Non-frozen tuples are not allowed inside collections: list<tuple<int, int>>"
        // See CASSANDRA-15857
        final String schema = "CREATE TABLE " + qualifiedTable + " ("
                              + "  k int,"
                              + "  v1 frozen<nested_type>,"
                              + "  PRIMARY KEY (k)"
                              + ")";

        CQLSSTableWriter writer = CQLSSTableWriter.builder()
                                                  .inDirectory(dataDir)
                                                  .withType("CREATE TYPE " + keyspace + ".nested_type (a list<tuple<int, int>>)")
                                                  .forTable(schema)
                                                  .using("INSERT INTO " + qualifiedTable + " (k, v1) " +
                                                         "VALUES (?, ?)").build();

        UserType nestedType = writer.getUDType("nested_type");
        for (int i = 0; i < 100; i++)
        {
            writer.addRow(i, nestedType.newValue()
                                       .setList("a", Collections.emptyList()));
        }

        writer.close();
        loadSSTables(dataDir, keyspace);

        UntypedResultSet resultSet = QueryProcessor.executeInternal("SELECT * FROM " + qualifiedTable);
        assertEquals(100, resultSet.size());
    }

    @Test
    public void testDateType() throws Exception
    {
        // Test to make sure we can write to `date` fields in both old and new formats
        String schema = "CREATE TABLE " + qualifiedTable + " ("
                        + "  k int,"
                        + "  c date,"
                        + "  PRIMARY KEY (k)"
                        + ")";
        String insert = "INSERT INTO " + qualifiedTable + " (k, c) VALUES (?, ?)";
        CQLSSTableWriter writer = CQLSSTableWriter.builder()
                                                  .inDirectory(dataDir)
                                                  .forTable(schema)
                                                  .using(insert)
                                                  .withBufferSizeInMiB(1)
                                                  .build();

        final int ID_OFFSET = 1000;
        for (int i = 0; i < 100 ; i++) {
            // Use old-style integer as date to test backwards-compatibility
            writer.addRow(i, i - Integer.MIN_VALUE); // old-style raw integer needs to be offset
            // Use new-style `LocalDate` for date value.
            writer.addRow(i + ID_OFFSET, LocalDate.fromDaysSinceEpoch(i));
        }
        writer.close();
        loadSSTables(dataDir, keyspace);

        UntypedResultSet rs = QueryProcessor.executeInternal("SELECT * FROM " + qualifiedTable + ";");
        assertEquals(200, rs.size());
        Map<Integer, LocalDate> map = StreamSupport.stream(rs.spliterator(), false)
                                                   .collect(Collectors.toMap( r -> r.getInt("k"), r -> r.getDate("c")));
        for (int i = 0; i < 100; i++) {
            final LocalDate expected = LocalDate.fromDaysSinceEpoch(i);
            assertEquals(expected, map.get(i + ID_OFFSET));
            assertEquals(expected, map.get(i));
        }
    }

    @Test
    public void testFrozenMapType() throws Exception
    {
        // Test to make sure we can write to `date` fields in both old and new formats
        String schema = "CREATE TABLE " + qualifiedTable + " ("
                        + "  k text,"
                        + "  c frozen<map<text, text>>,"
                        + "  PRIMARY KEY (k, c)"
                        + ")";
        String insert = "INSERT INTO " + qualifiedTable + " (k, c) VALUES (?, ?)";
        CQLSSTableWriter writer = CQLSSTableWriter.builder()
                                                  .inDirectory(dataDir)
                                                  .forTable(schema)
                                                  .using(insert)
                                                  .withBufferSizeInMB(1)
                                                  .build();
        for (int i = 0; i < 100; i++)
        {
            LinkedHashMap<String, String> map = new LinkedHashMap<>();
            map.put("a_key", "av" + i);
            map.put("b_key", "zv" + i);
            writer.addRow(String.valueOf(i), map);
        }
        for (int i = 100; i < 200; i++)
        {
            LinkedHashMap<String, String> map = new LinkedHashMap<>();
            map.put("b_key", "zv" + i);
            map.put("a_key", "av" + i);
            writer.addRow(String.valueOf(i), map);
        }
        writer.close();
        loadSSTables(dataDir, keyspace);

        UntypedResultSet rs = QueryProcessor.executeInternal("SELECT * FROM " + qualifiedTable + ";");
        assertEquals(200, rs.size());
        Map<String, Map<String, String>> map = StreamSupport.stream(rs.spliterator(), false)
                                                            .collect(Collectors.toMap(r -> r.getString("k"), r -> r.getFrozenMap("c", UTF8Type.instance, UTF8Type.instance)));
        for (int i = 0; i < 200; i++)
        {
            final String expectedKey = String.valueOf(i);
            assertTrue(map.containsKey(expectedKey));
            Map<String, String> innerMap = map.get(expectedKey);
            assertTrue(innerMap.containsKey("a_key"));
            assertEquals(innerMap.get("a_key"), "av" + i);
            assertTrue(innerMap.containsKey("b_key"));
            assertEquals(innerMap.get("b_key"), "zv" + i);
        }

        // Make sure we can filter with map values regardless of which order we put the keys in
        UntypedResultSet filtered;
        filtered = QueryProcessor.executeInternal("SELECT * FROM " + qualifiedTable + " where k='0' and c={'a_key': 'av0', 'b_key': 'zv0'};");
        assertEquals(1, filtered.size());
        filtered = QueryProcessor.executeInternal("SELECT * FROM " + qualifiedTable + " where k='0' and c={'b_key': 'zv0', 'a_key': 'av0'};");
        assertEquals(1, filtered.size());
        filtered = QueryProcessor.executeInternal("SELECT * FROM " + qualifiedTable + " where k='100' and c={'b_key': 'zv100', 'a_key': 'av100'};");
        assertEquals(1, filtered.size());
        filtered = QueryProcessor.executeInternal("SELECT * FROM " + qualifiedTable + " where k='100' and c={'a_key': 'av100', 'b_key': 'zv100'};");
        assertEquals(1, filtered.size());
    }

    @Test
    public void testFrozenMapTypeCustomOrdered() throws Exception
    {
        // Test to make sure we can write to `date` fields in both old and new formats
        String schema = "CREATE TABLE " + qualifiedTable + " ("
                        + "  k text,"
                        + "  c frozen<map<timeuuid, int>>,"
                        + "  PRIMARY KEY (k, c)"
                        + ")";
        String insert = "INSERT INTO " + qualifiedTable + " (k, c) VALUES (?, ?)";
        CQLSSTableWriter writer = CQLSSTableWriter.builder()
                                                  .inDirectory(dataDir)
                                                  .forTable(schema)
                                                  .using(insert)
                                                  .withBufferSizeInMB(1)
                                                  .build();
        UUID uuid1 = UUIDs.timeBased();
        UUID uuid2 = UUIDs.timeBased();
        UUID uuid3 = UUIDs.timeBased();
        UUID uuid4 = UUIDs.timeBased();
        Map<UUID, Integer> map = new LinkedHashMap<>();
        // NOTE: if these two `put` calls are switched, the test passes
        map.put(uuid2, 2);
        map.put(uuid1, 1);
        writer.addRow(String.valueOf(1), map);

        Map<UUID, Integer> map2 = new LinkedHashMap<>();
        map2.put(uuid3, 1);
        map2.put(uuid4, 2);
        writer.addRow(String.valueOf(2), map2);

        writer.close();
        loadSSTables(dataDir, keyspace);

        UntypedResultSet rs = QueryProcessor.executeInternal("SELECT * FROM " + qualifiedTable + ";");
        assertEquals(2, rs.size());

        // Make sure we can filter with map values regardless of which order we put the keys in
        UntypedResultSet filtered;
        filtered = QueryProcessor.executeInternal("SELECT * FROM " + qualifiedTable + " where k='1' and c={" + uuid1 + ": 1, " + uuid2 + ": 2};");
        assertEquals(1, filtered.size());
        filtered = QueryProcessor.executeInternal("SELECT * FROM " + qualifiedTable + " where k='1' and c={" + uuid2 + ": 2, " + uuid1 + ": 1};");
        assertEquals(1, filtered.size());
        filtered = QueryProcessor.executeInternal("SELECT * FROM " + qualifiedTable + " where k='2' and c={" + uuid3 + ": 1, " + uuid4 + ": 2};");
        assertEquals(1, filtered.size());
        filtered = QueryProcessor.executeInternal("SELECT * FROM " + qualifiedTable + " where k='2' and c={" + uuid4 + ": 2, " + uuid3 + ": 1};");
        assertEquals(1, filtered.size());
        UUID other = UUIDs.startOf(1234L); // Just some other TimeUUID
        filtered = QueryProcessor.executeInternal("SELECT * FROM " + qualifiedTable + " where k='2' and c={" + uuid3 + ": 1, " + other + ": 2};");
        assertEquals(0, filtered.size());
        filtered = QueryProcessor.executeInternal("SELECT * FROM " + qualifiedTable + " where k='2' and c={" + uuid4 + ": 2, " + other + ": 1};");
        assertEquals(0, filtered.size());
    }

    @Test
    public void testFrozenSetTypeCustomOrdered() throws Exception
    {
        // Test to make sure we can write to `date` fields in both old and new formats
        String schema = "CREATE TABLE " + qualifiedTable + " ("
                        + "  k text,"
                        + "  c frozen<set<timeuuid>>,"
                        + "  PRIMARY KEY (k, c)"
                        + ")";
        String insert = "INSERT INTO " + qualifiedTable + " (k, c) VALUES (?, ?)";
        CQLSSTableWriter writer = CQLSSTableWriter.builder()
                                                  .inDirectory(dataDir)
                                                  .forTable(schema)
                                                  .using(insert)
                                                  .withBufferSizeInMB(1)
                                                  .build();
        UUID uuid1 = UUIDs.startOf(0L);
        UUID uuid2 = UUIDs.startOf(10000000L);

        LinkedHashSet<UUID> set = new LinkedHashSet<>();
        set.add(uuid1);
        set.add(uuid2);
        writer.addRow(String.valueOf(1), set);

        LinkedHashSet<UUID> set2 = new LinkedHashSet<>();
        set2.add(uuid2);
        set2.add(uuid1);
        writer.addRow(String.valueOf(2), set2);

        writer.close();
        loadSSTables(dataDir, keyspace);

        UntypedResultSet rs = QueryProcessor.executeInternal("SELECT * FROM " + qualifiedTable + ";");
        assertEquals(2, rs.size());

        // Make sure we can filter with map values regardless of which order we put the keys in
        UntypedResultSet filtered;
        filtered = QueryProcessor.executeInternal("SELECT * FROM " + qualifiedTable + " where k='1' and c={" + uuid1 + ", " + uuid2 + "};");
        assertEquals(1, filtered.size());
        filtered = QueryProcessor.executeInternal("SELECT * FROM " + qualifiedTable + " where k='1' and c={" + uuid2 + ", " + uuid1 + "};");
        assertEquals(1, filtered.size());
        filtered = QueryProcessor.executeInternal("SELECT * FROM " + qualifiedTable + " where k='2' and c={" + uuid1 + ", " + uuid2 + "};");
        assertEquals(1, filtered.size());
        filtered = QueryProcessor.executeInternal("SELECT * FROM " + qualifiedTable + " where k='2' and c={" + uuid2 + ", " + uuid1 + "};");
        assertEquals(1, filtered.size());
        UUID other = UUIDs.startOf(10000000L + 1L); // Pick one that's really close just to make sure clustering filters are working
        filtered = QueryProcessor.executeInternal("SELECT * FROM " + qualifiedTable + " where k='2' and c={" + uuid1 + ", " + other + "};");
        assertEquals(0, filtered.size());
        filtered = QueryProcessor.executeInternal("SELECT * FROM " + qualifiedTable + " where k='2' and c={" + other + ", " + uuid1 + "};");
        assertEquals(0, filtered.size());
    }

    private static void loadSSTables(File dataDir, String ks) throws ExecutionException, InterruptedException
    {
        SSTableLoader loader = new SSTableLoader(dataDir, new SSTableLoader.Client()
        {
            private String keyspace;

            public void init(String keyspace)
            {
                this.keyspace = keyspace;
                for (Range<Token> range : StorageService.instance.getLocalReplicas(ks).ranges())
                    addRangeForEndpoint(range, FBUtilities.getBroadcastAddressAndPort());
            }

            public TableMetadataRef getTableMetadata(String cfName)
            {
                return Schema.instance.getTableMetadataRef(keyspace, cfName);
            }
        }, new OutputHandler.SystemOutput(false, false));

        loader.stream().get();
    }
}<|MERGE_RESOLUTION|>--- conflicted
+++ resolved
@@ -46,11 +46,7 @@
 import org.apache.cassandra.cql3.functions.types.*;
 import org.apache.cassandra.db.Keyspace;
 import org.apache.cassandra.db.commitlog.CommitLog;
-<<<<<<< HEAD
-=======
-import org.apache.cassandra.db.rows.Row;
 import org.apache.cassandra.db.marshal.UTF8Type;
->>>>>>> 5cf6db30
 import org.apache.cassandra.dht.*;
 import org.apache.cassandra.exceptions.*;
 import org.apache.cassandra.schema.Schema;
@@ -968,7 +964,7 @@
                                                   .inDirectory(dataDir)
                                                   .forTable(schema)
                                                   .using(insert)
-                                                  .withBufferSizeInMB(1)
+                                                  .withBufferSizeInMiB(1)
                                                   .build();
         for (int i = 0; i < 100; i++)
         {
@@ -1028,7 +1024,7 @@
                                                   .inDirectory(dataDir)
                                                   .forTable(schema)
                                                   .using(insert)
-                                                  .withBufferSizeInMB(1)
+                                                  .withBufferSizeInMiB(1)
                                                   .build();
         UUID uuid1 = UUIDs.timeBased();
         UUID uuid2 = UUIDs.timeBased();
@@ -1082,7 +1078,7 @@
                                                   .inDirectory(dataDir)
                                                   .forTable(schema)
                                                   .using(insert)
-                                                  .withBufferSizeInMB(1)
+                                                  .withBufferSizeInMiB(1)
                                                   .build();
         UUID uuid1 = UUIDs.startOf(0L);
         UUID uuid2 = UUIDs.startOf(10000000L);
