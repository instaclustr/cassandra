--- conflicted
+++ resolved
@@ -218,8 +218,7 @@
                                                            .withRequireClientAuth(false)
                                                            .withCipherSuites("TLS_RSA_WITH_AES_128_CBC_SHA")
                                                            .withSslContextFactory(sslContextFactory);
-<<<<<<< HEAD
-        SslContext sslContext = SSLFactory.getOrCreateSslContext(options, true, ISslContextFactory.SocketType.SERVER);
+        SslContext sslContext = SSLFactory.getOrCreateSslContext(options, true, ISslContextFactory.SocketType.SERVER, "test");
         Assert.assertNotNull(sslContext);
         if (OpenSsl.isAvailable())
             Assert.assertTrue(sslContext instanceof OpenSslContext);
@@ -240,10 +239,7 @@
                                                                                                            .withRequireClientAuth(false)
                                                                                                            .withCipherSuites("TLS_RSA_WITH_AES_128_CBC_SHA")
                                                                                                            .withSslContextFactory(sslContextFactory);
-        SslContext sslContext = SSLFactory.getOrCreateSslContext(options, true, ISslContextFactory.SocketType.CLIENT);
-=======
         SslContext sslContext = SSLFactory.getOrCreateSslContext(options, true, ISslContextFactory.SocketType.CLIENT, "test");
->>>>>>> b9586501
         Assert.assertNotNull(sslContext);
         if (OpenSsl.isAvailable())
             Assert.assertTrue(sslContext instanceof OpenSslContext);
