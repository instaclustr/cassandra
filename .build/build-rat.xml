--- conflicted
+++ resolved
@@ -41,40 +41,18 @@
         <rat:report reportFile="${build.dir}/rat.txt">
             <fileset dir="." includesfile="${build.dir}/.ratinclude">
                  <!-- Config files with not much creativity -->
-<<<<<<< HEAD
-                 <exclude name="**/ide/**/*"/>
-                 <exclude name="**/metrics-reporter-config-sample.yaml"/>
-                 <exclude name="**/cassandra.yaml"/>
-                 <exclude name="**/cassandra-murmur.yaml"/>
-                 <exclude name="**/cassandra-seeds.yaml"/>
-                 <exclude NAME="**/doc/antora.yml"/>
-                 <exclude name="**/test/conf/cassandra.yaml"/>
-                 <exclude name="**/test/conf/cassandra_deprecated_parameters_names.yaml"/>
-                 <exclude name="**/test/conf/cassandra_encryption.yaml"/>
-                 <exclude name="**/test/conf/cdc.yaml"/>
-                 <exclude name="**/test/conf/commitlog_compression_LZ4.yaml"/>
-                 <exclude name="**/test/conf/commitlog_compression_Zstd.yaml"/>
-                 <exclude name="**/test/conf/system_keyspaces_directory.yaml"/>
-                 <exclude name="**/test/conf/sstableloader_with_encryption.yaml"/>
-                 <exclude name="**/test/conf/unit-test-conf/test-native-port.yaml"/>
-                 <exclude name="**/test/data/jmxdump/cassandra-3.0-jmx.yaml"/>
-                 <exclude name="**/test/data/jmxdump/cassandra-3.11-jmx.yaml"/>
-                 <exclude name="**/test/data/jmxdump/cassandra-4.0-jmx.yaml"/>
-                 <exclude name="**/tools/cqlstress-counter-example.yaml"/>
-                 <exclude name="**/tools/cqlstress-example.yaml"/>
-                 <exclude name="**/tools/cqlstress-insanity-example.yaml"/>
-                 <exclude name="**/tools/cqlstress-lwt-example.yaml"/>
-=======
+                 <exclude name=".asf.yaml"/>
+                 <exclude name="**/cassandra*.yaml"/>
+                 <exclude name="conf/metrics-reporter-config-sample.yaml"/>
+                 <exclude NAME="doc/antora.yml"/>
                  <exclude name="ide/**/*"/>
-                 <exclude name="conf/metrics-reporter-config-sample.yaml"/>
-                 <exclude name="**/cassandra*.yaml"/>
-                 <exclude NAME="doc/antora.yml"/>
-                 <exclude NAME="eclipse_compiler.properties"/>
+                 <exclude name="pylib/cqlshlib/test/config/sslhandling*.config"/>
+                 <exclude NAME="src/resources/org/apache/cassandra/cql3/reserved_keywords.txt"/>
+                 <exclude NAME="src/resources/org/apache/cassandra/index/sasi/analyzer/filter/*.txt"/>
                  <exclude name="test/conf/cdc.yaml"/>
-                 <exclude name="pylib/cqlshlib/test/config/sslhandling*.config"/>
-                 <exclude name="test/conf/commitlog_compression_LZ4.yaml"/>
-                 <exclude name="test/conf/commitlog_compression_Zstd.yaml"/>
+                 <exclude name="test/conf/commitlog*.yaml"/>
                  <exclude name="test/conf/system_keyspaces_directory.yaml"/>
+                 <exclude name="test/conf/sstableloader_with_encryption.yaml"/>
                  <exclude name="test/conf/unit-test-conf/test-native-port.yaml"/>
                  <exclude name="tools/cqlstress-*.yaml"/>
                  <!-- test data -->
@@ -90,21 +68,20 @@
                  <exclude name="test/data/**/*.sha1"/>
                  <exclude name="test/data/CASSANDRA-15313/lz4-jvm-crash-failure.txt"/>
                  <exclude name="test/data/jmxdump/cassandra-*-jmx.yaml"/>
->>>>>>> 14e89fc3
                  <!-- Documentation files -->
+                 <exclude name=".github/pull_request_template.md"/>
                  <exclude NAME="doc/modules/**/*"/>
                  <exclude NAME="src/java/**/*.md"/>
                  <exclude NAME="**/README*"/>
                  <exclude NAME="CHANGES.txt"/>
                  <exclude NAME="CASSANDRA-14092.txt"/>
+                 <exclude NAME="debian/TODO"/>
                  <!-- legal files -->
                  <exclude NAME="NOTICE.txt"/>
                  <exclude NAME="LICENSE.txt"/>
                  <!-- misc -->
                  <exclude NAME="**/*.patch"/>
-                 <exclude NAME="**/*.dpatch"/>
                  <exclude NAME="**/*.diff"/>
-                 <exclude NAME="debian/TODO"/>
                  <exclude NAME="debian/cassandra.bash-completion"/>
                  <exclude NAME="debian/cassandra-sysctl.conf"/>
                  <exclude NAME="debian/cassandra.install"/>
@@ -112,7 +89,7 @@
                  <exclude NAME="debian/compat"/>
                  <exclude NAME="debian/control"/>
                  <exclude NAME="debian/dirs"/>
-                 <exclude NAME="debian/patches/00list"/>
+                 <exclude NAME="debian/patches/series"/>
             </fileset>
         </rat:report>
         <exec executable="grep" outputproperty="rat.failed.files" failifexecutionfails="false">
